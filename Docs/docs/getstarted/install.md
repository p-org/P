--- conflicted
+++ resolved
@@ -57,13 +57,8 @@
 
 ### [Step 2] Install Java Runtime
 
-<<<<<<< HEAD
-P compiler uses [ANTLR](https://www.antlr.org/) parser and hence requires `java`. 
-If you already have Java installed please ignore this step. 
-=======
 P compiler uses [ANTLR](https://www.antlr.org/) parser and hence requires `java`.
 If you already have Java installed :innocent:, ignore this step.
->>>>>>> 595588af
 To install Java use:
 
 === "MacOS"
@@ -103,13 +98,9 @@
 
 Install the P compiler as a `dotnet tool` using the following command:
 
-<<<<<<< HEAD
-`dotnet tool install --global P`
-=======
 ```
 dotnet tool install --global P
 ```
->>>>>>> 595588af
 
 ??? hint "Troubleshoot: Confirm that `pc` is correctly installed on your machine"
 
@@ -132,13 +123,9 @@
 
 Install the `Coyote` version `1.0.5` using the following command:
 
-<<<<<<< HEAD
-`dotnet tool install --global Microsoft.Coyote.CLI --version 1.0.5`
-=======
 ```
 dotnet tool install --global Microsoft.Coyote.CLI --version 1.0.5
 ```
->>>>>>> 595588af
 
 ??? hint "Troubleshoot: Confirm that `coyote` is correctly installed on your machine"
 
