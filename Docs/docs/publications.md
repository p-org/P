## P Language and Backend Analysis

1. **[Compositional Programming and Testing of Dynamic Distributed Systems](https://ankushdesai.github.io/assets/papers/modp.pdf)**.<br/>
  _Ankush Desai, Amar Phanishayee, Shaz Qadeer, and Sanjit Seshia_<br/>
  International Conference on Object-Oriented Programming, Systems, Languages, and Applications (OOPSLA), 2018.

2. **[Lasso detection using Partial State Caching](https://ankushdesai.github.io/assets/papers/liveness.pdf)**.<br/>
  _Rashmi Mudduluru, Pantazis Deligiannis, Ankush Desai, Akash Lal and Shaz Qadeer._<br/> Formal
  Methods in Computer-Aided Design (FMCAD) - 2017

3. **[Systematic Testing of Asynchronous Reactive Systems](https://ankushdesai.github.io/assets/papers/fse-desai.pdf)**.<br/>
  _Ankush Desai, Shaz Qadeer, and Sanjit A. Seshia._ <br/> Proceedings of the 2015 10th Joint
  Meeting on Foundations of Software Engineering (ESEC/FSE 2015).

4. **[Natural proofs for Asynchronous Programs using Almost-synchronous Invariants](https://ankushdesai.github.io/assets/papers/OOPSLA14.pdf)**.<br/>
  _Ankush Desai, Pranav Garg, and P. Madhusudan._ <br/> International Conference on Object-Oriented
  Programming, Systems, Languages, and Applications (OOPSLA) - 2014

5. **[P: Safe asynchronous event-driven programming](https://ankushdesai.github.io/assets/papers/p.pdf)**.<br/>
  _Ankush Desai, Vivek Gupta, Ethan Jackson, Shaz Qadeer, Sriram Rajamani, and Damien
  Zufferey._ <br/> Proceedings of ACM SIGPLAN Conference on Programming Language Design and
  Implementation (PLDI), 2013.

6. **[Depth bounded explicit-state model checking](https://ankushdesai.github.io/assets/papers/spin2011.pdf)**.<br/>
  _Abhishek Udupa, Ankush Desai and Sriram Rajamani._<br/>
  International SPIN Symposium on Model Checking of Software (SPIN) - 2011

## P Case Studies

1. **[PSec: Programming Secure Distributed Systems using Enclaves](https://dl.acm.org/doi/10.1145/3433210.3453113)**.<br/>
  _Shivendra Kushwah, Ankush Desai, Pramod Subramanyan, Sanjit A. Seshia._ <br/>
  Proceedings of the
  2021 ACM Asia Conference on Computer and Communications Security (AsiaCCS) - 2021

2. **[Programming Safe Robotics Systems: Challenges and Advances](https://ankushdesai.github.io/assets/papers/isolapaper.pdf)**.<br/>
<<<<<<< HEAD
  _Ankush Desai, Shaz Qadeer and Sanjit Seshia._<br/> International Symposium On Leveraging
=======
  Ankush Desai, Shaz Qadeer and Sanjit Seshia.<br/> International Symposium On Leveraging
>>>>>>> 595588af
  Applications of Formal Methods, Verification and Validation (ISoLA) - 2018

3. **[DRONA: A Framework for Safe Distributed Mobile Robotics](https://ankushdesai.github.io/assets/papers/drona.pdf)**.<br/>
  _Ankush Desai, Indranil Saha, Jianqiao Yang, Shaz Qadeer, and Sanjit A. Seshia._ <br/>
  Proceedings of the 8th ACM/IEEE International Conference on Cyber-Physical Systems
  (ICCPS), 2017.

4. **[Combining Model Checking and Runtime Verification for Safe Robotics](https://link.springer.com/chapter/10.1007/978-3-319-67531-2_11%22)**.<br/>
  _Ankush Desai, Tommaso Dreossi and Sanjit Seshia._<br/> The 17th International Conference on
  Runtime Verification (RV) - 2017

5. **[Approximate Synchrony: An Abstraction for Distributed Almost-synchronous Systems](https://ankushdesai.github.io/assets/papers/as-cav15.pdf)**.<br/>
  _Ankush Desai, Sanjit Seshia, Shaz Qadeer, David Broman, and John Eidson._<br/> International
  Conference on Computer Aided Verification (CAV) - 2015

6. **[Endlessly Circulating Messages in IEEE 1588-2008 Systems](https://ankushdesai.github.io/assets/papers/ispcs14.pdf)**.<br/>
  _David Broman, P Derler, Ankush Desai, John Eidson, and Sanjit Seshia._<br/> International
  Symposium on Precision Clock Synchronization for Measurement, Control and Communication
  (ISPCS) - 2014

## PhD Thesis

- **[Modular and Safe Event-Driven Programming](https://www2.eecs.berkeley.edu/Pubs/TechRpts/2020/EECS-2020-3.html)**.<br/>
_Ankush Desai_<br/> University of California, Berkeley - 2019.<|MERGE_RESOLUTION|>--- conflicted
+++ resolved
@@ -33,11 +33,7 @@
   2021 ACM Asia Conference on Computer and Communications Security (AsiaCCS) - 2021
 
 2. **[Programming Safe Robotics Systems: Challenges and Advances](https://ankushdesai.github.io/assets/papers/isolapaper.pdf)**.<br/>
-<<<<<<< HEAD
-  _Ankush Desai, Shaz Qadeer and Sanjit Seshia._<br/> International Symposium On Leveraging
-=======
   Ankush Desai, Shaz Qadeer and Sanjit Seshia.<br/> International Symposium On Leveraging
->>>>>>> 595588af
   Applications of Formal Methods, Verification and Validation (ISoLA) - 2018
 
 3. **[DRONA: A Framework for Safe Distributed Mobile Robotics](https://ankushdesai.github.io/assets/papers/drona.pdf)**.<br/>
