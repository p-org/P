--- conflicted
+++ resolved
@@ -42,55 +42,12 @@
 
 # This should be renamed to nav for mkdocs 1.0+
 nav:
-<<<<<<< HEAD
-- Home: index.md
-- What is P?: whatisP.md
-- Getting Started:
-  - Installing P: getstarted/install.md
-  - Syntax Highlighting for P: getstarted/syntaxhighlight.md
-  - Using P Compiler and Checker: getstarted/usingP.md
-
-- Tutorials:
-    - Outline: tutsoutline.md
-    - Client Server: tutorial/clientserver.md
-    - Two Phase Commit: tutorial/twophasecommit.md
-    - Failure Detector: tutorial/paxos.md
-    - Paxos Made Simple: tutorial/paxos.md
-- How-to guides:
-    - Modeling Shared Memory Concurrency: howtoguides/sharedmemory.md
-    - Model based testing of implementation: howtoguides/modelbasedtesting.md
-    - Importance of Liveness Specifications: howtoguides/importanceliveness.md
-    - Debugging Error Traces (counter examples): howtoguides/debuggingerror.md
-- Power Users:
-    - Structure of a P Program: advanced/structureOfPProgram.md
-    - P Project File: advanced/PProject.md
-- Language Manual:
-    - P Program (Outline) : manualoutline.md
-    - P DataTypes: manual/datatypes.md
-    - P Events: manual/events.md
-    - P Interfaces: manual/interface.md
-    - P State Machines: manual/statemachines.md
-    - P Monitors: manual/monitors.md
-    - P Functions: manual/functions.md
-    - P Expressions: manual/expressions.md
-    - P Statements: manual/statements.md
-    - P Module System: manual/modulesystem.md
-    - P Test cases: manual/testcases.md
-    - P Foreign Interface: manual/foriegntypesfunctions.md
-- Case Studies: casestudies.md
-- Videos: videos.md
-- Publications: publications.md
-- Contributing to P:
-  - Building from Source: getstarted/build.md
-
-=======
   - Home: index.md
   - What is P?: whatisP.md
   - Getting Started:
       - Installing P: getstarted/install.md
       - Syntax Highlighting for P: getstarted/syntaxhighlight.md
       - Using P Compiler and Checker: getstarted/usingP.md
->>>>>>> 595588af
 
   - Tutorials:
       - Outline: tutsoutline.md
