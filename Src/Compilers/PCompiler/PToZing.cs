--- conflicted
+++ resolved
@@ -3292,10 +3292,6 @@
                     it.MoveNext();
                     var condExpr = it.Current;
                     it.MoveNext();
-<<<<<<< HEAD
-=======
-                    
->>>>>>> 922be54c
 
                     if (condExpr == null || it.Current == null)
                     {
@@ -3324,10 +3320,7 @@
 
                     var loopStart = compiler.getUnique(entityName + "_loop_start");
                     var loopEnd = compiler.getUnique(entityName + "_loop_end");
-<<<<<<< HEAD
-
-=======
->>>>>>> 922be54c
+
                     var body = it.Current.node;
                     body = ctxt.emitZingSideEffects(zingWrapExprToStmts(body));
 
