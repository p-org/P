// Copyright (c) Microsoft Corporation.
// Licensed under the MIT License.

using System;
using System.Collections.Generic;
using System.IO;
using System.Runtime.Serialization;
using PChecker.Utilities;

namespace PChecker
{
#pragma warning disable CA1724 // Type names should not match namespaces
    /// <summary>
    /// The Coyote project configurations.
    /// </summary>
    [DataContract]
    [Serializable]
    public class CheckerConfiguration
    {

        /// <summary>
        /// The P compiled path.
        /// </summary>
        [DataMember]
        public string PCompiledPath;

        /// <summary>
        /// The output path.
        /// </summary>
        [DataMember]
        public string OutputPath;

        /// <summary>
        /// Timeout in seconds.
        /// </summary>
        [DataMember]
        public string OutputDirectory;

        /// <summary>
        /// Timeout in seconds.
        /// </summary>
        [DataMember]
        public int Timeout;

        /// <summary>
        /// Memory limit in GB.
        /// </summary>
        [DataMember]
        public double MemoryLimit;

        /// <summary>
        /// The assembly to be analyzed for bugs.
        /// </summary>
        [DataMember]
        public string AssemblyToBeAnalyzed;

        /// <summary>
        /// Checking mode
        /// </summary>
        [DataMember]
        public CheckerMode Mode;

        /// <summary>
        /// Test case to be used.
        /// </summary>
        [DataMember]
        public string TestCaseName;

        /// <summary>
        /// List test cases and exit.
        /// </summary>
        [DataMember]
        public bool ListTestCases;

        /// <summary>
        /// The systematic testing strategy to use.
        /// </summary>
        [DataMember]
        public string SchedulingStrategy { get;  set; }

        /// <summary>
        /// Number of testing schedules.
        /// </summary>
        [DataMember]
        public int TestingIterations { get;  set; }

        /// <summary>
        /// Custom seed to be used by the random value generator. By default,
        /// this value is null indicating that no seed has been set.
        /// </summary>
        [DataMember]
        public uint? RandomGeneratorSeed { get;  set; }

        /// <summary>
        /// If true, the seed will increment in each
        /// testing schedule.
        /// </summary>
        [DataMember]
        public bool IncrementalSchedulingSeed;

        /// <summary>
        /// If true, the Coyote tester performs a full exploration,
        /// and does not stop when it finds a bug.
        /// </summary>
        [DataMember]
        public bool PerformFullExploration;

        /// <summary>
        /// The maximum scheduling steps to explore for fair schedulers.
        /// By default this is set to 100,000 steps.
        /// </summary>
        [DataMember]
        public int MaxFairSchedulingSteps { get; set; }

        /// <summary>
        /// The maximum scheduling steps to explore for unfair schedulers.
        /// By default this is set to 10,000 steps.
        /// </summary>
        [DataMember]
        public int MaxUnfairSchedulingSteps { get; set; }

        /// <summary>
        /// The maximum scheduling steps to explore
        /// for both fair and unfair schedulers.
        /// By default there is no bound.
        /// </summary>
        public int MaxSchedulingSteps
        {
            set
            {
                MaxUnfairSchedulingSteps = value;
                MaxFairSchedulingSteps = value;
            }
        }

        /// <summary>
        /// True if the user has explicitly set the
        /// fair scheduling steps bound.
        /// </summary>
        [DataMember]
        public bool UserExplicitlySetMaxFairSchedulingSteps;

        /// <summary>
        /// If true, then the Coyote tester will consider an execution
        /// that hits the depth bound as buggy.
        /// </summary>
        [DataMember]
        public bool ConsiderDepthBoundHitAsBug;

        /// <summary>
        /// A strategy-specific bound.
        /// </summary>
        [DataMember]
        public int StrategyBound { get; set; }

        /// <summary>
        /// If this option is enabled, liveness checking is enabled during bug-finding.
        /// </summary>
        [DataMember]
        public bool IsLivenessCheckingEnabled;

        /// <summary>
        /// The liveness temperature threshold. If it is 0
        /// then it is disabled.
        /// </summary>
        [DataMember]
        public int LivenessTemperatureThreshold { get; set; }

        /// <summary>
        /// If this option is enabled, the tester is hashing the program state.
        /// </summary>
        [DataMember] public bool IsProgramStateHashingEnabled;

        /// <summary>
        /// The schedule file to be replayed.
        /// </summary>
        public string ScheduleFile;

        /// <summary>
        /// The schedule trace to be replayed.
        /// </summary>
        public string ScheduleTrace;

        /// <summary>
        /// If true, then messages are logged.
        /// </summary>
        [DataMember]
        public bool IsVerbose { get; set; }

        /// <summary>
        /// Enables code coverage reporting of a Coyote program.
        /// </summary>
        [DataMember]
        public bool ReportCodeCoverage;

        /// <summary>
        /// Enables activity coverage reporting of a Coyote program.
        /// </summary>
        [DataMember]
        public bool ReportActivityCoverage { get; set; }

        /// <summary>
        /// Enables activity coverage debugging.
        /// </summary>
        public bool DebugActivityCoverage;

        /// <summary>
        /// Is DGML graph showing all test schedules or just one "bug" schedule.
        /// False means all, and True means only the schedule containing a bug.
        /// </summary>
        [DataMember]
        public bool IsDgmlBugGraph;

        /// <summary>
        /// If specified, requests a DGML graph of the schedule that contains a bug, if a bug is found.
        /// This is different from a coverage activity graph, as it will also show actor instances.
        /// </summary>
        [DataMember]
        public bool IsDgmlGraphEnabled { get; set; }

        /// <summary>
        /// Produce an XML formatted runtime log file.
        /// </summary>
        [DataMember]
        public bool IsXmlLogEnabled { get; set; }

        /// <summary>
        /// Produce a JSON formatted runtime log file.
        /// Defaults to true.
        /// </summary>
        [DataMember]
<<<<<<< HEAD
        public bool IsJsonLogEnabled { get; set; } = false;
=======
        public bool IsJsonLogEnabled { get; set; } = true;
>>>>>>> 59e33127

        /// <summary>
        /// If specified, requests a custom runtime log to be used instead of the default.
        /// This is the AssemblyQualifiedName of the type to load.
        /// </summary>
        [DataMember]
        public string CustomActorRuntimeLogType;

        /// <summary>
        /// Enables debugging.
        /// </summary>
        [DataMember]
        public bool EnableDebugging;


        /// <summary>
        /// The testing scheduler unique endpoint.
        /// </summary>
        [DataMember]
        public string TestingSchedulerEndPoint;

        /// <summary>
        /// The unique testing process id.
        /// </summary>
        [DataMember]
        public uint TestingProcessId;

        /// <summary>
        /// The source of the pattern generator.
        /// </summary>
        [DataMember]
        public string PatternSource;

        /// <summary>
        /// Additional assembly specifications to instrument for code coverage, besides those in the
        /// dependency graph between <see cref="AssemblyToBeAnalyzed"/> and the Microsoft.Coyote DLLs.
        /// Key is filename, value is whether it is a list file (true) or a single file (false).
        /// </summary>
        public Dictionary<string, bool> AdditionalCodeCoverageAssemblies;

        /// <summary>
        /// Enables colored console output.
        /// </summary>
        public bool EnableColoredConsoleOutput;

        /// <summary>
        /// If true, then environment exit will be disabled.
        /// </summary>
        public bool DisableEnvironmentExit;

        /// <summary>
        /// Additional arguments to pass to PSym.
        /// </summary>
        [DataMember]
        public string PSymArgs;

        /// <summary>
        /// Additional arguments to pass to JVM-based checker.
        /// </summary>
        [DataMember]
        public string JvmArgs;

        /// <summary>
        /// For feedback strategy, save input if the pattern are partially matched.
        /// </summary>
        [DataMember]
        public bool SavePartialMatch;

        /// <summary>
        /// For feedback strategy, discard saved generators if the size of the buffer is greater than N.
        /// </summary>
        [DataMember]
        public int DiscardAfter;

        /// <summary>
        /// For feedback strategy, schedule generator mutations based on diversity.
        /// </summary>
        [DataMember]
        public bool DiversityBasedPriority;

        /// <summary>
        /// For feedback strategy, ignore the pattern feedback.
        /// </summary>
        [DataMember]
        public bool IgnorePatternFeedback;

        /// <summary>
        /// For feedback strategy, use priority based sampling.
        /// </summary>
        [DataMember]
        public bool PriorityBasedSampling;

        /// <summary>
        /// Enable conflict analysis for scheduling optimization.
        /// </summary>
        [DataMember]
        public bool EnableConflictAnalysis;

        /// <summary>
        /// Initializes a new instance of the <see cref="CheckerConfiguration"/> class.
        /// </summary>
        protected CheckerConfiguration()
        {
            PCompiledPath = Directory.GetCurrentDirectory();
            OutputPath = "PCheckerOutput";

            Timeout = 0;
            MemoryLimit = 0;

            AssemblyToBeAnalyzed = string.Empty;
            Mode = CheckerMode.BugFinding;
            TestCaseName = string.Empty;
            ListTestCases = false;

            SchedulingStrategy = "random";
            TestingIterations = 1;
            RandomGeneratorSeed = null;
            IncrementalSchedulingSeed = false;
            PerformFullExploration = false;
            MaxFairSchedulingSteps = 10000; // 10 times the unfair steps
            MaxUnfairSchedulingSteps = 10000;
            UserExplicitlySetMaxFairSchedulingSteps = false;
            TestingProcessId = 0;
            ConsiderDepthBoundHitAsBug = false;
            StrategyBound = 0;

            IsLivenessCheckingEnabled = true;
            LivenessTemperatureThreshold = 0;

            IsProgramStateHashingEnabled = false;

            ScheduleFile = string.Empty;
            ScheduleTrace = string.Empty;

            ReportCodeCoverage = false;
            ReportActivityCoverage = true;
            DebugActivityCoverage = false;

            IsVerbose = false;
            EnableDebugging = false;

            EnableColoredConsoleOutput = false;
            DisableEnvironmentExit = true;
            SavePartialMatch = true;
            DiscardAfter = 100;
            DiversityBasedPriority = true;
            IgnorePatternFeedback = false;
            PriorityBasedSampling = true;
            EnableConflictAnalysis = false;

            PSymArgs = "";
            JvmArgs = "";
            PatternSource = "";
        }

        /// <summary>
        /// Creates a new checkerConfiguration with default values.
        /// </summary>
        public static CheckerConfiguration Create()
        {
            return new CheckerConfiguration();
        }

        /// <summary>
        /// Updates the checkerConfiguration to use the random scheduling strategy during systematic testing.
        /// </summary>
        public CheckerConfiguration WithRandomStrategy()
        {
            SchedulingStrategy = "random";
            return this;
        }

        /// <summary>
        /// Updates the checkerConfiguration to use the probabilistic scheduling strategy during systematic testing.
        /// You can specify a value controlling the probability of each scheduling decision. This value is
        /// specified as the integer N in the equation 0.5 to the power of N. So for N=1, the probability is
        /// 0.5, for N=2 the probability is 0.25, N=3 you get 0.125, etc. By default, this value is 3.
        /// </summary>
        /// <param name="probabilityLevel">The probability level.</param>
        public CheckerConfiguration WithProbabilisticStrategy(uint probabilityLevel = 3)
        {
            SchedulingStrategy = "fairpct";
            StrategyBound = (int)probabilityLevel;
            return this;
        }

        /// <summary>
        /// Updates the checkerConfiguration to use the PCT scheduling strategy during systematic testing.
        /// You can specify the number of priority switch points, which by default are 10.
        /// </summary>
        /// <param name="isFair">If true, use the fair version of PCT.</param>
        /// <param name="numPrioritySwitchPoints">The nunmber of priority switch points.</param>
        public CheckerConfiguration WithPCTStrategy(bool isFair, uint numPrioritySwitchPoints = 10)
        {
            SchedulingStrategy = isFair ? "fairpct" : "pct";
            StrategyBound = (int)numPrioritySwitchPoints;
            return this;
        }

        /// <summary>
        /// Updates the configuration to use the reinforcement learning (RL) scheduling strategy
        /// during systematic testing.
        /// </summary>
        public CheckerConfiguration WithRLStrategy()
        {
            this.SchedulingStrategy = "rl";
            this.IsProgramStateHashingEnabled = true;
            return this;
        }

        /// <summary>
        /// Updates the checkerConfiguration to use the dfs scheduling strategy during systematic testing.
        /// </summary>
        public CheckerConfiguration WithDFSStrategy()
        {
            SchedulingStrategy = "dfs";
            return this;
        }

        /// <summary>
        /// Updates the checkerConfiguration to use the replay scheduling strategy during systematic testing.
        /// This strategy replays the specified schedule trace to reproduce the same execution.
        /// </summary>
        /// <param name="scheduleTrace">The schedule trace to be replayed.</param>
        public CheckerConfiguration WithReplayStrategy(string scheduleTrace)
        {
            SchedulingStrategy = "replay";
            ScheduleTrace = scheduleTrace;
            return this;
        }

        /// <summary>
        /// Updates the checkerConfiguration with the specified number of schedules to run during systematic testing.
        /// </summary>
        /// <param name="schedules">The number of schedules to run.</param>
        public CheckerConfiguration WithTestingIterations(uint schedules)
        {
            TestingIterations = (int)schedules;
            return this;
        }

        /// <summary>
        /// Updates the checkerConfiguration with the specified number of scheduling steps to explore per schedule
        /// (for both fair and unfair schedulers) during systematic testing.
        /// </summary>
        /// <param name="maxSteps">The scheduling steps to explore per schedule.</param>
        public CheckerConfiguration WithMaxSchedulingSteps(uint maxSteps)
        {
            MaxSchedulingSteps = (int)maxSteps;
            return this;
        }

        /// <summary>
        /// Updates the checkerConfiguration with the specified number of fair scheduling steps to explore
        /// per schedule during systematic testing.
        /// </summary>
        /// <param name="maxFairSteps">The scheduling steps to explore per schedule.</param>
        public CheckerConfiguration WithMaxFairSchedulingSteps(uint maxFairSteps)
        {
            MaxFairSchedulingSteps = (int)maxFairSteps;
            return this;
        }

        /// <summary>
        /// Updates the checkerConfiguration with the specified number of unfair scheduling steps to explore
        /// per schedule during systematic testing.
        /// </summary>
        /// <param name="maxUnfairSteps">The scheduling steps to explore per schedule.</param>
        public CheckerConfiguration WithMaxUnfairSchedulingSteps(uint maxUnfairSteps)
        {
            MaxUnfairSchedulingSteps = (int)maxUnfairSteps;
            return this;
        }

        /// <summary>
        /// Updates the checkerConfiguration with the specified liveness temperature threshold during systematic testing.
        /// If this value is 0 it disables liveness checking.
        /// </summary>
        /// <param name="threshold">The liveness temperature threshold.</param>
        public CheckerConfiguration WithLivenessTemperatureThreshold(uint threshold)
        {
            LivenessTemperatureThreshold = (int)threshold;
            return this;
        }

        /// <summary>
        /// Updates the seed used by the random value generator during systematic testing.
        /// </summary>
        /// <param name="seed">The seed used by the random value generator.</param>
        public CheckerConfiguration WithRandomGeneratorSeed(uint seed)
        {
            RandomGeneratorSeed = seed;
            return this;
        }

        /// <summary>
        /// Updates the checkerConfiguration with verbose output enabled or disabled.
        /// </summary>
        /// <param name="isVerbose">If true, then messages are logged.</param>
        public CheckerConfiguration WithVerbosityEnabled(bool isVerbose = true)
        {
            IsVerbose = isVerbose;
            return this;
        }

        /// <summary>
        /// Updates the checkerConfiguration with activity coverage enabled or disabled.
        /// </summary>
        /// <param name="isEnabled">If true, then enables activity coverage.</param>
        public CheckerConfiguration WithActivityCoverageEnabled(bool isEnabled = true)
        {
            ReportActivityCoverage = isEnabled;
            return this;
        }

        /// <summary>
        /// Updates the checkerConfiguration with DGML graph generation enabled or disabled.
        /// </summary>
        /// <param name="isEnabled">If true, then enables DGML graph generation.</param>
        public CheckerConfiguration WithDgmlGraphEnabled(bool isEnabled = true)
        {
            IsDgmlGraphEnabled = isEnabled;
            return this;
        }

        /// <summary>
        /// Updates the checkerConfiguration with XML log generation enabled or disabled.
        /// </summary>
        /// <param name="isEnabled">If true, then enables XML log generation.</param>
        public CheckerConfiguration WithXmlLogEnabled(bool isEnabled = true)
        {
            IsXmlLogEnabled = isEnabled;
            return this;
        }

        /// <summary>
        /// Set the <see cref="OutputDirectory"/> to either the user-specified <see cref="CheckerConfiguration.OutputPath"/>
        /// or to a unique output directory name in the same directory as <see cref="CheckerConfiguration.AssemblyToBeAnalyzed"/>
        /// and starting with its name.
        /// </summary>
        public void SetOutputDirectory()
        {
            // Do not create the output directory yet if we have to scroll back the history first.
            OutputDirectory = Reporter.GetOutputDirectory(OutputPath, AssemblyToBeAnalyzed,
                Mode.ToString(), createDir: false);

            // The MaxHistory previous results are kept under the directory name with a suffix scrolling back from 0 to 9 (oldest).
            const int MaxHistory = 10;
            string makeHistoryDirName(int history) => OutputDirectory.Substring(0, OutputDirectory.Length - 1) + history;
            var older = makeHistoryDirName(MaxHistory - 1);

            if (Directory.Exists(older))
            {
                Directory.Delete(older, true);
            }

            if(this.SchedulingStrategy != "replay"){
                for (var history = MaxHistory - 2; history >= 0; --history)
                {
                    var newer = makeHistoryDirName(history);
                    if (Directory.Exists(newer))
                    {
                        Directory.Move(newer, older);
                    }

                    older = newer;
                }

                if (Directory.Exists(OutputDirectory))
                {
                    Directory.Move(OutputDirectory, older);
                }
            }

            // Now create the new directory.
            Directory.CreateDirectory(OutputDirectory);
        }
    }
#pragma warning restore CA1724 // Type names should not match namespaces
}<|MERGE_RESOLUTION|>--- conflicted
+++ resolved
@@ -229,11 +229,7 @@
         /// Defaults to true.
         /// </summary>
         [DataMember]
-<<<<<<< HEAD
-        public bool IsJsonLogEnabled { get; set; } = false;
-=======
         public bool IsJsonLogEnabled { get; set; } = true;
->>>>>>> 59e33127
 
         /// <summary>
         /// If specified, requests a custom runtime log to be used instead of the default.
