﻿// Copyright (c) Microsoft Corporation.
// Licensed under the MIT License.

using System;
using System.Collections.Concurrent;
using System.Collections.Generic;
using System.Diagnostics;
using System.Globalization;
using System.IO;
using System.Linq;
using System.Linq.Expressions;
using System.Reflection;
using System.Threading;
using System.Threading.Tasks;
using PChecker.Coverage;
using PChecker.Exceptions;
using PChecker.Feedback;
using PChecker.Random;
using PChecker.Runtime.Events;
using PChecker.Runtime.Logging;
using PChecker.Runtime.StateMachines;
using PChecker.Runtime.StateMachines.EventQueues;
using PChecker.Runtime.StateMachines.Exceptions;
using PChecker.Runtime.StateMachines.Managers;
using PChecker.SystematicTesting.Operations;
using PChecker.SystematicTesting.Strategies;
using PChecker.SystematicTesting.Strategies.Liveness;
using PChecker.SystematicTesting.Traces;
using Debug = PChecker.IO.Debugging.Debug;
using EventInfo = PChecker.Runtime.Events.EventInfo;
using Monitor = PChecker.Runtime.Specifications.Monitor;
using PMachineValue = PChecker.Runtime.Values.PMachineValue;

namespace PChecker.SystematicTesting
{
    /// <summary>
    /// Runtime for controlling asynchronous operations.
    /// </summary>
    public sealed class ControlledRuntime : IDisposable
    {
        /// <summary>
        /// Provides access to the runtime associated with each asynchronous control flow.
        /// </summary>
        /// <remarks>
        /// In testing mode, each testing schedule uses a unique runtime instance. To safely
        /// retrieve it from static methods, we store it in each asynchronous control flow.
        /// </remarks>
        private static readonly AsyncLocal<ControlledRuntime> AsyncLocalInstance = new AsyncLocal<ControlledRuntime>();

        private static ControlledRuntime CreateWithConfiguration(CheckerConfiguration checkerConfiguration)
        {
            if (checkerConfiguration is null)
            {
                checkerConfiguration = CheckerConfiguration.Create();
            }

            var valueGenerator = new RandomValueGenerator(checkerConfiguration);
            return new ControlledRuntime(checkerConfiguration, valueGenerator);
        }
        
        /// <summary>
        /// The currently executing runtime.
        /// </summary>
        internal static ControlledRuntime Current => AsyncLocalInstance.Value ??
                                                                throw new InvalidOperationException(string.Format(CultureInfo.InvariantCulture,
                                                                        "Uncontrolled task '{0}' invoked a runtime method. Please make sure to avoid using concurrency APIs " +
                                                                        "(e.g. 'Task.Run', 'Task.Delay' or 'Task.Yield' from the 'System.Threading.Tasks' namespace) inside " +
                                                                        "state machine handlers or controlled tasks. If you are using external libraries that are executing concurrently, " +
                                                                        "you will need to mock them during testing.",
                                                                        Task.CurrentId.HasValue ? Task.CurrentId.Value.ToString() : "<unknown>"));
        
        /// <summary>
        /// The checkerConfiguration used by the runtime.
        /// </summary>
        internal readonly CheckerConfiguration CheckerConfiguration;

        /// <summary>
        /// List of monitors in the program.
        /// </summary>
        readonly List<Monitor> Monitors;

        /// <summary>
        /// Monotonically increasing operation id counter.
        /// </summary>
        private long OperationIdCounter;

        /// <summary>
        /// Records if the runtime is running.
        /// </summary>
        internal volatile bool IsRunning;

        /// <summary>
        /// Callback that is fired when the program throws an exception which includes failed assertions.
        /// </summary>
        public event OnFailureHandler OnFailure;
        
        /// <summary>
        /// The asynchronous operation scheduler.
        /// </summary>
        internal readonly OperationScheduler Scheduler;

        /// <summary>
        /// Responsible for controlling the execution of tasks.
        /// </summary>
        internal TaskController TaskController { get; private set; }

        /// <summary>
        /// Data structure containing information regarding testing coverage.
        /// </summary>
        internal CoverageInfo CoverageInfo;

        /// <summary>
        /// Map that stores all unique names and their corresponding state machine ids.
        /// </summary>
        internal readonly ConcurrentDictionary<string, StateMachineId> NameValueToStateMachineId;

        /// <summary>
        /// The root task id.
        /// </summary>
        internal readonly int? RootTaskId;
        
        /// <summary>
        /// Cache storing state machine constructors.
        /// </summary>
        private static readonly Dictionary<Type, Func<StateMachine>> StateMachineConstructorCache =
            new Dictionary<Type, Func<StateMachine>>();
        
        /// <summary>
        /// Map from unique state machine ids to state machines.
        /// </summary>
        private readonly ConcurrentDictionary<StateMachineId, StateMachine> StateMachineMap;
        
        /// <summary>
        /// Callback that is fired when an event is dropped.
        /// </summary>
        public event OnEventDroppedHandler OnEventDropped;
        
        /// <summary>
        /// Responsible for writing to all registered <see cref="IControlledRuntimeLog"/> objects.
        /// </summary>
        internal LogWriter LogWriter { get; private set; }

        /// <summary>
        /// Used to log text messages. Use <see cref="ControlledRuntime.SetLogger"/>
        /// to replace the logger with a custom one.
        /// </summary>
        public TextWriter Logger => LogWriter.Logger;

        /// <summary>
        /// Used to log json trace outputs.
        /// </summary>
        public JsonWriter JsonLogger => LogWriter.JsonLogger;

        /// <summary>
        /// Returns the current hashed state of the monitors.
        /// </summary>
        /// <remarks>
        /// The hash is updated in each execution step.
        /// </remarks>
#if !DEBUG
        [DebuggerStepThrough]
#endif
        private int GetHashedMonitorState()
        {
            unchecked
            {
                int hash = 19;

                foreach (var monitor in Monitors)
                {
                    hash = (hash * 397) + monitor.GetHashedState();
                }

                return hash;
            }
        }

        /// <summary>
        /// Returns the current hashed state of the execution.
        /// </summary>
        /// <remarks>
        /// The hash is updated in each execution step.
        /// </remarks>
        [DebuggerStepThrough]
        internal int GetHashedProgramState()
        {
            unchecked
            {
                int hash = 19;

                foreach (var operation in Scheduler.GetRegisteredOperations().OrderBy(op => op.Id))
                {
                    if (operation is StateMachineOperation stateMachineOperation)
                    {
                        int operationHash = 31 + stateMachineOperation.StateMachine.GetHashedState();
                        operationHash = (operationHash * 31) + stateMachineOperation.Type.GetHashCode();
                        hash *= operationHash;
                    }
                    else if (operation is TaskOperation taskOperation)
                    {
                        hash *= 31 + taskOperation.Type.GetHashCode();
                    }
                }

                hash = (hash * 31) + GetHashedMonitorState();
                return hash;
            }
        }

        /// <summary>
        /// Initializes a new instance of the <see cref="ControlledRuntime"/> class.
        /// </summary>
        internal ControlledRuntime(CheckerConfiguration checkerConfiguration, ISchedulingStrategy strategy)
        {
            CheckerConfiguration = checkerConfiguration;
            Monitors = new List<Monitor>();
            OperationIdCounter = 0;
            IsRunning = true;
            
            StateMachineMap = new ConcurrentDictionary<StateMachineId, StateMachine>();
            LogWriter = new LogWriter(checkerConfiguration);

            RootTaskId = Task.CurrentId;
            NameValueToStateMachineId = new ConcurrentDictionary<string, StateMachineId>();

            CoverageInfo = new CoverageInfo();

            var scheduleTrace = new ScheduleTrace();
            if (checkerConfiguration.IsLivenessCheckingEnabled)
            {
                strategy = new TemperatureCheckingStrategy(checkerConfiguration, Monitors, strategy);
            }

            Scheduler = new OperationScheduler(this, strategy, scheduleTrace, CheckerConfiguration);
            TaskController = new TaskController(this, Scheduler);

            // Update the current asynchronous control flow with this runtime instance,
            // allowing future retrieval in the same asynchronous call stack.
            AssignAsyncControlFlowRuntime(this);
        }
        
        /// <summary>
        /// Initializes a new instance of the <see cref="ControlledRuntime"/> class.
        /// </summary>
        internal ControlledRuntime(CheckerConfiguration checkerConfiguration,
            IRandomValueGenerator valueGenerator)
        {
            StateMachineMap = new ConcurrentDictionary<StateMachineId, StateMachine>();
            LogWriter = new LogWriter(checkerConfiguration);

            RootTaskId = Task.CurrentId;
            NameValueToStateMachineId = new ConcurrentDictionary<string, StateMachineId>();

            CoverageInfo = new CoverageInfo();
            
            // Update the current asynchronous control flow with this runtime instance,
            // allowing future retrieval in the same asynchronous call stack.
            AssignAsyncControlFlowRuntime(this);
        }
        
        /// <summary>
        /// Assigns the specified runtime as the default for the current asynchronous control flow.
        /// </summary>
        internal static void AssignAsyncControlFlowRuntime(ControlledRuntime runtime) => AsyncLocalInstance.Value = runtime;
        
        /// <summary>
        /// Creates a fresh state machine id that has not yet been bound to any state machine.
        /// </summary>
        public StateMachineId CreateStateMachineId(Type type, string name = null) => new StateMachineId(type, name, this);

        /// <summary>
        /// Creates an state machine id that is uniquely tied to the specified unique name. The
        /// returned state machine id can either be a fresh id (not yet bound to any state machine), or
        /// it can be bound to a previously created state machine. In the second case, this state machine
        /// id can be directly used to communicate with the corresponding state machine.
        /// </summary>
        public StateMachineId CreateStateMachineIdFromName(Type type, string name)
        {
            // It is important that all state machine ids use the monotonically incrementing
            // value as the id during testing, and not the unique name.
            var id = new StateMachineId(type, name, this);
            return NameValueToStateMachineId.GetOrAdd(name, id);
        }

        /// <summary>
        /// Creates a new state machine of the specified <see cref="Type"/> and with the specified
        /// optional <see cref="Event"/>. This event can only be used to access its payload,
        /// and cannot be handled.
        /// </summary>
        public StateMachineId CreateStateMachine(Type type, Event initialEvent = null) =>
            CreateStateMachine(null, type, null, initialEvent);

        /// <summary>
        /// Creates a new state machine of the specified <see cref="Type"/> and name, and with the
        /// specified optional <see cref="Event"/>. This event can only be used to access
        /// its payload, and cannot be handled.
        /// </summary>
        public StateMachineId CreateStateMachine(Type type, string name, Event initialEvent = null) =>
            CreateStateMachine(null, type, name, initialEvent);

        /// <summary>
        /// Creates a new state machine of the specified type, using the specified <see cref="StateMachineId"/>.
        /// This method optionally passes an <see cref="Event"/> to the new state machine, which can only
        /// be used to access its payload, and cannot be handled.
        /// </summary>
        public StateMachineId CreateStateMachine(StateMachineId id, Type type, Event initialEvent = null)
        {
            Assert(id != null, "Cannot create an state machine using a null state machine id.");
            return CreateStateMachine(id, type, null, initialEvent);
        }

        /// <summary>
        /// Creates a new state machine of the specified <see cref="Type"/> and with the specified
        /// optional <see cref="Event"/>. This event can only be used to access its payload,
        /// and cannot be handled. The method returns only when the state machine is initialized and
        /// the <see cref="Event"/> (if any) is handled.
        /// </summary>
        public Task<StateMachineId> CreateStateMachineAndExecuteAsync(Type type, Event e = null) =>
            CreateStateMachineAndExecuteAsync(null, type, null, e);

        /// <summary>
        /// Creates a new state machine of the specified <see cref="Type"/> and name, and with the
        /// specified optional <see cref="Event"/>. This event can only be used to access
        /// its payload, and cannot be handled. The method returns only when the state machine is
        /// initialized and the <see cref="Event"/> (if any) is handled.
        /// </summary>
        public Task<StateMachineId> CreateStateMachineAndExecuteAsync(Type type, string name, Event e = null) =>
            CreateStateMachineAndExecuteAsync(null, type, name, e);

        /// <summary>
        /// Creates a new state machine of the specified <see cref="Type"/>, using the specified unbound
        /// state machine id, and passes the specified optional <see cref="Event"/>. This event can only
        /// be used to access its payload, and cannot be handled. The method returns only when
        /// the state machine is initialized and the <see cref="Event"/> (if any)
        /// is handled.
        /// </summary>
        public Task<StateMachineId> CreateStateMachineAndExecuteAsync(StateMachineId id, Type type, Event e = null)
        {
            Assert(id != null, "Cannot create an state machine using a null state machine id.");
            return CreateStateMachineAndExecuteAsync(id, type, null, e);
        }

        /// <summary>
        /// Sends an asynchronous <see cref="Event"/> to a state machine.
        /// </summary>
        public void SendEvent(StateMachineId targetId, Event e)
        {
            var senderOp = Scheduler.GetExecutingOperation<StateMachineOperation>();
            SendEvent(targetId, e, senderOp?.StateMachine);
        }

        /// <summary>
        /// Sends an <see cref="Event"/> to a state machine. Returns immediately if the target was already
        /// running. Otherwise, blocks until the target handles the event and reaches quiescence.
        /// </summary>
        public Task<bool> SendEventAndExecuteAsync(StateMachineId targetId, Event e)
        {
            var senderOp = Scheduler.GetExecutingOperation<StateMachineOperation>();
            return SendEventAndExecuteAsync(targetId, e, senderOp?.StateMachine);
        }
        
        /// <summary>
        /// Runs the specified test method.
        /// </summary>
        internal void RunTest(Delegate testMethod, string testName)
        {
            testName = string.IsNullOrEmpty(testName) ? string.Empty : $" '{testName}'";
            Logger.WriteLine($"<TestLog> Running test{testName}.");
            Assert(testMethod != null, "Unable to execute a null test method.");
            Assert(Task.CurrentId != null, "The test must execute inside a controlled task.");

            var operationId = GetNextOperationId();
            var op = new TaskOperation(operationId, Scheduler);
            Scheduler.RegisterOperation(op);
            op.OnEnabled();

            var task = new Task(async () =>
            {
                try
                {
                    // Update the current asynchronous control flow with the current runtime instance,
                    // allowing future retrieval in the same asynchronous call stack.
                    AssignAsyncControlFlowRuntime(this);

                    OperationScheduler.StartOperation(op);

                    if (testMethod is Action<ControlledRuntime> actionWithRuntime)
                    {
                        actionWithRuntime(this);
                    }
                    else if (testMethod is Action action)
                    {
                        action();
                    }
                    else if (testMethod is Func<ControlledRuntime, Tasks.Task> functionWithRuntime)
                    {
                        await functionWithRuntime(this);
                    }
                    else if (testMethod is Func<Tasks.Task> function)
                    {
                        await function();
                    }
                    else
                    {
                        throw new InvalidOperationException($"Unsupported test delegate of type '{testMethod.GetType()}'.");
                    }

                    Debug.WriteLine("<ScheduleDebug> Completed operation {0} on task '{1}'.", op.Name, Task.CurrentId);
                    op.OnCompleted();

                    // Task has completed, schedule the next enabled operation.
                    Scheduler.ScheduleNextEnabledOperation(AsyncOperationType.Stop);
                }
                catch (Exception ex)
                {
                    ProcessUnhandledExceptionInOperation(op, ex);
                }
            });

            Scheduler.ScheduleOperation(op, task.Id);
            task.Start();
            Scheduler.WaitOperationStart(op);
        }
        
        /// <summary>
        /// Returns the next available unique operation id.
        /// </summary>
        /// <returns>Value representing the next available unique operation id.</returns>
        internal ulong GetNextOperationId() =>
            // Atomically increments and safely wraps the value into an unsigned long.
            (ulong)Interlocked.Increment(ref OperationIdCounter) - 1;

        /// <summary>
        /// Creates a new state machine of the specified <see cref="Type"/> and name, using the specified
        /// unbound state machine id, and passes the specified optional <see cref="Event"/>. This event
        /// can only be used to access its payload, and cannot be handled.
        /// </summary>
        internal StateMachineId CreateStateMachine(StateMachineId id, Type type, string name, Event initialEvent = null)
        {
            var creatorOp = Scheduler.GetExecutingOperation<StateMachineOperation>();
            return CreateStateMachine(id, type, name, initialEvent, creatorOp?.StateMachine);
        }

        /// <summary>
        /// Creates a new <see cref="StateMachine"/> of the specified <see cref="Type"/>.
        /// </summary>
        internal StateMachineId CreateStateMachine(StateMachineId id, Type type, string name, Event initialEvent, StateMachine creator)
        {
            AssertExpectedCallerStateMachine(creator, "CreateStateMachine");

            var stateMachine = CreateStateMachine(id, type, name, creator);
            LogWriter.LogCreateStateMachine(stateMachine.Id, creator?.Id.Name, creator?.Id.Type);
            RunStateMachineEventHandler(stateMachine, initialEvent, true, null);
            return stateMachine.Id;
        }

        /// <summary>
        /// Creates a new state machine of the specified <see cref="Type"/> and name, using the specified
        /// unbound state machine id, and passes the specified optional <see cref="Event"/>. This event
        /// can only be used to access its payload, and cannot be handled. The method returns only
        /// when the state machine is initialized and the <see cref="Event"/> (if any) is handled.
        /// </summary>
        internal Task<StateMachineId> CreateStateMachineAndExecuteAsync(StateMachineId id, Type type, string name, Event initialEvent = null)
        {
            var creatorOp = Scheduler.GetExecutingOperation<StateMachineOperation>();
            return CreateStateMachineAndExecuteAsync(id, type, name, initialEvent, creatorOp?.StateMachine);
        }

        /// <summary>
        /// Creates a new <see cref="StateMachine"/> of the specified <see cref="Type"/>. The method
        /// returns only when the state machine is initialized and the <see cref="Event"/> (if any)
        /// is handled.
        /// </summary>
        internal async Task<StateMachineId> CreateStateMachineAndExecuteAsync(StateMachineId id, Type type, string name,
            Event initialEvent, StateMachine creator)
        {
            AssertExpectedCallerStateMachine(creator, "CreateStateMachineAndExecuteAsync");
            Assert(creator != null, "Only a state machine can call 'CreateStateMachineAndExecuteAsync': avoid calling " +
                                    "it directly from the test method; instead call it through a test driver state machine.");

            var stateMachine = CreateStateMachine(id, type, name, creator);
            RunStateMachineEventHandler(stateMachine, initialEvent, true, creator);

            // Wait until the state machine reaches quiescence.
            await creator.ReceiveEventAsync(typeof(QuiescentEvent), rev => (rev as QuiescentEvent).StateMachineId == stateMachine.Id);
            return await Task.FromResult(stateMachine.Id);
        }

        /// <summary>
        /// Creates a new state machine of the specified <see cref="Type"/>.
        /// </summary>
        private StateMachine CreateStateMachine(StateMachineId id, Type type, string name, StateMachine creator)
        {
            Assert(type.IsSubclassOf(typeof(StateMachine)), "Type '{0}' is not a state machine.", type.FullName);

            // Using ulong.MaxValue because a Create operation cannot specify
            // the id of its target, because the id does not exist yet.
            Scheduler.ScheduleNextEnabledOperation(AsyncOperationType.Create);
            ResetProgramCounter(creator);

            if (id is null)
            {
                id = new StateMachineId(type, name, this);
            }
            
            var stateMachine = Create(type);
            IStateMachineManager stateMachineManager = new StateMachineManager(this, stateMachine);

            IEventQueue eventQueue = new EventQueue(stateMachineManager, stateMachine);
            stateMachine.Configure(this, id, stateMachineManager, eventQueue);
            stateMachine.SetupEventHandlers();
            stateMachine.self = new PMachineValue(id, stateMachine.receives.ToList());
            stateMachine.interfaceName = "I_" + name;

            if (CheckerConfiguration.ReportActivityCoverage)
            {
                ReportActivityCoverageOfStateMachine(stateMachine);
            }

            var result = Scheduler.RegisterOperation(new StateMachineOperation(stateMachine));
            Assert(result, "StateMachine id '{0}' is used by an existing or previously halted state machine.", id.Value);
            LogWriter.LogCreateStateMachine(id, creator?.Id.Name, creator?.Id.Type);

            return stateMachine;
        }
        
        /// <summary>
        /// Creates a new <see cref="StateMachine"/> instance of the specified type.
        /// </summary>
        /// <param name="type">The type of the state machines.</param>
        /// <returns>The created state machine instance.</returns>
        public static StateMachine Create(Type type)
        {
            Func<StateMachine> constructor = null;
            lock (StateMachineConstructorCache)
            {
                if (!StateMachineConstructorCache.TryGetValue(type, out constructor))
                {
                    var constructorInfo = type.GetConstructor(Type.EmptyTypes);
                    if (constructorInfo == null)
                    {
                        throw new Exception("Could not find empty constructor for type " + type.FullName);
                    }

                    constructor = Expression.Lambda<Func<StateMachine>>(
                        Expression.New(constructorInfo)).Compile();
                    StateMachineConstructorCache.Add(type, constructor);
                }
            }

            return constructor();
        }

        /// <summary>
        /// Sends an asynchronous <see cref="Event"/> to a state machine.
        /// </summary>
        internal void SendEvent(StateMachineId targetId, Event e, StateMachine sender)
        {
            if (e is null)
            {
                var message = sender != null ?
                    string.Format("{0} is sending a null event.", sender.Id) :
                    "Cannot send a null event.";
                Assert(false, message);
            }

            if (sender != null)
            {
                Assert(targetId != null, "{0} is sending event {1} to a null state machine.", sender.Id, e);
            }
            else
            {
                Assert(targetId != null, "Cannot send event {1} to a null state machine.", e);
            }

            AssertExpectedCallerStateMachine(sender, "SendEvent");

            var enqueueStatus = EnqueueEvent(targetId, e, sender, out var target);
            if (enqueueStatus is EnqueueStatus.EventHandlerNotRunning)
            {
                RunStateMachineEventHandler(target, null, false, null);
            }
        }

<<<<<<< HEAD
        /// <inheritdoc/>
        internal override async Task<bool> SendEventAndExecuteAsync(ActorId targetId, Event e, Actor sender, Guid opGroupId)
=======
        /// <summary>
        /// Sends an asynchronous <see cref="Event"/> to a state machine. Returns immediately if the target was
        /// already running. Otherwise, blocks until the target handles the event and reaches quiescence.
        /// </summary>
        internal async Task<bool> SendEventAndExecuteAsync(StateMachineId targetId, Event e, StateMachine sender)
>>>>>>> 0eae4e97
        {
            Assert(e != null, "{0} is sending a null event.", sender.Id);
            Assert(targetId != null, "{0} is sending event {1} to a null state machine.", sender.Id, e);
            AssertExpectedCallerStateMachine(sender, "SendEventAndExecuteAsync");

            var enqueueStatus = EnqueueEvent(targetId, e, sender, out var target);
            if (enqueueStatus is EnqueueStatus.EventHandlerNotRunning)
            {
                RunStateMachineEventHandler(target, null, false, sender);

                // Wait until the state machine reaches quiescence.
                await sender.ReceiveEventAsync(typeof(QuiescentEvent), rev => (rev as QuiescentEvent).StateMachineId == targetId);
                return true;
            }

            // EnqueueStatus.EventHandlerNotRunning is not returned by EnqueueEvent
            // (even when the state machine was previously inactive) when the event e requires
            // no action by the state machine (i.e., it implicitly handles the event).
            return enqueueStatus is EnqueueStatus.Dropped || enqueueStatus is EnqueueStatus.NextEventUnavailable;
        }

        /// <summary>
        /// Enqueues an event to the state machine with the specified id.
        /// </summary>
        private EnqueueStatus EnqueueEvent(StateMachineId targetId, Event e, StateMachine sender, out StateMachine target)
        {
            target = Scheduler.GetOperationWithId<StateMachineOperation>(targetId.Value)?.StateMachine;
            Assert(target != null,
                "Cannot send event '{0}' to state machine id '{1}' that is not bound to an state machine instance.",
                e.GetType().FullName, targetId.Value);

            Scheduler.ScheduledOperation.LastSentReceiver = targetId.ToString();

            Scheduler.ScheduleNextEnabledOperation(AsyncOperationType.Send);
            ResetProgramCounter(sender);

            if (target.IsHalted)
            {
                LogWriter.LogSendEvent(targetId, sender?.Id.Name, sender?.Id.Type,
                    (sender)?.CurrentStateName ?? string.Empty, e, isTargetHalted: true);
                TryHandleDroppedEvent(e, targetId);
                return EnqueueStatus.Dropped;
            }

            var enqueueStatus = EnqueueEvent(target, e, sender);
            if (enqueueStatus == EnqueueStatus.Dropped)
            {
                TryHandleDroppedEvent(e, targetId);
            }

            return enqueueStatus;
        }

        /// <summary>
        /// Enqueues an event to the state machine with the specified id.
        /// </summary>
        private EnqueueStatus EnqueueEvent(StateMachine stateMachine, Event e, StateMachine sender)
        {
            // Directly use sender as a StateMachine
            var originInfo = new EventOriginInfo(sender.Id, sender.GetType().FullName,
                sender.CurrentState.GetType().Name);

            var eventInfo = new EventInfo(e, originInfo);

<<<<<<< HEAD
            LogWriter.LogSendEvent(actor.Id, sender?.Id.Name, sender?.Id.Type, stateName,
                e, opGroupId, isTargetHalted: false);

            return actor.Enqueue(e, opGroupId, eventInfo);
=======
            LogWriter.LogSendEvent(stateMachine.Id, sender.Id.Name, sender.Id.Type, sender.CurrentStateName,
                e, isTargetHalted: false);
    
            return stateMachine.Enqueue(e, eventInfo);
>>>>>>> 0eae4e97
        }

        /// <summary>
        /// Runs a new asynchronous event handler for the specified state machine.
        /// This is a fire-and-forget invocation.
        /// </summary>
        /// <param name="stateMachine">The state machine that executes this event handler.</param>
        /// <param name="initialEvent">Optional event for initializing the state machine.</param>
        /// <param name="isFresh">If true, then this is a new state machine.</param>
        /// <param name="syncCaller">Caller state machine that is blocked for quiescence.</param>
        private void RunStateMachineEventHandler(StateMachine stateMachine, Event initialEvent, bool isFresh, StateMachine syncCaller)
        {
            var op = Scheduler.GetOperationWithId<StateMachineOperation>(stateMachine.Id.Value);
            op.OnEnabled();

            var task = new Task(async () =>
            {
                try
                {
                    // Update the current asynchronous control flow with this runtime instance,
                    // allowing future retrieval in the same asynchronous call stack.
                    AssignAsyncControlFlowRuntime(this);

                    OperationScheduler.StartOperation(op);

                    if (isFresh)
                    {
                        await stateMachine.InitializeAsync(initialEvent);
                    }

                    await stateMachine.RunEventHandlerAsync();
                    if (syncCaller != null)
                    {
                        EnqueueEvent(syncCaller, new QuiescentEvent(stateMachine.Id), stateMachine);
                    }

                    if (!stateMachine.IsHalted)
                    {
                        ResetProgramCounter(stateMachine);
                    }

                    Debug.WriteLine("<ScheduleDebug> Completed operation {0} on task '{1}'.", stateMachine.Id, Task.CurrentId);
                    op.OnCompleted();

                    // The state machine is inactive or halted, schedule the next enabled operation.
                    Scheduler.ScheduleNextEnabledOperation(AsyncOperationType.Stop);
                }
                catch (Exception ex)
                {
                    ProcessUnhandledExceptionInOperation(op, ex);
                }
            });

            Scheduler.ScheduleOperation(op, task.Id);
            task.Start();
            Scheduler.WaitOperationStart(op);
        }

        /// <summary>
        /// Processes an unhandled exception in the specified asynchronous operation.
        /// </summary>
        private void ProcessUnhandledExceptionInOperation(AsyncOperation op, Exception ex)
        {
            var innerException = ex;
            while (innerException is TargetInvocationException)
            {
                innerException = innerException.InnerException;
            }

            if (innerException is AggregateException)
            {
                innerException = innerException.InnerException;
            }

            if (innerException is ExecutionCanceledException || innerException is TaskSchedulerException)
            {
                Debug.WriteLine("<Exception> {0} was thrown from operation '{1}'.",
                    innerException.GetType().Name, op.Name);
            }
            else if (innerException is ObjectDisposedException)
            {
                Debug.WriteLine("<Exception> {0} was thrown from operation '{1}' with reason '{2}'.",
                    innerException.GetType().Name, op.Name, ex.Message);
            }
            else
            {
                // Report the unhandled exception.
                var message = string.Format(CultureInfo.InvariantCulture,
                    $"Exception '{ex.GetType()}' was thrown in operation {op.Name}, " +
                    $"'{ex.Source}':\n" +
                    $"   {ex.Message}\n" +
                    $"The stack trace is:\n{ex.StackTrace}");
                Scheduler.NotifyAssertionFailure(message, killTasks: true, cancelExecution: false);
            }
        }
        
        /// <summary>
        /// Registers a new specification monitor of the specified <see cref="Type"/>.
        /// </summary>
        public void RegisterMonitor<T>()
            where T : Monitor =>
            TryCreateMonitor(typeof(T));

        /// <summary>
        /// Invokes the specified monitor with the specified <see cref="Event"/>.
        /// </summary>
        public void Monitor<T>(Event e)
            where T : Monitor
        {
            // If the event is null then report an error and exit.
            Assert(e != null, "Cannot monitor a null event.");
            Monitor(typeof(T), e, null, null, null);
        }

        /// <summary>
        /// Tries to create a new <see cref="Runtime.Specifications.Monitor"/> of the specified <see cref="Type"/>.
        /// </summary>
        internal void TryCreateMonitor(Type type)
        {
            if (Monitors.Any(m => m.GetType() == type))
            {
                // Idempotence: only one monitor per type can exist.
                return;
            }

            Assert(type.IsSubclassOf(typeof(Monitor)), "Type '{0}' is not a subclass of Monitor.", type.FullName);

            var monitor = Activator.CreateInstance(type) as Monitor;
            monitor.Initialize(this);
            monitor.InitializeStateInformation();

            LogWriter.LogCreateMonitor(type.FullName);

            if (CheckerConfiguration.ReportActivityCoverage)
            {
                ReportActivityCoverageOfMonitor(monitor);
            }

            Monitors.Add(monitor);

            monitor.GotoStartState();
        }

        /// <summary>
        /// Invokes the specified <see cref="Runtime.Specifications.Monitor"/> with the specified <see cref="Event"/>.
        /// </summary>
        internal void Monitor(Type type, Event e, string senderName, string senderType, string senderStateName)
        {
            foreach (var monitor in Monitors)
            {
                if (monitor.GetType() == type)
                {
                    monitor.MonitorEvent(e, senderName, senderType, senderStateName);
                    break;
                }
            }
        }

        /// <summary>
        /// Checks if the assertion holds, and if not, throws an <see cref="AssertionFailureException"/> exception.
        /// </summary>
#if !DEBUG
        [DebuggerHidden]
#endif
        public void Assert(bool predicate)
        {
            if (!predicate)
            {
                Scheduler.NotifyAssertionFailure("Detected an assertion failure.");
            }
        }

        /// <summary>
        /// Checks if the assertion holds, and if not, throws an <see cref="AssertionFailureException"/> exception.
        /// </summary>
#if !DEBUG
        [DebuggerHidden]
#endif
        public void Assert(bool predicate, string s, object arg0)
        {
            if (!predicate)
            {
                var msg = string.Format(CultureInfo.InvariantCulture, s, arg0?.ToString());
                Scheduler.NotifyAssertionFailure(msg);
            }
        }

        /// <summary>
        /// Checks if the assertion holds, and if not, throws an <see cref="AssertionFailureException"/> exception.
        /// </summary>
#if !DEBUG
        [DebuggerHidden]
#endif
        public void Assert(bool predicate, string s, object arg0, object arg1)
        {
            if (!predicate)
            {
                var msg = string.Format(CultureInfo.InvariantCulture, s, arg0?.ToString(), arg1?.ToString());
                Scheduler.NotifyAssertionFailure(msg);
            }
        }

        /// <summary>
        /// Checks if the assertion holds, and if not, throws an <see cref="AssertionFailureException"/> exception.
        /// </summary>
#if !DEBUG
        [DebuggerHidden]
#endif
        public void Assert(bool predicate, string s, object arg0, object arg1, object arg2)
        {
            if (!predicate)
            {
                var msg = string.Format(CultureInfo.InvariantCulture, s, arg0?.ToString(), arg1?.ToString(), arg2?.ToString());
                Scheduler.NotifyAssertionFailure(msg);
            }
        }

        /// <summary>
        /// Checks if the assertion holds, and if not, throws an <see cref="AssertionFailureException"/> exception.
        /// </summary>
#if !DEBUG
        [DebuggerHidden]
#endif
        public void Assert(bool predicate, string s, params object[] args)
        {
            if (!predicate)
            {
                var msg = string.Format(CultureInfo.InvariantCulture, s, args);
                Scheduler.NotifyAssertionFailure(msg);
            }
        }

        /// <summary>
        /// Asserts that the state machine calling an state machine method is also
        /// the state machine that is currently executing.
        /// </summary>
#if !DEBUG
        [DebuggerHidden]
#endif
        private void AssertExpectedCallerStateMachine(StateMachine caller, string calledAPI)
        {
            if (caller is null)
            {
                return;
            }

            var op = Scheduler.GetExecutingOperation<StateMachineOperation>();
            if (op is null)
            {
                return;
            }

            Assert(op.StateMachine.Equals(caller), "{0} invoked {1} on behalf of {2}.",
                op.StateMachine.Id, calledAPI, caller.Id);
        }

        /// <summary>
        /// Checks that no monitor is in a hot state upon program termination.
        /// If the program is still running, then this method returns without
        /// performing a check.
        /// </summary>
#if !DEBUG
        [DebuggerHidden]
#endif
        internal void CheckNoMonitorInHotStateAtTermination()
        {
            if (!Scheduler.HasFullyExploredSchedule)
            {
                return;
            }

            foreach (var monitor in Monitors)
            {
                if (monitor.IsInHotState(out var stateName))
                {
                    var message = string.Format(CultureInfo.InvariantCulture,
                        "{0} detected liveness bug in hot state '{1}' at the end of program execution.",
                        monitor.GetType().FullName, stateName);
                    Scheduler.NotifyAssertionFailure(message, killTasks: false, cancelExecution: false);
                }
            }
        }
        
        /// <summary>
        /// Returns a nondeterministic boolean choice, that can be controlled
        /// during analysis or testing.
        /// </summary>
        public bool RandomBoolean() => GetNondeterministicBooleanChoice(2, null, null);

        /// <summary>
        /// Returns a nondeterministic boolean choice, that can be controlled
        /// during analysis or testing. The value is used to generate a number
        /// in the range [0..maxValue), where 0 triggers true.
        /// </summary>
        internal bool GetNondeterministicBooleanChoice(int maxValue, string callerName, string callerType)
        {
            var caller = Scheduler.GetExecutingOperation<StateMachineOperation>()?.StateMachine;
            if (caller != null)
            {
                (caller.Manager as StateMachineManager).ProgramCounter++;
            }

            var choice = Scheduler.GetNextNondeterministicBooleanChoice(maxValue);
            LogWriter.LogRandom(choice, callerName ?? caller?.Id.Name, callerType ?? caller?.Id.Type);
            return choice;
        }

        /// <summary>
        /// Returns a nondeterministic integer, that can be controlled during
        /// analysis or testing. The value is used to generate an integer in
        /// the range [0..maxValue).
        /// </summary>
        internal int GetNondeterministicIntegerChoice(int maxValue, string callerName, string callerType)
        {
            var caller = Scheduler.GetExecutingOperation<StateMachineOperation>()?.StateMachine;
            if (caller != null)
            {
                (caller.Manager as StateMachineManager).ProgramCounter++;
            }

            var choice = Scheduler.GetNextNondeterministicIntegerChoice(maxValue);
            LogWriter.LogRandom(choice, callerName ?? caller?.Id.Name, callerType ?? caller?.Id.Type);
            return choice;
        }
        
        /// <summary>
        /// Gets the state machine of type <typeparamref name="TStateMachine"/> with the specified id,
        /// or null if no such state machine exists.
        /// </summary>
        private TStateMachine GetStateMachineWithId<TStateMachine>(StateMachineId id)
            where TStateMachine : StateMachine =>
            id != null && StateMachineMap.TryGetValue(id, out var value) &&
            value is TStateMachine stateMachine ? stateMachine : null;

        /// <summary>
        /// Gets the <see cref="IAsyncOperation"/> that is executing on the current
        /// synchronization context, or null if no such operation is executing.
        /// </summary>
        internal TAsyncOperation GetExecutingOperation<TAsyncOperation>()
            where TAsyncOperation : IAsyncOperation =>
            Scheduler.GetExecutingOperation<TAsyncOperation>();


        /// <summary>
        /// Checks if the scheduling steps bound has been reached. If yes,
        /// it stops the scheduler and kills all enabled machines.
        /// </summary>
        private void CheckIfSchedulingStepsBoundIsReached()
        {
            Scheduler.CheckIfSchedulingStepsBoundIsReached();
        }

        /// <summary>
        /// Schedules the next controlled asynchronous operation. This method
        /// is only used during testing.
        /// </summary>
        /// <param name="type">Type of the operation.</param>
        internal void ScheduleNextOperation(AsyncOperationType type)
        {
            var callerOp = Scheduler.GetExecutingOperation<AsyncOperation>();
            if (callerOp != null)
            {
                Scheduler.ScheduleNextEnabledOperation(type);
            }
        }

        /// <summary>
        /// Notifies that a state machine invoked an action.
        /// </summary>
        internal void NotifyInvokedAction(StateMachine stateMachine, MethodInfo action, string handlingStateName,
            string currentStateName, Event receivedEvent)
        {
            LogWriter.LogExecuteAction(stateMachine.Id, handlingStateName, currentStateName, action.Name);
        }

        /// <summary>
        /// Notifies that a state machine dequeued an <see cref="Event"/>.
        /// </summary>
        internal void NotifyDequeuedEvent(StateMachine stateMachine, Event e, EventInfo eventInfo)
        {
            var op = Scheduler.GetOperationWithId<StateMachineOperation>(stateMachine.Id.Value);

            // Skip `ReceiveEventAsync` if the last operation exited the previous event handler,
            // to avoid scheduling duplicate `ReceiveEventAsync` operations.
            if (op.SkipNextReceiveSchedulingPoint)
            {
                op.SkipNextReceiveSchedulingPoint = false;
            }
            else
            {
                Scheduler.ScheduleNextEnabledOperation(AsyncOperationType.Receive);
                ResetProgramCounter(stateMachine);
            }

            var stateName = stateMachine.CurrentStateName;
            LogWriter.LogDequeueEvent(stateMachine.Id, stateName, e);
        }

        /// <summary>
        /// Notifies that a state machine dequeued the default <see cref="Event"/>.
        /// </summary>
        internal void NotifyDefaultEventDequeued(StateMachine stateMachine)
        {
            Scheduler.ScheduleNextEnabledOperation(AsyncOperationType.Receive);
            ResetProgramCounter(stateMachine);
        }

        /// <summary>
        /// Notifies that the inbox of the specified state machine is about to be
        /// checked to see if the default event handler should fire.
        /// </summary>
        internal void NotifyDefaultEventHandlerCheck(StateMachine stateMachine)
        {
            Scheduler.ScheduleNextEnabledOperation(AsyncOperationType.Default);
        }

        /// <summary>
        /// Notifies that a state machine raised an <see cref="Event"/>.
        /// </summary>
        internal void NotifyRaisedEvent(StateMachine stateMachine, Event e, EventInfo eventInfo)
        {
            var stateName = stateMachine.CurrentStateName;
            LogWriter.LogRaiseEvent(stateMachine.Id, stateName, e);
        }

        /// <summary>
        /// Notifies that a state machine is handling a raised <see cref="Event"/>.
        /// </summary>
        internal void NotifyHandleRaisedEvent(StateMachine stateMachine, Event e)
        {
            var stateName = stateMachine.CurrentStateName;
            LogWriter.LogHandleRaisedEvent(stateMachine.Id, stateName, e);
        }

        /// <summary>
        /// Notifies that a state machine called <see cref="StateMachine.ReceiveEventAsync(Type[])"/>
        /// or one of its overloaded methods.
        /// </summary>
        internal void NotifyReceiveCalled(StateMachine stateMachine)
        {
            AssertExpectedCallerStateMachine(stateMachine, "ReceiveEventAsync");
        }

        /// <summary>
        /// Notifies that a state machine enqueued an event that it was waiting to receive.
        /// </summary>
        internal void NotifyReceivedEvent(StateMachine stateMachine, Event e, EventInfo eventInfo)
        {
            var stateName = stateMachine.CurrentStateName;
            LogWriter.LogReceiveEvent(stateMachine.Id, stateName, e, wasBlocked: true);
            var op = Scheduler.GetOperationWithId<StateMachineOperation>(stateMachine.Id.Value);
            op.OnReceivedEvent();
        }

        /// <summary>
        /// Notifies that a state machine received an event without waiting because the event
        /// was already in the inbox when the state machine invoked the receiving statement.
        /// </summary>
        internal void NotifyReceivedEventWithoutWaiting(StateMachine stateMachine, Event e, EventInfo eventInfo)
        {
            var stateName = stateMachine.CurrentStateName;
            LogWriter.LogReceiveEvent(stateMachine.Id, stateName, e, wasBlocked: false);
            Scheduler.ScheduleNextEnabledOperation(AsyncOperationType.Receive);
            ResetProgramCounter(stateMachine);
        }

        /// <summary>
        /// Notifies that a state machine is waiting for the specified task to complete.
        /// </summary>
        internal void NotifyWaitTask(StateMachine stateMachine, Task task)
        {
            Assert(task != null, "{0} is waiting for a null task to complete.", stateMachine.Id);

            var finished = task.IsCompleted || task.IsCanceled || task.IsFaulted;
            if (!finished)
            {
                Assert(finished,
                    "Controlled task '{0}' is trying to wait for an uncontrolled task or awaiter to complete. Please " +
                    "make sure to avoid using concurrency APIs (e.g. 'Task.Run', 'Task.Delay' or 'Task.Yield' from " +
                    "the 'System.Threading.Tasks' namespace) inside state machine handlers. If you are using external libraries " +
                    "that are executing concurrently, you will need to mock them during testing.",
                    Task.CurrentId);
            }
        }

        /// <summary>
        /// Notifies that a state machine is waiting to receive an event of one of the specified types.
        /// </summary>
        internal void NotifyWaitEvent(StateMachine stateMachine, IEnumerable<Type> eventTypes)
        {
            var stateName = stateMachine.CurrentStateName;
            var op = Scheduler.GetOperationWithId<StateMachineOperation>(stateMachine.Id.Value);
            op.OnWaitEvent(eventTypes);

            var eventWaitTypesArray = eventTypes.ToArray();
            if (eventWaitTypesArray.Length == 1)
            {
                LogWriter.LogWaitEvent(stateMachine.Id, stateName, eventWaitTypesArray[0]);
            }
            else
            {
                LogWriter.LogWaitEvent(stateMachine.Id, stateName, eventWaitTypesArray);
            }

            Scheduler.ScheduleNextEnabledOperation(AsyncOperationType.Join);
            ResetProgramCounter(stateMachine);
        }

        /// <summary>
        /// Notifies that a state machine entered a state.
        /// </summary>
        internal void NotifyEnteredState(StateMachine stateMachine)
        {
            var stateName = stateMachine.CurrentStateName;
            LogWriter.LogStateTransition(stateMachine.Id, stateName, isEntry: true);
        }

        /// <summary>
        /// Notifies that a state machine exited a state.
        /// </summary>
        internal void NotifyExitedState(StateMachine stateMachine)
        {
            LogWriter.LogStateTransition(stateMachine.Id, stateMachine.CurrentStateName, isEntry: false);
        }

        /// <summary>
        /// Notifies that a state machine invoked an action.
        /// </summary>
        internal void NotifyInvokedOnEntryAction(StateMachine stateMachine, MethodInfo action, Event receivedEvent)
        {
            var stateName = stateMachine.CurrentStateName;
            LogWriter.LogExecuteAction(stateMachine.Id, stateName, stateName, action.Name);
        }

        /// <summary>
        /// Notifies that a state machine invoked an action.
        /// </summary>
        internal void NotifyInvokedOnExitAction(StateMachine stateMachine, MethodInfo action, Event receivedEvent)
        {
            var stateName = stateMachine.CurrentStateName;
            LogWriter.LogExecuteAction(stateMachine.Id, stateName, stateName, action.Name);
        }

        /// <summary>
        /// Notifies that a monitor entered a state.
        /// </summary>
        internal void NotifyEnteredState(Monitor monitor)
        {
            var monitorState = monitor.CurrentStateName;
            LogWriter.LogMonitorStateTransition(monitor.GetType().FullName, monitorState, true, monitor.GetHotState());
        }

        /// <summary>
        /// Notifies that a monitor exited a state.
        /// </summary>
        internal void NotifyExitedState(Monitor monitor)
        {
            LogWriter.LogMonitorStateTransition(monitor.GetType().FullName,
                monitor.CurrentStateName, false, monitor.GetHotState());
        }

        /// <summary>
        /// Notifies that a monitor invoked an action.
        /// </summary>
        internal void NotifyInvokedAction(Monitor monitor, MethodInfo action, string stateName, Event receivedEvent)
        {
            LogWriter.LogMonitorExecuteAction(monitor.GetType().FullName, stateName, action.Name);
        }

        /// <summary>
        /// Notifies that a monitor raised an <see cref="Event"/>.
        /// </summary>
        internal void NotifyRaisedEvent(Monitor monitor, Event e)
        {
            var monitorState = monitor.CurrentStateName;
            LogWriter.LogMonitorRaiseEvent(monitor.GetType().FullName, monitorState, e);
        }
        
        /// <summary>
        /// Notifies that a monitor found an error.
        /// </summary>
        internal void NotifyMonitorError(Monitor monitor)
        {
            if (CheckerConfiguration.IsVerbose)
            {
                var monitorState = monitor.CurrentStateNameWithTemperature;
                LogWriter.LogMonitorError(monitor.GetType().FullName, monitorState, monitor.GetHotState());
            }
        }
        
        /// <summary>
        /// Tries to handle the specified dropped <see cref="Event"/>.
        /// </summary>
        internal void TryHandleDroppedEvent(Event e, StateMachineId id) => OnEventDropped?.Invoke(e, id);
        
        /// <inheritdoc/>
        public TextWriter SetLogger(TextWriter logger) => LogWriter.SetLogger(logger);

        /// <summary>
        /// Sets the JsonLogger in LogWriter.cs
        /// </summary>
        /// <param name="jsonLogger">jsonLogger instance</param>
        public void SetJsonLogger(JsonWriter jsonLogger) => LogWriter.SetJsonLogger(jsonLogger);
        
        /// <summary>
        /// Use this method to register an <see cref="IControlledRuntimeLog"/>.
        /// </summary>
        public void RegisterLog(IControlledRuntimeLog log) => LogWriter.RegisterLog(log);

        /// <summary>
        /// Use this method to unregister a previously registered <see cref="IControlledRuntimeLog"/>.
        /// </summary>
        public void RemoveLog(IControlledRuntimeLog log) => LogWriter.RemoveLog(log);

        /// <summary>
        /// Get the coverage graph information (if any). This information is only available
        /// when <see cref="CheckerConfiguration.ReportActivityCoverage"/> is enabled.
        /// </summary>
        /// <returns>A new CoverageInfo object.</returns>
        public CoverageInfo GetCoverageInfo()
        {
            var result = CoverageInfo;
            if (result != null)
            {
                var builder = LogWriter.GetLogsOfType<ControlledRuntimeLogGraphBuilder>().FirstOrDefault();
                if (builder != null)
                {
                    result.CoverageGraph = builder.SnapshotGraph(CheckerConfiguration.IsDgmlBugGraph);
                }

                var eventCoverage = LogWriter.GetLogsOfType<ControlledRuntimeLogEventCoverage>().FirstOrDefault();
                if (eventCoverage != null)
                {
                    result.EventInfo = eventCoverage.EventCoverage;
                }
            }

            return result;
        }

        /// <summary>
        /// Reports state machines that are to be covered in coverage report.
        /// </summary>
        private void ReportActivityCoverageOfStateMachine(StateMachine stateMachine)
        {
            var name = stateMachine.GetType().FullName;
            if (CoverageInfo.IsMachineDeclared(name))
            {
                return;
            }
        
            // Fetch states.
            var states = stateMachine.GetAllStates();
            foreach (var state in states)
            {
                CoverageInfo.DeclareMachineState(name, state);
            }

            // Fetch registered events.
            var pairs = stateMachine.GetAllStateEventPairs();
            foreach (var tup in pairs)
            {
                CoverageInfo.DeclareStateEvent(name, tup.Item1, tup.Item2);
            }
        }

        /// <summary>
        /// Reports coverage for the specified monitor.
        /// </summary>
        private void ReportActivityCoverageOfMonitor(Monitor monitor)
        {
            var monitorName = monitor.GetType().FullName;
            if (CoverageInfo.IsMachineDeclared(monitorName))
            {
                return;
            }

            // Fetch states.
            var states = monitor.GetAllStates();

            foreach (var state in states)
            {
                CoverageInfo.DeclareMachineState(monitorName, state);
            }

            // Fetch registered events.
            var pairs = monitor.GetAllStateEventPairs();

            foreach (var tup in pairs)
            {
                CoverageInfo.DeclareStateEvent(monitorName, tup.Item1, tup.Item2);
            }
        }

        /// <summary>
        /// Resets the program counter of the specified stateMachine.
        /// </summary>
        private static void ResetProgramCounter(StateMachine stateMachine)
        {
            if (stateMachine != null)
            {
                (stateMachine.Manager as StateMachineManager).ProgramCounter = 0;
            }
        }

        /// <summary>
        /// Returns the current hashed state of the execution using the specified
        /// level of abstraction. The hash is updated in each execution step.
        /// </summary>
        [DebuggerStepThrough]
        internal int GetProgramState()
        {
            unchecked
            {
                var hash = 19;

                foreach (var operation in Scheduler.GetRegisteredOperations().OrderBy(op => op.Id))
                {
                    if (operation is StateMachineOperation stateMachineOperation)
                    {
                        hash *= 31 + stateMachineOperation.StateMachine.GetHashedState();
                    }
                }

                foreach (var monitor in Monitors)
                {
                    hash = (hash * 397) + monitor.GetHashedState();
                }

                return hash;
            }
        }

        /// <summary>
        /// Throws an <see cref="AssertionFailureException"/> exception
        /// containing the specified exception.
        /// </summary>
        [DebuggerStepThrough]
        internal void WrapAndThrowException(Exception exception, string s, params object[] args)
        {
            var msg = string.Format(CultureInfo.InvariantCulture, s, args);
            var message = string.Format(CultureInfo.InvariantCulture,
                "Exception '{0}' was thrown in {1}: {2}\n" +
                "from location '{3}':\n" +
                "The stack trace is:\n{4}",
                exception.GetType(), msg, exception.Message, exception.Source, exception.StackTrace);

            Scheduler.NotifyAssertionFailure(message);
        }

        /// <summary>
        /// Waits until all stateMachines have finished execution.
        /// </summary>
        [DebuggerStepThrough]
        internal async Task WaitAsync()
        {
            await Scheduler.WaitAsync();
            IsRunning = false;
        }
        
        /// <summary>
        /// Terminates the runtime and notifies each active state machine to halt execution.
        /// </summary>
        public void Stop() => IsRunning = false;

        /// <summary>
        /// Raises the <see cref="OnFailure"/> event with the specified <see cref="Exception"/>.
        /// </summary>
        internal void RaiseOnFailureEvent(Exception exception)
        {
            if (exception is ExecutionCanceledException ||
                (exception is ActionExceptionFilterException ae && ae.InnerException is ExecutionCanceledException))
            {
                // Internal exception used during testing.
                return;
            }

            OnFailure?.Invoke(exception);
        }

        /// <summary>
        /// Disposes runtime resources.
        /// </summary>
        [DebuggerStepThrough]
        void Dispose(bool disposing)
        {
            if (disposing)
            {
                Monitors.Clear();
                StateMachineMap.Clear();
            }

            if (disposing)
            {
                OperationIdCounter = 0;
            }
        }
        
        /// <summary>
        /// Disposes runtime resources.
        /// </summary>
        [DebuggerStepThrough]
        public void Dispose()
        {
            Dispose(true);
            GC.SuppressFinalize(this);
        }
    }
}<|MERGE_RESOLUTION|>--- conflicted
+++ resolved
@@ -582,16 +582,11 @@
             }
         }
 
-<<<<<<< HEAD
-        /// <inheritdoc/>
-        internal override async Task<bool> SendEventAndExecuteAsync(ActorId targetId, Event e, Actor sender, Guid opGroupId)
-=======
         /// <summary>
         /// Sends an asynchronous <see cref="Event"/> to a state machine. Returns immediately if the target was
         /// already running. Otherwise, blocks until the target handles the event and reaches quiescence.
         /// </summary>
         internal async Task<bool> SendEventAndExecuteAsync(StateMachineId targetId, Event e, StateMachine sender)
->>>>>>> 0eae4e97
         {
             Assert(e != null, "{0} is sending a null event.", sender.Id);
             Assert(targetId != null, "{0} is sending event {1} to a null state machine.", sender.Id, e);
@@ -656,17 +651,10 @@
 
             var eventInfo = new EventInfo(e, originInfo);
 
-<<<<<<< HEAD
-            LogWriter.LogSendEvent(actor.Id, sender?.Id.Name, sender?.Id.Type, stateName,
-                e, opGroupId, isTargetHalted: false);
-
-            return actor.Enqueue(e, opGroupId, eventInfo);
-=======
             LogWriter.LogSendEvent(stateMachine.Id, sender.Id.Name, sender.Id.Type, sender.CurrentStateName,
                 e, isTargetHalted: false);
     
             return stateMachine.Enqueue(e, eventInfo);
->>>>>>> 0eae4e97
         }
 
         /// <summary>
