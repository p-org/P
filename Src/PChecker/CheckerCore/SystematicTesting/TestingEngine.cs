--- conflicted
+++ resolved
@@ -32,11 +32,8 @@
 using PChecker.SystematicTesting.Strategies.Special;
 using PChecker.SystematicTesting.Traces;
 using PChecker.Utilities;
-<<<<<<< HEAD
 using Plang.PInfer;
-=======
 using Debug = PChecker.IO.Debugging.Debug;
->>>>>>> ee36fb14
 using Task = PChecker.Tasks.Task;
 
 namespace PChecker.SystematicTesting
@@ -286,7 +283,6 @@
             {
                 JsonVerboseLogs = new List<List<LogEntry>>();
             }
-<<<<<<< HEAD
 
             if (checkerConfiguration.PInferMode)
             {
@@ -294,8 +290,6 @@
                 PInferEventObtained = [];
             }
 
-=======
->>>>>>> ee36fb14
             if (checkerConfiguration.SchedulingStrategy is "replay")
             {
                 var scheduleDump = GetScheduleForReplay(out var isFair);
@@ -535,7 +529,6 @@
                     using var jsonStreamFile = File.Create(jsonVerbosePath);
                     JsonSerializer.Serialize(jsonStreamFile, JsonVerboseLogs, jsonSerializerConfig);
                 }
-<<<<<<< HEAD
 
                 if (_checkerConfiguration.PInferMode)
                 {
@@ -568,8 +561,6 @@
                     }
                 }
 
-=======
->>>>>>> ee36fb14
             }, CancellationTokenSource.Token);
         }
 
