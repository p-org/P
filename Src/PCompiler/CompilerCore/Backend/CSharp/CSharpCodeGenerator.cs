--- conflicted
+++ resolved
@@ -387,11 +387,8 @@
             context.WriteLine(output, "[PChecker.SystematicTesting.Test]");
             context.WriteLine(output, "public static void Execute(IActorRuntime runtime) {");
             context.WriteLine(output, "runtime.RegisterLog(new PLogFormatter());");
-<<<<<<< HEAD
             context.WriteLine(output, "runtime.RegisterLog(new PTimeLogger());");
-=======
             context.WriteLine(output, "runtime.RegisterLog(new PJsonFormatter());");
->>>>>>> 27ae2287
             context.WriteLine(output, "PModule.runtime = runtime;");
             context.WriteLine(output, "PHelper.InitializeInterfaces();");
             context.WriteLine(output, "PHelper.InitializeEnums();");
