using System;
using System.Collections.Generic;
using System.Linq;
using Plang.Compiler.TypeChecker.AST.Declarations;
using Plang.Compiler.TypeChecker.Types;

namespace Plang.Compiler.Backend.Java
{
    internal class EventGenerator : JavaSourceGenerator {

        internal EventGenerator(ICompilerConfiguration job, string filename) : base(job, filename)
        {
        }

        /// <summary>
        /// Generates Java code for a given compilation job's used events.
        ///
        /// We only emit code for events that are actually used in Monitors (i.e. they
        /// appear in at least one Monitor's `observes` set.)
        /// </summary>
        protected override void GenerateCodeImpl()
        {
            WriteLine($"public class {Constants.EventNamespaceName} {{");
            foreach (var e in monitoredEvents(GlobalScope.Machines))
            {
                WriteEventDecl(e);
                WriteLine();
            }
            WriteLine("}");
        }


        private IEnumerable<Event> monitoredEvents(IEnumerable<Machine> machines)
        {
            var events = new HashSet<Event>();

            foreach (var m in machines.Where(m => m.IsSpec))
            {
                foreach (var e in m.Observes.Events)
                {
                    events.Add(e);
                }
            }

            return events;
        }

<<<<<<< HEAD
        private string JsonObjectGet(string objName, string field, PLanguageType type = null)
        {
            if (type != null)
            {
                if (type is EnumType enumType)
                {
                    return $"(({Constants.TypesNamespaceName}.{enumType.EnumDecl.Name}) (payload.get(\"{field}\")))";
                    // return $"{Constants.TypesNamespaceName}.{enumType.EnumDecl.Name}.from(" + JsonObjectGet(objName, field, PrimitiveType.Int) + ".intValue())";
                }
                if (type.Equals(PrimitiveType.Any))
                {
                    return $"payload.get(\"{field}\")";
                }
                else
                {
                    var javaType = Types.JavaTypeFor(type).ReferenceTypeName;
                    if (!javaType.Equals("Object"))
                    {
                        return $"({objName}.get{javaType}(\"{field}\"))";
                    }
                }
            }
            return $"({objName}.get(\"{field}\"))";
        }

        internal void WriteEventDecl(PEvent e, bool pinfer = false)
=======
        private void WriteEventDecl(Event e)
>>>>>>> ee36fb14
        {
            var eventName = Names.GetNameForDecl(e);
            var argType = Types.JavaTypeFor(e.PayloadType);

            var payloadType = argType.TypeName;
            var payloadRefType = argType.ReferenceTypeName;

            WriteLine($"public static class {eventName} extends {Constants.EventsClass}<{payloadRefType}> implements Serializable {{");

            var hasPayload = !(argType is TypeManager.JType.JVoid);
            if (pinfer)
            {
                WriteLine("private long index;");
                WriteLine("private String sender;");
                WriteLine("private String target;");
                WriteLine("public long index() { return this.index; }");
                WriteLine("public String sender() { return this.sender; }");
                WriteLine("public String target() { return this.target; }");
            }
            if (hasPayload)
            {
                if (pinfer)
                {
                    WriteLine($"public {eventName}(long i, String sender, String target, {payloadType} p) {{ this.index = i; this.sender = sender; this.target = target; this.payload = p; }}");
                }
                else
                {
                    WriteLine($"public {eventName}({payloadType} p) {{ this.payload = p; }}");
                }
                WriteLine($"private {payloadType} payload; ");
                WriteLine($"public {payloadRefType} getPayload() {{ return payload; }}");
            }
            else
            {
                if (pinfer)
                {
                    WriteLine($"public {eventName}(int i, String sender, String target) {{ this.index = i; this.sender = sender; this.target = target; }}");
                }
                else
                {
                    WriteLine($"public {eventName}() {{ }}");
                }
                WriteLine($"public Void getPayload() {{ return null; }}");
            }

            WriteLine();
            WriteLine("@Override");
            Write("public String toString() {");
            if (hasPayload)
            {
                WriteLine($" return \"{eventName}[\" + payload + \"]\"; }}");
            }
            else
            {
                WriteLine($" return \"{eventName}\"; }}");
            }

            WriteLine($"}} // {eventName}");
        }
    }
}<|MERGE_RESOLUTION|>--- conflicted
+++ resolved
@@ -45,7 +45,6 @@
             return events;
         }
 
-<<<<<<< HEAD
         private string JsonObjectGet(string objName, string field, PLanguageType type = null)
         {
             if (type != null)
@@ -71,10 +70,7 @@
             return $"({objName}.get(\"{field}\"))";
         }
 
-        internal void WriteEventDecl(PEvent e, bool pinfer = false)
-=======
-        private void WriteEventDecl(Event e)
->>>>>>> ee36fb14
+        internal void WriteEventDecl(Event e, bool pinfer = false)
         {
             var eventName = Names.GetNameForDecl(e);
             var argType = Types.JavaTypeFor(e.PayloadType);
