--- conflicted
+++ resolved
@@ -258,10 +258,7 @@
 
                 internal override string ContainsMethodName => "contains";
                 internal override string InsertMethodName => "add";
-<<<<<<< HEAD
-=======
                 internal override string MutatorMethodName => "add";
->>>>>>> 44b9f4fb
                 internal override string RemoveMethodName => "remove";
             }
 
