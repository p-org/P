using System;
using System.Linq;
using Plang.Compiler.TypeChecker.AST;
using Plang.Compiler.TypeChecker.AST.Expressions;
using Plang.Compiler.TypeChecker.Types;

namespace Plang.Compiler.Backend.Java
{
    /// <summary>
    /// The TypeManager is responsible for mechanisms related to extracting to Java-specific
    /// datatypes (including boxing, if desired.)
    /// </summary>
    internal class TypeManager
    {
        internal NameManager Names { get;  }

        public TypeManager(NameManager names)
        {
            Names = names;
        }

        internal string SimplifiedJavaType(PLanguageType type)
        {
            if (type is EnumType || type is PInfer.Index || type is PInfer.CollectionSize)
            {
                return "long";
            }
            if (type is TypeDefType def)
            {
                return SimplifiedJavaType(def.TypeDefDecl.Type);
            }
            var javaType = JavaTypeFor(type);
            if (javaType.IsPrimitive)
            {
                return javaType.TypeName;
            }
            if (type.Equals(PrimitiveType.Any))
            {
                return "Object";
            }
            var name = string.Join("", javaType.TypeName.Where(x => (x >= 'A' && x <= 'Z') || (x >= 'a' && x <= 'z')));
            if (javaType is JType.JSet || javaType is JType.JList)
            {
                return $"ArrayOf{name}";
            }
            return name;
        }

        internal class JType
        {
            private string _unboxedType;
            private string _refType;

            /// <summary>
            /// The name of the Java class that corresponds to this type.
            /// </summary>
            internal string TypeName
            {
                get
                {
                    if (_unboxedType == null)
                    {
                        throw new Exception($"TypeName not implemented for {GetType()}");
                    }

                    return _unboxedType;
                }
            }

            /// <summary>
            /// The name of the Java class that corresponds to this type, should it be treated.
            /// as a reference type.  Objects are automatically reference types so for them
            /// this is the same as `TypeName`, but for primitive types this returns the boxed
            /// type name instead.
            /// </summary>
            internal string ReferenceTypeName
            {
                get
                {
                    if (_refType == null)
                    {
                        return TypeName;
                    }
                    return _refType;
                }
            }

            /// <summary>
            /// Whether this can be represented as a primitive (or potentially-boxed) Java type
            /// or if it is strictly a reference type.
            /// </summary>
            internal virtual bool IsPrimitive => true;

            /// <summary>
            /// A default value for a given type, used for initializing fields and local variables.
            /// </summary>
            internal virtual string DefaultValue => $"new {ReferenceTypeName}()";

            /// <summary>
            /// The name of the method (K) -> V that returns the element V keyed on K.
            /// Throws for non-collection types!!
            /// </summary>
            internal virtual string AccessorMethodName =>
                throw new Exception($"AccessorMethodName not implemented for {TypeName}");

            /// <summary>
            /// The name of the method (K) -> bool that returns whether K is contained in an
            /// instance of this type.  Throws for non-collection types!!
            /// </summary>
            internal virtual string ContainsMethodName =>
                throw new Exception($"ContainsMethodName not implemented for {TypeName}");

            /// <summary>
            /// The name of the method (K, V) -> void that inserts V by key K.
            /// Throws for non-collection types!
            /// </summary>
            internal virtual string MutatorMethodName =>
                throw new Exception($"MutatorMethodName not implemented for {TypeName}");

            internal virtual string InsertMethodName =>
                throw new Exception($"MutatorMethodName not implemented for {TypeName}");

            /// <summary>
            /// The name of the method K -> void that removes key K from the collection.  Throws for
            /// non-collection types!
            /// </summary>
            internal virtual string RemoveMethodName =>
                throw new Exception($"RemoveMethodName not implemented for {TypeName}");
            
            internal virtual string GenerateFromJSON(string jsonVariable, string fieldName) {
                if (TypeName.Equals("Object"))
                {
                    return $"({jsonVariable}.get(\"{fieldName}\"))";
                }
                if (IsPrimitive || this is JString)
                {
                    return $"({jsonVariable}.get{ReferenceTypeName}(\"{fieldName}\"))";
                }
                return GenerateCastFromObject($"({jsonVariable}.get(\"{fieldName}\"))");
            }

            internal virtual string GenerateCastFromObject(string objectName)
            {
                if (ReferenceTypeName == "Long")
                {
                    return $"(Long.valueOf({objectName}.toString()))";
                }
                return $"(({ReferenceTypeName}){objectName})";
            }

            internal virtual string GenerateFromString(string varName)
            {
                if (this is JString)
                {
                    return varName;
                }
                else
                {
                    return $"({ReferenceTypeName}.parse{ReferenceTypeName}({varName}))";
                }
            }

            internal class JAny : JType
            {
                /// A JAny can either be a Event, a PValue, or a collection type like ArrayList, HashSet, etc.
                /// For a complete list, see the implementation of `deepEquals()` and `deepClone` in the P java runtime:
                internal JAny()
                {
                    _unboxedType = "Object";
                }

                internal override bool IsPrimitive => false;

                internal override string DefaultValue => "null";
                internal override string GenerateCastFromObject(string objectName)
                {
                    return $"((Object){objectName})";
                }
                internal override string GenerateFromString(string varName)
                {
                    return varName;
                }
            }

            internal class JBool : JType
            {
                internal JBool()
                {
                    _unboxedType = "boolean";
                    _refType = "Boolean";
                }

                internal override string DefaultValue => ToJavaLiteral(false);

                internal static string ToJavaLiteral(bool b)
                {
                    return b ? "true" : "false";
                }
                internal override string GenerateFromString(string objectName)
                {
                    return $"Boolean.parseBoolean({objectName})";
                }
            }

            internal class JInt : JType
            {
                internal JInt()
                {
                    _unboxedType = "long";
                    _refType = "Long";
                }

                internal override string DefaultValue => ToJavaLiteral(0L);

                internal static string ToJavaLiteral(long l)
                {
                    return l + "L";
                }
                internal override string GenerateFromString(string objectName)
                {
                    return $"Long.parseLong({objectName})";
                }
            }

            internal class JFloat : JType
            {
                internal JFloat()
                {
                    _unboxedType = "float";
                    _refType = "Float";
                }
                internal override string DefaultValue => ToJavaLiteral(0.0);

                internal static string ToJavaLiteral(double d)
                {
                    return d + "f";
                }
                internal override string GenerateFromString(string objectName)
                {
                    return $"Float.parseFloat({objectName})";
                }
            }

            internal class JString : JType
            {
                internal JString()
                {
                    _unboxedType = "String";
                }

                internal override string DefaultValue => ToJavaLiteral("");
                internal override bool IsPrimitive => false;

                internal static string ToJavaLiteral(string s)
                {
                    return "\"" + s + "\"";
                }
            }

            internal class JMachine : JType
            {
                // Source/CheckerCore/StateMachines/StateMachineId.cs stores StateMachineID values as ulongs

                internal JMachine()
                {
                    if (Constants.PInferMode)
                    {
                        _unboxedType = "String";
                        _refType = "String";
                    }
                    else
                    {
                        _unboxedType = "long";
                        _refType = "Long";
                    }
                    
                }
                internal override string DefaultValue => Constants.PInferMode ? "\"\"" : ToJavaLiteral(0L);
                internal static string ToJavaLiteral(long l)
                {
                    return l + "L";
                }
                internal override string GenerateFromString(string objectName)
                {
                    if (Constants.PInferMode)
                    {
                        return objectName;
                    }
                    return $"(Long.parseLong({objectName}))";
                }
                internal override string GenerateCastFromObject(string objectName)
                {
                    if (Constants.PInferMode)
                    {
                        return $"((String){objectName})";
                    }
                    return $"(Long.parseLong({objectName}.toString()))";
                }
            }

            internal class JList : JType
            {
                internal JType _contentType;
                internal JList(JType t, bool use_ref = true)
                {
                    _contentType = t;
                    if (Constants.PInferMode)
                    {
                        if (use_ref)
                        {
                            _unboxedType = $"{t.ReferenceTypeName}[]";
                        }
                        else
                        {
                            _unboxedType = $"{t.TypeName}[]";
                        }
                    }
                    else
                    {
                        _unboxedType = $"ArrayList<{t.ReferenceTypeName}>";
                    }
                }

                internal override string DefaultValue => Constants.PInferMode ? $"new {TypeName}{{}}" : $"new {TypeName}()";
                internal override bool IsPrimitive => false;
                internal override string AccessorMethodName => "get";
                internal override string ContainsMethodName => "contains";
                internal override string MutatorMethodName => "set";
                internal override string InsertMethodName => "add";
                internal override string RemoveMethodName => "remove";

                internal override string GenerateCastFromObject(string objectName)
                {
                    if (Constants.PInferMode)
                    {
                        var lamv = $"x{GetHashCode()}";
                        if (ReferenceTypeName == "long[]")
                        {
                            return $"((JSONArray){objectName}).stream().mapToLong(x -> ((Long) x)).toArray()";
                        }
                        else
                        {
                            return $"(((JSONArray){objectName}).stream().map({lamv} -> {_contentType.GenerateCastFromObject(lamv)}).toArray({ReferenceTypeName}::new))";
                        }
                    }
                    else
                    {
                        return $"(new ArrayList<{_contentType.ReferenceTypeName}>(((JSONArray){objectName}).stream().map(x -> {_contentType.GenerateCastFromObject("x")}).toList()))";
                    }
                }
            }
            internal class JMap : JType
            {
                private readonly JType _k, _v;

                internal JMap(JType k, JType v)
                {
                    _k = k;
                    _v = v;
                    _unboxedType = $"HashMap<{_k.ReferenceTypeName}, {_v.ReferenceTypeName}>";
                }

                internal override bool IsPrimitive => false;
                internal override string AccessorMethodName => "get";
                internal override string ContainsMethodName => "containsKey";
                internal override string MutatorMethodName => "put";
                internal override string InsertMethodName => "put";
                internal override string RemoveMethodName => "remove";

                /// <summary>
                /// The name of the () -> Set method that produces the keys in the map.
                /// </summary>
                internal string KeysMethodName => "keySet";

                /// <summary>
                /// The type of a collection containing the keys of this Map.
                /// </summary>
                internal string KeyCollectionType => $"ArrayList<{_k.ReferenceTypeName}>";
                
                /// <summary>
                /// The name of the () -> Set method that produces the values in the map.
                /// </summary>
                internal string ValuesMethodName => "values";

                /// <summary>
                /// The type of a collection containing the keys of this Map.
                /// </summary>
                internal string ValueCollectionType => $"ArrayList<{_v.ReferenceTypeName}>";
                // internal override string GenerateFromJSON(string jsonVariable, string fieldName)
                // {
                //     var getObj = $"({jsonVariable}.getJSONObject(\"fieldName\"))";
                //     var body = @$"{getObj}
                //                     .entrySet()
                //                     .stream()
                //                     .collect(
                //                         Collectors.toMap(
                //                             e -> {_k.GenerateFromString("(String)(e.getKey())")},
                //                             e -> {_v.GenerateCastFromObject("(e.getValue())")}
                //                         )
                //                     )";
                //     return $"new {ReferenceTypeName}({body})";
                // }
                internal override string GenerateCastFromObject(string objectName)
                {
                    var body = @$"((JSONObject){objectName})
                                    .entrySet()
                                    .stream()
                                    .collect(
                                        Collectors.toMap(
                                            e -> {_k.GenerateFromString("(String)(e.getKey())")},
                                            e -> {_v.GenerateCastFromObject("(e.getValue())")}
                                        )
                                    )";
                    return $"new {ReferenceTypeName}({body})";
                }
            }

            internal class JSet : JType
            {
                internal JType _contentType;
                internal JSet(JType t)
                {
                    _contentType = t;
                    if (Constants.PInferMode)
                    {
                        _unboxedType = $"{t.TypeName}[]";
                    }
                    else
                    {
                        _unboxedType = $"LinkedHashSet<{t.ReferenceTypeName}>";
                    }
                }
                internal override string DefaultValue => Constants.PInferMode ? $"new {TypeName}{{}}" : $"new {TypeName}()";
                internal override bool IsPrimitive => false;

                // Note: There's no AccessorMethodName for a JSet because, unfortunately,
                // we have to build a bit more mechanism in order to "index" into a
                // LinkedHashSet that the C# set datatype gives us directly.  For this,
                // the code generator emits a call to setElementAt(LinkedHashSet, int) in
                // the Java PRT runtime.

                internal override string ContainsMethodName => "contains";
                internal override string InsertMethodName => "add";
                internal override string MutatorMethodName => "add";
                internal override string RemoveMethodName => "remove";
                internal override string GenerateCastFromObject(string objectName)
                {
                    if (Constants.PInferMode)
                    {
                        if (ReferenceTypeName == "long[]")
                        {
                            return $"((JSONArray){objectName}).stream().mapToLong(x -> ((Long) x)).toArray()";
                        }
                        return $"(((JSONArray){objectName}).stream().map(x -> {_contentType.GenerateCastFromObject("x")}).toArray({ReferenceTypeName}::new))";
                    }
                    return $"(((JSONArray){objectName}).stream().map(x -> {_contentType.GenerateCastFromObject("x")}).collect(Collectors.toCollection(LinkedHashSet::new)))";
                }
            }

            internal class JNamedTuple : JType
            {
                internal JNamedTuple(string jClassName)
                {
                    _unboxedType = $"{Constants.TypesNamespaceName}.{jClassName}";
                }

                internal override bool IsPrimitive => false;
                internal override string GenerateFromJSON(string jsonVariable, string fieldName)
                {
                    return $"new {ReferenceTypeName}({jsonVariable}.getJSONObject(\"{fieldName}\"))";
                }
                internal override string GenerateCastFromObject(string objectName)
                {
                    return $"new {ReferenceTypeName}((JSONObject) {objectName})";
                }
            }

            internal class JForeign : JType
            {
                internal JForeign(string clazz)
                {
                    _unboxedType = $"{clazz}";
                }

                internal override bool IsPrimitive => false;

                internal override string DefaultValue => "null";
            }

            internal class JEnum : JType
            {
                private readonly string _defaultValue;

                internal JEnum(EnumType e)
                {
                    _unboxedType = Constants.TypesNamespaceName + "." + e.CanonicalRepresentation;
                    _defaultValue = e.EnumDecl.Values.First().Name; // An arbitrary enum value is fine.
                }


                internal override string DefaultValue => $"{_unboxedType}.{_defaultValue}";
                internal override string GenerateFromJSON(string jsonVariable, string fieldName)
                {
                    return $"({ReferenceTypeName}.from({jsonVariable}.get(\"{fieldName}\")))";
                }
                internal override string GenerateCastFromObject(string objectName)
                {
                    return $"({ReferenceTypeName}.from({objectName}))";
                }
            }

            //TODO: not sure about this one.  Is the base class sufficient?
            //Generate some Java files and see.
            internal class JEvent : JType
            {
                internal JEvent()
                {
                    _unboxedType = $"{Constants.EventsClass}<?>";
                }
                internal override bool IsPrimitive => false;
<<<<<<< HEAD
                internal override string GenerateFromJSON(string jsonVariable, string fieldName)
                {
                    return "null";
                }
=======
                internal override string DefaultValue => "null";
>>>>>>> ee36fb14
            }

            internal class JVoid : JType
            {
                internal override string DefaultValue => "null";
                // XXX: This is slightly hacky in that `void` can be a return type but
                // not a variable type, and `Void` can be a variable type and a return
                // type but a valueless-return statement doesn't "autobox" into a Void.
                public JVoid()
                {
                    _refType = "Void";
                    _unboxedType = "void";
                }

                internal override string GenerateFromJSON(string jsonVariable, string fieldName)
                {
                    return DefaultValue;
                }
                internal override string GenerateCastFromObject(string objectName)
                {
                    return DefaultValue;
                }
            }
        }

        /// <summary>
        /// Produces the Java type that corresponds to the location (variable or data structure)
        /// represented by `e`.  Note that this isn't the same thing as the type that accessing
        /// that structure would produce (as that can be pulled out from the expr's fields).
        /// </summary>
        /// <param name="e"></param>
        /// <returns></returns>
        internal JType JavaTypeForVarLocation(IPExpr e)
        {
            switch (e)
            {

                case MapAccessExpr mapAccessExpr:
                {
                    var k = JavaTypeFor(mapAccessExpr.IndexExpr.Type);
                    var v = JavaTypeFor(mapAccessExpr.Type);
                    return new JType.JMap(k, v);
                }

                case NamedTupleAccessExpr namedTupleAccessExpr:
                    return JavaTypeFor(namedTupleAccessExpr.Type);

                case SetAccessExpr setAccessExpr:
                {
                    var t = JavaTypeFor(setAccessExpr.SetExpr.Type);
                    return new JType.JSet(t);
                }

                case SeqAccessExpr seqAccessExpr:
                {
                    var t = JavaTypeFor(seqAccessExpr.SeqExpr.Type);
                    return new JType.JList(t);
                }

                case TupleAccessExpr tupleAccessExpr:
                    return JavaTypeFor(tupleAccessExpr.Type);

                case VariableAccessExpr variableAccessExpr:
                    return JavaTypeFor(e.Type);

                default:
                    throw new Exception($"Unknown location of {e}");
            }
        }

        /// <summary>
        /// Produces the Java type used to represent a value of type `type`.
        /// </summary>
        /// <param name="type">The P type.</param>
        /// <returns>The Java type.</returns>
        /// TODO: Make this private and stick a weak ref cache in front of it.
        internal JType JavaTypeFor(PLanguageType type, bool use_ref = true)
        {
            switch (type.Canonicalize())
            {
                case DataType _:
                    throw new NotImplementedException($"{type.CanonicalRepresentation} values not implemented");

                case EnumType e:
                    return new JType.JEnum(e);

                case ForeignType ft:
                    return new JType.JForeign(ft.CanonicalRepresentation);

                case MapType m:
                {
                    var k = JavaTypeFor(m.KeyType);
                    var v = JavaTypeFor(m.ValueType);
                    return new JType.JMap(k, v);
                }

                case NamedTupleType nt:
                    return new JType.JNamedTuple(Names.NameForNamedTuple(nt));

                case PermissionType _:
                    return new JType.JMachine();

                case PrimitiveType primitiveType when primitiveType.IsSameTypeAs(PrimitiveType.Any):
                    return new JType.JAny();

                case PrimitiveType primitiveType when primitiveType.IsSameTypeAs(PrimitiveType.Bool):
                    return new JType.JBool();

                case PrimitiveType primitiveType when primitiveType.IsSameTypeAs(PrimitiveType.Int):
                    return new JType.JInt();

                case PrimitiveType primitiveType when primitiveType.IsSameTypeAs(PrimitiveType.Float):
                    return new JType.JFloat();

                case PrimitiveType primitiveType when primitiveType.IsSameTypeAs(PrimitiveType.String):
                    return new JType.JString();

                case PrimitiveType primitiveType when primitiveType.IsSameTypeAs(PrimitiveType.Event):
                    return new JType.JEvent();

                case PrimitiveType primitiveType when primitiveType.IsSameTypeAs(PrimitiveType.Machine):
                    return new JType.JMachine();

                case PrimitiveType primitiveType when primitiveType.IsSameTypeAs(PrimitiveType.Null):
                    return new JType.JVoid();

                case SequenceType s:
                    return new JType.JList(JavaTypeFor(s.ElementType, use_ref), use_ref);

                case SetType s:
                    return new JType.JSet(JavaTypeFor(s.ElementType));

                case TupleType t:
                    return JavaTypeFor(t.ToNamedTuple());
                
                case PInfer.Index:
                    return new JType.JInt();
                
                case PInfer.CollectionSize:
                    return new JType.JInt();

                default:
                    throw new NotImplementedException($"{type} values not implemented");
            }
        }
    }

    public static class BinOpExtensions
    {
        /// <summary>
        /// Produces the binary operator that should be used for a binary operation between
        /// two Java primitive values.
        /// </summary>
        /// <param name="op"></param>
        /// <returns></returns>
        public static string JavaPrimitiveBinOp(this BinOpType op)
        {
            switch (op)
            {
                // Comparison operators
                case BinOpType.Lt:
                    return "<";
                case BinOpType.Le:
                    return "<=";
                case BinOpType.Ge:
                    return ">=";
                case BinOpType.Gt:
                    return ">";

                // Equality operators
                case BinOpType.Neq:
                    return "!=";
                case BinOpType.Eq:
                    return "==";

                // Arithmetic operators
                case BinOpType.Add:
                    return "+";
                case BinOpType.Sub:
                    return "-";
                case BinOpType.Mul:
                    return "*";
                case BinOpType.Div:
                    return "/";
                case BinOpType.Mod:
                    return "%";

                // Boolean operators:
                case BinOpType.And:
                    return "&&";
                case BinOpType.Or:
                    return "||";

                // This should be dead code.
                default:
                    throw new NotImplementedException(op.ToString());
            }
        }
    }
}<|MERGE_RESOLUTION|>--- conflicted
+++ resolved
@@ -518,14 +518,11 @@
                     _unboxedType = $"{Constants.EventsClass}<?>";
                 }
                 internal override bool IsPrimitive => false;
-<<<<<<< HEAD
                 internal override string GenerateFromJSON(string jsonVariable, string fieldName)
                 {
                     return "null";
                 }
-=======
                 internal override string DefaultValue => "null";
->>>>>>> ee36fb14
             }
 
             internal class JVoid : JType
