﻿using System;
using System.Collections.Generic;
using System.ComponentModel.Design;
using System.IO;
using System.Linq;
using System.Reflection;
using Plang.Compiler.Backend.ASTExt;
using Plang.Compiler.TypeChecker;
using Plang.Compiler.TypeChecker.AST;
using Plang.Compiler.TypeChecker.AST.Declarations;
using Plang.Compiler.TypeChecker.AST.Expressions;
using Plang.Compiler.TypeChecker.AST.Statements;
using Plang.Compiler.TypeChecker.AST.States;
using Plang.Compiler.TypeChecker.Types;

namespace Plang.Compiler.Backend.CSharp
{
    public class PCheckerCodeGenerator : ICodeGenerator
    {

        /// <summary>
        /// This compiler has a compilation stage.
        /// </summary>
        public bool HasCompilationStage => true;
        private static List<Variable> _globalParams = [];

        private string GetGlobalParamAndLocalVariableName(CompilationContext context, Variable v)
        {
            return _globalParams.Contains(v) ? $"({ICodeGenerator.GlobalConfigName}.{v.Name})" : context.Names.GetNameForDecl(v);
        }

        public void Compile(ICompilerConfiguration job)
        {
            var csprojName = $"{job.ProjectName}.csproj";
            var csprojPath = Path.Combine(job.OutputDirectory.FullName, csprojName);
            var mainFilePath = Path.Combine(job.OutputDirectory.FullName, "Test.cs");
            var stdout = "";
            var stderr = "";

            // create the .csproj file
            var csprojTemplate = Constants.csprojTemplate;
            csprojTemplate = csprojTemplate.Replace("-directory-",
                Path.GetRelativePath(job.ProjectRootPath.FullName, job.OutputDirectory.FullName));

            string foreignInclude = "";
            var foreignFiles = job.InputForeignFiles.Where(x => x.EndsWith(".cs"));
            if (foreignFiles.Any())
            {
                foreignInclude += "  <ItemGroup>\n";
                foreach (var fileName in foreignFiles)
                {
                    foreignInclude += $"    <Compile Include=\"{fileName}\"/>\n";
                }
                foreignInclude += "  </ItemGroup>";
            }
            csprojTemplate = csprojTemplate.Replace("-foreign-include-", foreignInclude);

            string assemblyPath = Path.GetDirectoryName(Assembly.GetExecutingAssembly().Location);
            csprojTemplate = csprojTemplate.Replace("-assembly-path-", assemblyPath);

            File.WriteAllText(csprojPath, csprojTemplate);

            // if the Main file does not exist then create the file
            if (!File.Exists(mainFilePath))
            {
                var mainCode = Constants.mainCode.Replace("-projectName-", job.ProjectName);
                File.WriteAllText(mainFilePath, mainCode);
            }
            else
            {
                job.Output.WriteInfo("Reusing existing " + mainFilePath);
            }

            // compile the csproj file
            var args = new[] { "build --no-incremental -c Release", csprojName };

            var exitCode = Compiler.RunWithOutput(job.OutputDirectory.FullName, out stdout, out stderr, "dotnet", args);
            if (exitCode != 0)
            {
                throw new TranslationException($"Compiling generated C# code FAILED!\n" + $"{stdout}\n" + $"{stderr}\n");
            }

            job.Output.WriteInfo($"{stdout}");
        }

        public IEnumerable<CompiledFile> GenerateCode(ICompilerConfiguration job, Scope globalScope)
        {
            var context = new CompilationContext(job);
            var csharpSource = GenerateSource(context, globalScope);
            return new List<CompiledFile> { csharpSource };
        }

        private CompiledFile GenerateSource(CompilationContext context, Scope globalScope)
        {
            var source = new CompiledFile(context.FileName);

            WriteSourcePrologue(context, source.Stream);

            _globalParams = globalScope.GetGlobalVariables();

            DeclareGlobalParams(context, source.Stream);
            
            // write the top level declarations
            foreach (var decl in globalScope.AllDecls)
            {
                // Console.WriteLine("top-level decl: " + decl.Name);
                WriteDecl(context, source.Stream, decl);
            }

            // write the interface declarations
            WriteInitializeInterfaces(context, source.Stream, globalScope.Interfaces);

            // write the enum declarations
            WriteInitializeEnums(context, source.Stream, globalScope.Enums);

            WriteSourceEpilogue(context, source.Stream);

            return source;
        }

        private void WriteInitializeInterfaces(CompilationContext context, StringWriter output,
            IEnumerable<Interface> interfaces)
        {
            WriteNameSpacePrologue(context, output);

            //create the interface declarations
            var ifaces = interfaces.ToList();
            foreach (var iface in ifaces)
            {
                context.WriteLine(output, $"public class {context.Names.GetNameForDecl(iface)} : PMachineValue {{");
                context.WriteLine(output,
                    $"public {context.Names.GetNameForDecl(iface)} (StateMachineId machine, List<string> permissions) : base(machine, permissions) {{ }}");
                context.WriteLine(output, "}");
                context.WriteLine(output);
            }

            //initialize the interfaces
            context.WriteLine(output, "public partial class PHelper {");
            context.WriteLine(output, "public static void InitializeInterfaces() {");
            context.WriteLine(output, "PInterfaces.Clear();");
            foreach (var iface in ifaces)
            {
                context.Write(output, $"PInterfaces.AddInterface(nameof({context.Names.GetNameForDecl(iface)})");
                foreach (var ev in iface.ReceivableEvents.Events)
                {
                    context.Write(output, ", ");
                    context.Write(output, $"nameof({context.Names.GetNameForDecl(ev)})");
                }

                context.WriteLine(output, ");");
            }

            context.WriteLine(output, "}");
            context.WriteLine(output, "}");
            context.WriteLine(output);

            WriteNameSpaceEpilogue(context, output);
        }

        private void WriteSourcePrologue(CompilationContext context, StringWriter output)
        {
            context.WriteLine(output, "using PChecker;");
            context.WriteLine(output, "using PChecker.Runtime;");
            context.WriteLine(output, "using PChecker.Runtime.StateMachines;");
            context.WriteLine(output, "using PChecker.Runtime.Events;");
            context.WriteLine(output, "using PChecker.Runtime.Exceptions;");
            context.WriteLine(output, "using PChecker.Runtime.Logging;");
            context.WriteLine(output, "using PChecker.Runtime.Values;");
            context.WriteLine(output, "using PChecker.Runtime.Specifications;");
            context.WriteLine(output, "using Monitor = PChecker.Runtime.Specifications.Monitor;");
            context.WriteLine(output, "using System;");
            context.WriteLine(output, "using PChecker.SystematicTesting;");
            context.WriteLine(output, "using System.Runtime;");
            context.WriteLine(output, "using System.Collections.Generic;");
            context.WriteLine(output, "using System.Linq;");
            context.WriteLine(output, "using System.IO;");
            context.WriteLine(output, "using System.Threading;");
            context.WriteLine(output, "using System.Threading.Tasks;");
            context.WriteLine(output);
            context.WriteLine(output, "#pragma warning disable 162, 219, 414, 1998");
            context.WriteLine(output, "namespace PImplementation");
            context.WriteLine(output, "{");
            context.WriteLine(output, "}");
        }

        private void WriteSourceEpilogue(CompilationContext context, StringWriter output)
        {
            context.WriteLine(output, "#pragma warning restore 162, 219, 414");
        }

        private void WriteNameSpacePrologue(CompilationContext context, StringWriter output)
        {
            context.WriteLine(output, "namespace PImplementation");
            context.WriteLine(output, "{");
        }

        private void WriteNameSpaceEpilogue(CompilationContext context, StringWriter output)
        {
            context.WriteLine(output, "}");
        }

        private void WriteDecl(CompilationContext context, StringWriter output, IPDecl decl)
        {
            string declName;
            switch (decl)
            {
                case Function function:
                    if (!function.IsForeign)
                    {
                        context.WriteLine(output, "namespace PImplementation");
                        context.WriteLine(output, "{");
                        context.WriteLine(output, $"public static partial class {context.GlobalFunctionClassName}");
                        context.WriteLine(output, "{");
                        WriteFunction(context, output, function);
                        context.WriteLine(output, "}");
                        context.WriteLine(output, "}");
                    }

                    break;

                case Event pEvent:
                    if (!pEvent.IsBuiltIn)
                    {
                        WriteEvent(context, output, pEvent);
                    }

                    break;

                case Machine machine:
                    if (machine.IsSpec)
                    {
                        WriteMonitor(context, output, machine);
                    }
                    else
                    {
                        WriteMachine(context, output, machine);
                    }

                    break;

                case PEnum _:
                    break;

                case TypeDef typeDef:
                    if (typeDef.Type is ForeignType foreignType)
                    {
                        WriteForeignType(context, output, foreignType);
                    }

                    break;

                case Implementation impl:
                    WriteImplementationDecl(context, output, impl);
                    break;

                case SafetyTest safety:
                    ParamAssignment.IterateAssignments(safety, _globalParams, 
                        assignment => WriteSafetyTestDecl(context, output, safety, assignment));
                    break;

                case Interface _:
                    break;

                case EnumElem _:
                    break;
                
                case Variable _:
                    break;
                
                default:
                    declName = context.Names.GetNameForDecl(decl);
                    context.WriteLine(output, $"// TODO: {decl.GetType().Name} {declName}");
                    break;
            }
        }

        private void DeclareGlobalParams(CompilationContext context, StringWriter output)
        {
            WriteNameSpacePrologue(context, output);
            context.WriteLine(output, $"public static class {ICodeGenerator.GlobalConfigName}");
            context.WriteLine(output, "{");
            foreach (var v in _globalParams)
            {
                if (v.Role != VariableRole.GlobalParams)
                {
                    throw context.Handler.InternalError(v.SourceLocation, new ArgumentException("The role of global variable is not global."));
                }
                context.Write(output,
                    $"  public static {GetCSharpType(v.Type, true)} {context.Names.GetNameForDecl(v)} = ");
                context.Write(output, $"{GetDefaultValue(v.Type)}");
                context.WriteLine(output, $";");
            }
            context.WriteLine(output, "}");
            WriteNameSpaceEpilogue(context, output);
        }

        private void WriteMonitor(CompilationContext context, StringWriter output, Machine machine)
        {
            WriteNameSpacePrologue(context, output);

            var declName = context.Names.GetNameForDecl(machine);
            context.WriteLine(output, $"internal partial class {declName} : Monitor");
            context.WriteLine(output, "{");

            foreach (var field in machine.Fields)
            {
                context.WriteLine(output,
                    $"private {GetCSharpType(field.Type)} {context.Names.GetNameForDecl(field)} = {GetDefaultValue(field.Type)};");
            }

            WriteMonitorConstructor(context, output, machine);

            foreach (var method in machine.Methods)
            {
                WriteFunction(context, output, method);
            }

            foreach (var state in machine.States)
            {
                WriteState(context, output, state);
            }

            context.WriteLine(output, "}");

            WriteNameSpaceEpilogue(context, output);
        }

        private void WriteMonitorConstructor(CompilationContext context, StringWriter output, Machine machine)
        {
            var declName = context.Names.GetNameForDecl(machine);
            context.WriteLine(output, $"static {declName}() {{");
            foreach (var sEvent in machine.Observes.Events)
            {
                context.WriteLine(output, $"observes.Add(nameof({context.Names.GetNameForDecl(sEvent)}));");
            }

            context.WriteLine(output, "}");
            context.WriteLine(output);
        }

        private static void WriteForeignType(CompilationContext context, StringWriter output, ForeignType foreignType)
        {
            // we do not generate code for foreign types
            var declName = foreignType.CanonicalRepresentation;
            context.WriteLine(output, $"// TODO: Implement the Foreign Type {declName}");
        }
        
        // For normal test, the assignment is empty dictionary
        private void WriteSafetyTestDecl(CompilationContext context, StringWriter output, SafetyTest safety, Dictionary<Variable, IPExpr> assignment)
        {
            // Console.WriteLine($"dic: {string.Join(',', dic.ToList())}");
            WriteNameSpacePrologue(context, output);
            var name = ParamAssignment.RenameSafetyTestByAssignment(context.Names.GetNameForDecl(safety), assignment);
            context.WriteLine(output, $"public class {name} {{");
            WriteInitializeGlobalParams(context, output, assignment);
            WriteInitializeLinkMap(context, output, safety.ModExpr.ModuleInfo.LinkMap);
            WriteInitializeInterfaceDefMap(context, output, safety.ModExpr.ModuleInfo.InterfaceDef);
            WriteInitializeMonitorObserves(context, output, safety.ModExpr.ModuleInfo.MonitorMap.Keys);
            WriteInitializeMonitorMap(context, output, safety.ModExpr.ModuleInfo.MonitorMap);
            WriteTestFunction(context, output, safety.Main, true);
            context.WriteLine(output, "}");

            WriteNameSpaceEpilogue(context, output);
        }

        private void WriteImplementationDecl(CompilationContext context, StringWriter output, Implementation impl)
        {
            WriteNameSpacePrologue(context, output);

            context.WriteLine(output, $"public class {context.Names.GetNameForDecl(impl)} {{");
            WriteInitializeLinkMap(context, output, impl.ModExpr.ModuleInfo.LinkMap);
            WriteInitializeInterfaceDefMap(context, output, impl.ModExpr.ModuleInfo.InterfaceDef);
            WriteInitializeMonitorObserves(context, output, impl.ModExpr.ModuleInfo.MonitorMap.Keys);
            WriteInitializeMonitorMap(context, output, impl.ModExpr.ModuleInfo.MonitorMap);
            WriteTestFunction(context, output, impl.Main, false);
            context.WriteLine(output, "}");

            WriteNameSpaceEpilogue(context, output);
        }

        private void WriteInitializeMonitorObserves(CompilationContext context, StringWriter output,
            ICollection<Machine> monitors)
        {
            context.WriteLine(output, "public static void InitializeMonitorObserves() {");
            context.WriteLine(output, "PModule.monitorObserves.Clear();");
            foreach (var monitor in monitors)
            {
                context.WriteLine(output,
                    $"PModule.monitorObserves[nameof({context.Names.GetNameForDecl(monitor)})] = new List<string>();");
                foreach (var ev in monitor.Observes.Events)
                {
                    context.WriteLine(output,
                        $"PModule.monitorObserves[nameof({context.Names.GetNameForDecl(monitor)})].Add(nameof({context.Names.GetNameForDecl(ev)}));");
                }
            }

            context.WriteLine(output, "}");
            context.WriteLine(output);
        }

        private void WriteInitializeEnums(CompilationContext context, StringWriter output, IEnumerable<PEnum> enums)
        {
            WriteNameSpacePrologue(context, output);
            //initialize the interfaces
            context.WriteLine(output, "public partial class PHelper {");
            context.WriteLine(output, "public static void InitializeEnums() {");
            context.WriteLine(output, "PEnum.Clear();");
            foreach (var enumDecl in enums)
            {
                var enumElemNames =
                    $"new [] {{{string.Join(",", enumDecl.Values.Select(e => $"\"{context.Names.GetNameForDecl(e)}\""))}}}";
                var enumElemValues = $"new [] {{{string.Join(",", enumDecl.Values.Select(e => e.Value))}}}";
                context.WriteLine(output, $"PEnum.AddEnumElements({enumElemNames}, {enumElemValues});");
            }

            context.WriteLine(output, "}");
            context.WriteLine(output, "}");
            context.WriteLine(output);

            WriteNameSpaceEpilogue(context, output);
        }

        private const string InitGlobalParamsFunctionName = "InitializeGlobalParams";

        private void WriteInitializeGlobalParams(CompilationContext context, StringWriter output, IDictionary<Variable, IPExpr> dic)
        {
            context.WriteLine(output, $"public static void {InitGlobalParamsFunctionName}() {{");
            foreach (var (v, value) in dic)
            {
                var varName = GetGlobalParamAndLocalVariableName(context, v);
                context.Write(output, $"  {varName} = ");
                WriteExpr(context, output, value);
                context.WriteLine(output, $";");
            }
            context.WriteLine(output, "}");
        }

        private void WriteTestFunction(CompilationContext context, StringWriter output, string main, bool ifInitGlobalParams)
        {
            context.WriteLine(output);
            context.WriteLine(output, "[PChecker.SystematicTesting.Test]");
            context.WriteLine(output, "public static void Execute(ControlledRuntime runtime) {");
<<<<<<< HEAD
            context.WriteLine(output, "runtime.RegisterLog(new PCheckerLogTextFormatter());");
            context.WriteLine(output, "runtime.RegisterLog(new PCheckerLogJsonFormatter());");
=======
            if (ifInitGlobalParams) { context.WriteLine(output, $"{InitGlobalParamsFunctionName}();"); }
>>>>>>> 6356b7c9
            context.WriteLine(output, "PModule.runtime = runtime;");
            context.WriteLine(output, "PHelper.InitializeInterfaces();");
            context.WriteLine(output, "PHelper.InitializeEnums();");
            context.WriteLine(output, "InitializeLinkMap();");
            context.WriteLine(output, "InitializeInterfaceDefMap();");
            context.WriteLine(output, "InitializeMonitorMap(runtime);");
            context.WriteLine(output, "InitializeMonitorObserves();");
            context.WriteLine(output,
                $"runtime.CreateStateMachine(typeof({main}), \"{main}\");");
            context.WriteLine(output, "}");
        }

        private void WriteInitializeMonitorMap(CompilationContext context, StringWriter output,
            IDictionary<Machine, IEnumerable<Interface>> monitorMap)
        {
            // compute the reverse map
            var machineMap = new Dictionary<Interface, List<Machine>>();
            foreach (var monitorToInterface in monitorMap)
            {
                foreach (var iface in monitorToInterface.Value)
                {
                    if (!machineMap.ContainsKey(iface))
                    {
                        machineMap[iface] = new List<Machine>();
                    }

                    machineMap[iface].Add(monitorToInterface.Key);
                }
            }

            context.WriteLine(output, "public static void InitializeMonitorMap(ControlledRuntime runtime) {");
            context.WriteLine(output, "PModule.monitorMap.Clear();");
            foreach (var machine in machineMap)
            {
                context.WriteLine(output, $"PModule.monitorMap[nameof({context.Names.GetNameForDecl(machine.Key)})] = new List<Type>();");
                foreach (var monitor in machine.Value)
                {
                    context.WriteLine(output,
                        $"PModule.monitorMap[nameof({context.Names.GetNameForDecl(machine.Key)})].Add(typeof({context.Names.GetNameForDecl(monitor)}));");
                }
            }

            foreach (var monitor in monitorMap.Keys)
            {
                context.WriteLine(output, $"runtime.RegisterMonitor<{context.Names.GetNameForDecl(monitor)}>();");
            }

            context.WriteLine(output, "}");
            context.WriteLine(output);
        }

        private void WriteInitializeInterfaceDefMap(CompilationContext context, StringWriter output,
            IDictionary<Interface, Machine> interfaceDef)
        {
            context.WriteLine(output, "public static void InitializeInterfaceDefMap() {");
            context.WriteLine(output, "PModule.interfaceDefinitionMap.Clear();");
            foreach (var map in interfaceDef)
            {
                context.WriteLine(output,
                    $"PModule.interfaceDefinitionMap.Add(nameof({context.Names.GetNameForDecl(map.Key)}), typeof({context.Names.GetNameForDecl(map.Value)}));");
            }

            context.WriteLine(output, "}");
            context.WriteLine(output);
        }

        private void WriteInitializeLinkMap(CompilationContext context, StringWriter output,
            IDictionary<Interface, IDictionary<Interface, Interface>> linkMap)
        {
            context.WriteLine(output, "public static void InitializeLinkMap() {");
            context.WriteLine(output, "PModule.linkMap.Clear();");
            foreach (var creatorInterface in linkMap)
            {
                context.WriteLine(output,
                    $"PModule.linkMap[nameof({context.Names.GetNameForDecl(creatorInterface.Key)})] = new Dictionary<string, string>();");
                foreach (var clinkMap in creatorInterface.Value)
                {
                    context.WriteLine(output,
                        $"PModule.linkMap[nameof({context.Names.GetNameForDecl(creatorInterface.Key)})].Add(nameof({context.Names.GetNameForDecl(clinkMap.Key)}), nameof({context.Names.GetNameForDecl(clinkMap.Value)}));");
                }
            }

            context.WriteLine(output, "}");
            context.WriteLine(output);
        }

        private void WriteEvent(CompilationContext context, StringWriter output, Event pEvent)
        {
            WriteNameSpacePrologue(context, output);

            var declName = context.Names.GetNameForDecl(pEvent);

            // initialize the payload type
            var payloadType = GetCSharpType(pEvent.PayloadType, true);
            context.WriteLine(output, $"internal partial class {declName} : Event");
            context.WriteLine(output, "{");
            context.WriteLine(output, $"public {declName}() : base() {{}}");
            context.WriteLine(output, $"public {declName} ({payloadType} payload): base(payload)" + "{ }");
            context.WriteLine(output, $"public override IPValue Clone() {{ return new {declName}();}}");
            context.WriteLine(output, "}");

            WriteNameSpaceEpilogue(context, output);
        }

        private void WriteMachine(CompilationContext context, StringWriter output, Machine machine)
        {
            WriteNameSpacePrologue(context, output);

            var declName = context.Names.GetNameForDecl(machine);
            context.WriteLine(output, $"internal partial class {declName} : StateMachine");
            context.WriteLine(output, "{");

            foreach (var field in machine.Fields)
            {
                context.WriteLine(output,
                    $"private {GetCSharpType(field.Type)} {context.Names.GetNameForDecl(field)} = {GetDefaultValue(field.Type)};");
            }

            //create the constructor event
            var cTorType = GetCSharpType(machine.PayloadType, true);
            context.Write(output, "public class ConstructorEvent : Event");
            context.Write(output, "{");
            context.Write(output, "public ConstructorEvent(IPValue val) : base(val) { }");
            context.WriteLine(output, "}");
            context.WriteLine(output);

            context.WriteLine(output,
                "protected override Event GetConstructorEvent(IPValue value) { return new ConstructorEvent((IPValue)value); }");

            // create the constructor to initialize the sends, creates and receives list
            WriteMachineConstructor(context, output, machine);

            foreach (var method in machine.Methods)
            {
                WriteFunction(context, output, method);
            }

            foreach (var state in machine.States)
            {
                WriteState(context, output, state);
            }

            context.WriteLine(output, "}");

            WriteNameSpaceEpilogue(context, output);
        }

        private static void WriteMachineConstructor(CompilationContext context, StringWriter output, Machine machine)
        {
            var declName = context.Names.GetNameForDecl(machine);
            context.WriteLine(output, $"public {declName}() {{");
            foreach (var sEvent in machine.Sends.Events)
            {
                context.WriteLine(output, $"this.sends.Add(nameof({context.Names.GetNameForDecl(sEvent)}));");
            }

            foreach (var rEvent in machine.Receives.Events)
            {
                context.WriteLine(output, $"this.receives.Add(nameof({context.Names.GetNameForDecl(rEvent)}));");
            }

            foreach (var iCreate in machine.Creates.Interfaces)
            {
                context.WriteLine(output, $"this.creates.Add(nameof({context.Names.GetNameForDecl(iCreate)}));");
            }

            context.WriteLine(output, "}");
            context.WriteLine(output);
        }

        private void WriteState(CompilationContext context, StringWriter output, State state)
        {
            if (state.IsStart)
            {
                context.WriteLine(output, "[Start]");
            }

            if (state.OwningMachine.IsSpec)
            {
                if (state.Temperature == StateTemperature.Cold)
                {
                    context.WriteLine(output, "[Cold]");
                }
                else if (state.Temperature == StateTemperature.Hot)
                {
                    context.WriteLine(output, "[Hot]");
                }
            }

            if (state.Entry != null)
            {
                var entryFunctionName = context.Names.GetNameForDecl(state.Entry);
                entryFunctionName = state.Entry.IsAnon ? entryFunctionName : $"_{entryFunctionName}";
                context.WriteLine(output, $"[OnEntry(nameof({entryFunctionName}))]");
            }

            var deferredEvents = new List<string>();
            var ignoredEvents = new List<string>();
            foreach (var eventHandler in state.AllEventHandlers)
            {
                var pEvent = eventHandler.Key;
                var stateAction = eventHandler.Value;
                switch (stateAction)
                {
                    case EventDefer _:
                        deferredEvents.Add($"typeof({context.Names.GetNameForDecl(pEvent)})");
                        break;

                    case EventDoAction eventDoAction:
                        var targetDoFunctionName = context.Names.GetNameForDecl(eventDoAction.Target);
                        targetDoFunctionName = eventDoAction.Target.IsAnon ? targetDoFunctionName : $"_{targetDoFunctionName}";
                        context.WriteLine(
                            output,
                            $"[OnEventDoAction(typeof({context.Names.GetNameForDecl(pEvent)}), nameof({targetDoFunctionName}))]");
                        break;

                    case EventGotoState eventGotoState when eventGotoState.TransitionFunction == null:
                        context.WriteLine(
                            output,
                            $"[OnEventGotoState(typeof({context.Names.GetNameForDecl(pEvent)}), typeof({context.Names.GetNameForDecl(eventGotoState.Target)}))]");
                        break;

                    case EventGotoState eventGotoState when eventGotoState.TransitionFunction != null:
                        var targetGotoFunctionName = context.Names.GetNameForDecl(eventGotoState.TransitionFunction);
                        targetGotoFunctionName = eventGotoState.TransitionFunction.IsAnon ? targetGotoFunctionName : $"_{targetGotoFunctionName}";
                        context.WriteLine(
                            output,
                            $"[OnEventGotoState(typeof({context.Names.GetNameForDecl(pEvent)}), typeof({context.Names.GetNameForDecl(eventGotoState.Target)}), nameof({targetGotoFunctionName}))]");
                        break;

                    case EventIgnore _:
                        ignoredEvents.Add($"typeof({context.Names.GetNameForDecl(pEvent)})");
                        break;
                }
            }

            if (deferredEvents.Count > 0)
            {
                context.WriteLine(output, $"[DeferEvents({string.Join(", ", deferredEvents.AsEnumerable())})]");
            }

            if (ignoredEvents.Count > 0)
            {
                context.WriteLine(output, $"[IgnoreEvents({string.Join(", ", ignoredEvents.AsEnumerable())})]");
            }

            if (state.Exit != null)
            {
                var exitFunctionName = context.Names.GetNameForDecl(state.Exit);
                exitFunctionName = state.Exit.IsAnon ? exitFunctionName : $"_{exitFunctionName}";
                context.WriteLine(output, $"[OnExit(nameof({exitFunctionName}))]");
            }

            context.WriteLine(output, $"class {context.Names.GetNameForDecl(state)} : State");
            context.WriteLine(output, "{");
            context.WriteLine(output, "}");
        }

        private void WriteNamedFunctionWrapper(CompilationContext context, StringWriter output, Function function)
        {
            if (function.Role == FunctionRole.Method || function.Role == FunctionRole.Foreign)
                return;

            var isAsync = function.CanReceive;
            var signature = function.Signature;

            var functionName = context.Names.GetNameForDecl(function);
            var functionParameters = "Event currentMachine_dequeuedEvent";
            var awaitMethod = isAsync ? "await " : "";
            var asyncMethod = isAsync ? "async" : "";
            var returnType = "void";

            if (isAsync)
            {
                returnType = "Task";
            }

            context.WriteLine(output,
                $"public {asyncMethod} {returnType} {$"_{functionName}"}({functionParameters})");

            context.WriteLine(output, "{");

            //add the declaration of currentMachine
            if (function.Owner != null)
            {
                context.WriteLine(output, $"{context.Names.GetNameForDecl(function.Owner)} currentMachine = this;");
            }

            var parameter = function.Signature.Parameters.Any() ? $"({GetCSharpType(function.Signature.ParameterTypes.First())})((Event)currentMachine_dequeuedEvent).Payload" : "";
            context.WriteLine(output, $"{awaitMethod}{functionName}({parameter});");
            context.WriteLine(output, "}");
        }

        private void WriteFunction(CompilationContext context, StringWriter output, Function function)
        {
            if (function.IsForeign)
            {
                return;
            }

            var isStatic = function.Owner == null;

            if (!function.IsAnon && !isStatic)
            {
                WriteNamedFunctionWrapper(context, output, function);
            }

            var isAsync = function.CanReceive;
            var signature = function.Signature;

            var staticKeyword = isStatic ? "static " : "";
            var asyncKeyword = isAsync ? "async " : "";
            var returnType = GetCSharpType(signature.ReturnType);

            if (isAsync)
            {
                returnType = returnType == "void" ? "Task" : $"Task<{returnType}>";
            }

            var functionName = context.Names.GetNameForDecl(function);
            var functionParameters = "";
            if (function.IsAnon)
            {
                functionParameters = "Event currentMachine_dequeuedEvent";
            }
            else
            {
                functionParameters = string.Join(
                    ", ",
                    signature.Parameters.Select(param =>
                        $"{GetCSharpType(param.Type)} {context.Names.GetNameForDecl(param)}"));
            }

            if (isStatic) // then we need to generate two versions of the function
            {
                // for machine
                var seperator = functionParameters == "" ? "" : ", ";
                var functionParameters_machine = functionParameters + string.Concat(seperator, "StateMachine currentMachine");
                context.WriteLine(output,
                    $"public {staticKeyword}{asyncKeyword}{returnType} {functionName}({functionParameters_machine})");
                WriteFunctionBody(context, output, function);

                // for monitor
                if (!(function.CanCreate || function.CanSend || function.IsNondeterministic || function.CanReceive))
                {
                    var functionParameters_monitor = functionParameters + string.Concat(seperator, "Monitor currentMachine");
                    context.WriteLine(output,
                        $"public {staticKeyword}{asyncKeyword}{returnType} {functionName}({functionParameters_monitor})");
                    WriteFunctionBody(context, output, function);
                }

            }
            else
            {
                context.WriteLine(output,
                    $"public {staticKeyword}{asyncKeyword}{returnType} {functionName}({functionParameters})");
                WriteFunctionBody(context, output, function);
            }

        }

        private void WriteFunctionBody(CompilationContext context, StringWriter output, Function function)
        {
            context.WriteLine(output, "{");

            //add the declaration of currentMachine
            if (function.Owner != null)
            {
                context.WriteLine(output, $"{context.Names.GetNameForDecl(function.Owner)} currentMachine = this;");
            }

            if (function.IsAnon)
            {
                if (function.Signature.Parameters.Any())
                {
                    var param = function.Signature.Parameters.First();
                    context.WriteLine(output,
                        $"{GetCSharpType(param.Type)} {context.Names.GetNameForDecl(param)} = ({GetCSharpType(param.Type)})(gotoPayload ?? ((Event)currentMachine_dequeuedEvent).Payload);");
                    context.WriteLine(output, "this.gotoPayload = null;");
                }
            }

            foreach (var local in function.LocalVariables)
            {
                var type = local.Type;
                context.WriteLine(output,
                    $"{GetCSharpType(type, true)} {context.Names.GetNameForDecl(local)} = {GetDefaultValue(type)};");
            }

            foreach (var bodyStatement in function.Body.Statements)
            {
                WriteStmt(context: context, output: output, function: function, stmt: bodyStatement);
            }

            context.WriteLine(output, "}");
        }

        private void WriteStmt(CompilationContext context, StringWriter output, Function function, IPStmt stmt)
        {
            switch (stmt)
            {
                case AnnounceStmt announceStmt:
                    context.Write(output, "currentMachine.Announce((Event)");
                    WriteExpr(context, output, announceStmt.Event);
                    if (announceStmt.Payload != null)
                    {
                        context.Write(output, ", ");
                        WriteExpr(context, output, announceStmt.Payload);
                    }

                    context.WriteLine(output, ");");
                    break;

                case AssertStmt assertStmt:
                    context.Write(output, "currentMachine.Assert(");
                    WriteExpr(context, output, assertStmt.Assertion);
                    context.Write(output, ",");
                    context.Write(output, "\"Assertion Failed: \" + ");
                    WriteExpr(context, output, assertStmt.Message);
                    context.WriteLine(output, ");");
                    //last statement
                    if (FunctionValidator.SurelyReturns(assertStmt))
                    {
                        context.WriteLine(output, "throw new PUnreachableCodeException();");
                    }

                    break;

                case AssignStmt assignStmt:
                    var needCtorAdapter = !assignStmt.Value.Type.IsSameTypeAs(assignStmt.Location.Type)
                                          && !PrimitiveType.Null.IsSameTypeAs(assignStmt.Value.Type)
                                          && !PrimitiveType.Any.IsSameTypeAs(assignStmt.Location.Type);
                    WriteLValue(context, output, assignStmt.Location);
                    context.Write(output, $" = ({GetCSharpType(assignStmt.Location.Type, true)})(");
                    if (needCtorAdapter)
                    {
                        context.Write(output, $"new {GetCSharpType(assignStmt.Location.Type)}(");
                    }

                    WriteExpr(context, output, assignStmt.Value);
                    if (needCtorAdapter)
                    {
                        if (assignStmt.Location.Type.Canonicalize() is SequenceType seqType)
                        {
                            context.Write(output, $".Cast<{GetCSharpType(seqType.ElementType)}>()");
                        }

                        context.Write(output, ")");
                    }

                    context.WriteLine(output, ");");
                    break;

                case CompoundStmt compoundStmt:
                    context.WriteLine(output, "{");
                    foreach (var subStmt in compoundStmt.Statements)
                    {
                        WriteStmt(context, output, function, subStmt);
                    }

                    context.WriteLine(output, "}");
                    break;

                case CtorStmt ctorStmt:
                    context.Write(output,
                        $"currentMachine.CreateInterface<{context.Names.GetNameForDecl(ctorStmt.Interface)}>(");
                    context.Write(output, "currentMachine");
                    if (ctorStmt.Arguments.Any())
                    {
                        context.Write(output, ", ");
                        if (ctorStmt.Arguments.Count > 1)
                        {
                            //create tuple from rvaluelist
                            context.Write(output, "new PTuple(");
                            var septor = "";
                            foreach (var ctorExprArgument in ctorStmt.Arguments)
                            {
                                context.Write(output, septor);
                                WriteExpr(context, output, ctorExprArgument);
                                septor = ",";
                            }

                            context.Write(output, ")");
                        }
                        else
                        {
                            WriteExpr(context, output, ctorStmt.Arguments.First());
                        }
                    }

                    context.WriteLine(output, ");");
                    break;

                case FunCallStmt funCallStmt:
                    var isStatic = funCallStmt.Function.Owner == null;
                    var awaitMethod = funCallStmt.Function.CanReceive ? "await " : "";
                    var globalFunctionClass = isStatic ? $"{context.GlobalFunctionClassName}." : "";
                    context.Write(output,
                        $"{awaitMethod}{globalFunctionClass}{context.Names.GetNameForDecl(funCallStmt.Function)}(");
                    var separator = "";

                    foreach (var param in funCallStmt.ArgsList)
                    {
                        context.Write(output, separator);
                        WriteExpr(context, output, param);
                        separator = ", ";
                    }

                    if (isStatic)
                    {
                        context.Write(output, separator + "currentMachine");
                    }

                    context.WriteLine(output, ");");
                    break;

                case GotoStmt gotoStmt:
                    //last statement
                    context.Write(output, $"currentMachine.RaiseGotoStateEvent<{context.Names.GetNameForDecl(gotoStmt.State)}>(");
                    if (gotoStmt.Payload != null)
                    {
                        WriteExpr(context, output, gotoStmt.Payload);
                    }

                    context.WriteLine(output, ");");
                    context.WriteLine(output, "return;");
                    break;

                case IfStmt ifStmt:
                    context.Write(output, "if (");
                    WriteExpr(context, output, ifStmt.Condition);
                    context.WriteLine(output, ")");
                    WriteStmt(context, output, function, ifStmt.ThenBranch);
                    if (ifStmt.ElseBranch != null && ifStmt.ElseBranch.Statements.Any())
                    {
                        context.WriteLine(output, "else");
                        WriteStmt(context, output, function, ifStmt.ElseBranch);
                    }

                    break;

                case AddStmt addStmt:
                    context.Write(output, "((PSet)");
                    WriteExpr(context, output, addStmt.Variable);
                    context.Write(output, ").Add(");
                    WriteExpr(context, output, addStmt.Value);
                    context.WriteLine(output, ");");
                    break;

                case InsertStmt insertStmt:
                    var isMap = PLanguageType.TypeIsOfKind(insertStmt.Variable.Type, TypeKind.Map);
                    var castOp = isMap ? "(PMap)" : "(PSeq)";
                    context.Write(output, $"({castOp}");
                    WriteExpr(context, output, insertStmt.Variable);
                    if (isMap)
                    {
                        context.Write(output, ").Add(");
                    }
                    else
                    {
                        context.Write(output, ").Insert(");
                    }

                    WriteExpr(context, output, insertStmt.Index);
                    context.Write(output, ", ");
                    WriteExpr(context, output, insertStmt.Value);
                    context.WriteLine(output, ");");
                    break;

                case MoveAssignStmt moveAssignStmt:
                    var upCast = "";
                    if (!moveAssignStmt.FromVariable.Type.IsSameTypeAs(moveAssignStmt.ToLocation.Type))
                    {
                        upCast = $"({GetCSharpType(moveAssignStmt.ToLocation.Type)})";
                        if (PLanguageType.TypeIsOfKind(moveAssignStmt.FromVariable.Type, TypeKind.Enum))
                        {
                            upCast = $"{upCast}(long)";
                        }
                    }

                    WriteLValue(context, output, moveAssignStmt.ToLocation);
                    context.WriteLine(output,
                        $" = {upCast}{context.Names.GetNameForDecl(moveAssignStmt.FromVariable)};");
                    break;

                case NoStmt _:
                    break;

                case PrintStmt printStmt:
                    context.Write(output, "currentMachine.LogLine(\"\" + ");
                    WriteExpr(context, output, printStmt.Message);
                    context.WriteLine(output, ");");
                    break;

                case RaiseStmt raiseStmt:
                    //last statement
                    if (raiseStmt.Payload.Any())
                    {
                        WriteExpr(context, output, raiseStmt.Event);
                        context.Write(output, ".Payload = ");
                        WriteExpr(context, output, raiseStmt.Payload.First());
                        context.WriteLine(output, ";");
                    }
                    context.Write(output, "currentMachine.RaiseEvent(");
                    WriteExpr(context, output, raiseStmt.Event);
                    context.WriteLine(output, ");");
                    context.WriteLine(output, "return;");
                    break;

                case ReceiveStmt receiveStmt:
                    var eventName = context.Names.GetTemporaryName("recvEvent");
                    var eventTypeNames = receiveStmt.Cases.Keys.Select(evt => context.Names.GetNameForDecl(evt))
                        .ToHashSet();
                    eventTypeNames.Add("PHalt"); // halt as a special case for receive
                    var recvArgs = string.Join(", ", eventTypeNames.Select(name => $"typeof({name})"));
                    context.WriteLine(output, $"var {eventName} = await currentMachine.ReceiveEventAsync({recvArgs});");
                    context.WriteLine(output, $"switch ({eventName}) {{");
                    // add halt as a special case if doesnt exist
                    if (receiveStmt.Cases.All(kv => kv.Key.Name != "PHalt"))
                    {
                        context.WriteLine(output,"case PHalt _hv: { currentMachine.RaiseEvent(_hv); break;} ");

                    }

                    foreach (var (key, value) in receiveStmt.Cases)
                    {
                        var caseName = context.Names.GetTemporaryName("evt");
                        context.WriteLine(output, $"case {context.Names.GetNameForDecl(key)} {caseName}: {{");
                        if (value.Signature.Parameters.FirstOrDefault() is { } caseArg)
                        {
                            context.WriteLine(output,
                                $"{GetCSharpType(caseArg.Type)} {context.Names.GetNameForDecl(caseArg)} = ({GetCSharpType(caseArg.Type)})({caseName}.Payload);");
                        }

                        foreach (var local in value.LocalVariables)
                        {
                            var type = local.Type;
                            context.WriteLine(output,
                                $"{GetCSharpType(type, true)} {context.Names.GetNameForDecl(local)} = {GetDefaultValue(type)};");
                        }

                        foreach (var caseStmt in value.Body.Statements)
                        {
                            WriteStmt(context, output, function, caseStmt);
                        }

                        context.WriteLine(output, "} break;");
                    }

                    context.WriteLine(output, "}");
                    break;

                case RemoveStmt removeStmt:
                {
                    var castOperation = PLanguageType.TypeIsOfKind(removeStmt.Variable.Type, TypeKind.Map)
                        ? "(PMap)"
                        : PLanguageType.TypeIsOfKind(removeStmt.Variable.Type, TypeKind.Sequence)
                            ? "(PSeq)"
                            : "(PSet)";
                    context.Write(output, $"({castOperation}");
                    switch (removeStmt.Variable.Type.Canonicalize())
                    {
                        case MapType _:
                            WriteExpr(context, output, removeStmt.Variable);
                            context.Write(output, ").Remove(");
                            WriteExpr(context, output, removeStmt.Value);
                            context.WriteLine(output, ");");
                            break;

                        case SequenceType _:
                            WriteExpr(context, output, removeStmt.Variable);
                            context.Write(output, ").RemoveAt(");
                            WriteExpr(context, output, removeStmt.Value);
                            context.WriteLine(output, ");");
                            break;

                        case SetType _:
                            WriteExpr(context, output, removeStmt.Variable);
                            context.Write(output, ").Remove(");
                            WriteExpr(context, output, removeStmt.Value);
                            context.WriteLine(output, ");");
                            break;

                        default:
                            throw new ArgumentOutOfRangeException(
                                $"Remove cannot be applied to type {removeStmt.Variable.Type.OriginalRepresentation}");
                    }
                    break;
                }

                case ReturnStmt returnStmt:
                    context.Write(output, "return ");
                    if (returnStmt.ReturnValue != null)
                    {
                        WriteExpr(context, output, returnStmt.ReturnValue);
                    }
                    context.WriteLine(output, ";");
                    break;

                case BreakStmt breakStmt:
                    context.WriteLine(output, "break;");
                    break;

                case ContinueStmt continueStmt:
                    context.WriteLine(output, "continue;");
                    break;

                case SendStmt sendStmt:
                    if (sendStmt.Arguments.Any())
                    {
                        WriteExpr(context, output, sendStmt.Evt);
                        context.Write(output, ".Payload = ");
                        WriteExpr(context, output, sendStmt.Arguments.First());
                        context.WriteLine(output, ";");
                    }
                    context.Write(output, "currentMachine.SendEvent(");
                    WriteExpr(context, output, sendStmt.MachineExpr);
                    context.Write(output, ", (Event)");
                    WriteExpr(context, output, sendStmt.Evt);

                    context.WriteLine(output, ");");
                    break;

                case ForeachStmt foreachStmt:
                    var tempVarName = $"__temp_{context.Names.GetNameForDecl(foreachStmt.Item)}";
                    context.Write(output, $"foreach (var {tempVarName} in ");
                    WriteExpr(context, output, foreachStmt.IterCollection);
                    context.WriteLine(output, ") {");
                    context.WriteLine(output, $"{context.Names.GetNameForDecl(foreachStmt.Item)} = ({GetCSharpType(foreachStmt.Item.Type)}) {tempVarName};");
                    WriteStmt(context, output, function, foreachStmt.Body);
                    context.WriteLine(output, "}");
                    break;

                case WhileStmt whileStmt:
                    context.Write(output, "while (");
                    WriteExpr(context, output, whileStmt.Condition);
                    context.WriteLine(output, ")");
                    WriteStmt(context, output, function, whileStmt.Body);
                    break;

                default:
                    throw new ArgumentOutOfRangeException(nameof(stmt));
            }
        }

        private void WriteLValue(CompilationContext context, StringWriter output, IPExpr lvalue)
        {
#pragma warning disable CCN0002 // Non exhaustive patterns in switch block
            switch (lvalue)
            {
                case MapAccessExpr mapAccessExpr:
                    context.Write(output, "((PMap)");
                    WriteLValue(context, output, mapAccessExpr.MapExpr);
                    context.Write(output, ")[");
                    WriteExpr(context, output, mapAccessExpr.IndexExpr);
                    context.Write(output, "]");
                    break;

                case SetAccessExpr setAccessExpr:
                    context.Write(output, "((PSet)");
                    WriteLValue(context, output, setAccessExpr.SetExpr);
                    context.Write(output, ")[");
                    WriteExpr(context, output, setAccessExpr.IndexExpr);
                    context.Write(output, "]");
                    break;

                case NamedTupleAccessExpr namedTupleAccessExpr:
                    context.Write(output, "((PNamedTuple)");
                    WriteExpr(context, output, namedTupleAccessExpr.SubExpr);
                    context.Write(output, $")[\"{namedTupleAccessExpr.FieldName}\"]");
                    break;

                case SeqAccessExpr seqAccessExpr:
                    context.Write(output, "((PSeq)");
                    WriteLValue(context, output, seqAccessExpr.SeqExpr);
                    context.Write(output, ")[");
                    WriteExpr(context, output, seqAccessExpr.IndexExpr);
                    context.Write(output, "]");
                    break;

                case TupleAccessExpr tupleAccessExpr:
                    context.Write(output, "((PTuple)");
                    WriteExpr(context, output, tupleAccessExpr.SubExpr);
                    context.Write(output, $")[{tupleAccessExpr.FieldNo}]");
                    break;

                case VariableAccessExpr variableAccessExpr:
                    var varName = GetGlobalParamAndLocalVariableName(context, variableAccessExpr.Variable);
                    context.Write(output, varName);
                    break;

                default:
                    throw new ArgumentOutOfRangeException(nameof(lvalue));
            }
#pragma warning restore CCN0002 // Non exhaustive patterns in switch block
        }

        private void WriteExpr(CompilationContext context, StringWriter output, IPExpr pExpr)
        {
#pragma warning disable CCN0002 // Non exhaustive patterns in switch block
            switch (pExpr)
            {
                case CloneExpr cloneExpr:
                    WriteClone(context, output, cloneExpr.Term);
                    break;

                case BinOpExpr binOpExpr:
                    //handle eq and noteq differently
                    if (binOpExpr.Operation == BinOpType.Eq || binOpExpr.Operation == BinOpType.Neq)
                    {
                        var negate = binOpExpr.Operation == BinOpType.Neq ? "!" : "";
                        context.Write(output, $"({negate}PValues.SafeEquals(");
                        if (PLanguageType.TypeIsOfKind(binOpExpr.Lhs.Type, TypeKind.Enum))
                        {
                            context.Write(output, "PValues.Box((long) ");
                            WriteExpr(context, output, binOpExpr.Lhs);
                            context.Write(output, "),");
                        }
                        else
                        {
                            WriteExpr(context, output, binOpExpr.Lhs);
                            context.Write(output, ",");
                        }

                        if (PLanguageType.TypeIsOfKind(binOpExpr.Rhs.Type, TypeKind.Enum))
                        {
                            context.Write(output, "PValues.Box((long) ");
                            WriteExpr(context, output, binOpExpr.Rhs);
                            context.Write(output, ")");
                        }
                        else
                        {
                            WriteExpr(context, output, binOpExpr.Rhs);
                        }

                        context.Write(output, "))");
                    }
                    else
                    {
                        context.Write(output, "(");
                        if (PLanguageType.TypeIsOfKind(binOpExpr.Lhs.Type, TypeKind.Enum))
                        {
                            context.Write(output, "(long)");
                        }

                        WriteExpr(context, output, binOpExpr.Lhs);
                        context.Write(output, $") {BinOpToStr(binOpExpr.Operation)} (");
                        if (PLanguageType.TypeIsOfKind(binOpExpr.Rhs.Type, TypeKind.Enum))
                        {
                            context.Write(output, "(long)");
                        }

                        WriteExpr(context, output, binOpExpr.Rhs);
                        context.Write(output, ")");
                    }

                    break;

                case BoolLiteralExpr boolLiteralExpr:
                    context.Write(output, $"((PBool){(boolLiteralExpr.Value ? "true" : "false")})");
                    break;

                case CastExpr castExpr:
                    context.Write(output, $"(({GetCSharpType(castExpr.Type)})");
                    WriteExpr(context, output, castExpr.SubExpr);
                    context.Write(output, ")");
                    break;

                case CoerceExpr coerceExpr:
                    switch (coerceExpr.Type.Canonicalize())
                    {
                        case PrimitiveType oldType when oldType.IsSameTypeAs(PrimitiveType.Float):
                        case PrimitiveType oldType1 when oldType1.IsSameTypeAs(PrimitiveType.Int):
                            context.Write(output, "(");
                            WriteExpr(context, output, coerceExpr.SubExpr);
                            context.Write(output, ")");
                            break;

                        case PermissionType _:
                            context.Write(output, "(PInterfaces.IsCoercionAllowed(");
                            WriteExpr(context, output, coerceExpr.SubExpr);
                            context.Write(output, ", ");
                            context.Write(output, $"\"I_{coerceExpr.NewType.CanonicalRepresentation}\") ?");
                            context.Write(output, "new PMachineValue(");
                            context.Write(output, "(");
                            WriteExpr(context, output, coerceExpr.SubExpr);
                            context.Write(output, ").Id, ");
                            context.Write(output,
                                $"PInterfaces.GetPermissions(\"I_{coerceExpr.NewType.CanonicalRepresentation}\")) : null)");
                            break;

                        default:
                            throw new ArgumentOutOfRangeException(
                                @"unexpected coercion operation to:" + coerceExpr.Type.CanonicalRepresentation);
                    }

                    break;

                case ChooseExpr chooseExpr:
                    if (chooseExpr.SubExpr == null)
                    {
                        context.Write(output, "((PBool)currentMachine.RandomBoolean())");
                    }
                    else
                    {
                        context.Write(output, $"(({GetCSharpType(chooseExpr.Type)})currentMachine.TryRandom(");
                        WriteExpr(context, output, chooseExpr.SubExpr);
                        context.Write(output, "))");
                    }
                    break;

                case ContainsExpr containsExpr:
                    var isMap = PLanguageType.TypeIsOfKind(containsExpr.Collection.Type, TypeKind.Map);
                    var isSeq = PLanguageType.TypeIsOfKind(containsExpr.Collection.Type, TypeKind.Sequence);
                    var castOp = isMap ? "(PMap)"
                        : isSeq ? "(PSeq)"
                        : "(PSet)";
                    context.Write(output, "((PBool)(");
                    context.Write(output, $"({castOp}");
                    WriteExpr(context, output, containsExpr.Collection);
                    if (isMap)
                    {
                        context.Write(output, ").ContainsKey(");
                    }
                    else
                    {
                        context.Write(output, ").Contains(");
                    }

                    WriteExpr(context, output, containsExpr.Item);
                    context.Write(output, ")))");
                    break;

                case CtorExpr ctorExpr:
                    context.Write(output,
                        $"currentMachine.CreateInterface<{context.Names.GetNameForDecl(ctorExpr.Interface)}>( ");
                    context.Write(output, "currentMachine");
                    if (ctorExpr.Arguments.Any())
                    {
                        context.Write(output, ", ");
                        if (ctorExpr.Arguments.Count > 1)
                        {
                            //create tuple from rvaluelist
                            context.Write(output, "new PTuple(");
                            var septor = "";
                            foreach (var ctorExprArgument in ctorExpr.Arguments)
                            {
                                context.Write(output, septor);
                                WriteExpr(context, output, ctorExprArgument);
                                septor = ",";
                            }

                            context.Write(output, ")");
                        }
                        else
                        {
                            WriteExpr(context, output, ctorExpr.Arguments.First());
                        }
                    }

                    context.Write(output, ")");
                    break;

                case DefaultExpr defaultExpr:
                    context.Write(output, GetDefaultValue(defaultExpr.Type));
                    break;

                case EnumElemRefExpr enumElemRefExpr:
                    var enumElem = enumElemRefExpr.Value;
                    context.Write(output, $"(PEnum.Get(\"{context.Names.GetNameForDecl(enumElem)}\"))");
                    break;

                case EventRefExpr eventRefExpr:
                    var eventName = context.Names.GetNameForDecl(eventRefExpr.Value);
                    switch (eventName)
                    {
                        case "Halt":
                            context.Write(output, "new PHalt()");
                            break;

                        case "DefaultEvent":
                            context.Write(output, "DefaultEvent.Instance");
                            break;

                        default:
                            var payloadExpr = GetDefaultValue(eventRefExpr.Value.PayloadType);
                            context.Write(output, $"new {eventName}({payloadExpr})");
                            break;
                    }

                    break;

                case FairNondetExpr _:
                    context.Write(output, "((PBool)currentMachine.RandomBoolean())");
                    break;

                case FloatLiteralExpr floatLiteralExpr:
                    context.Write(output, $"((PFloat){floatLiteralExpr.Value})");
                    break;

                case FunCallExpr funCallExpr:
                    var isStatic = funCallExpr.Function.Owner == null;
                    var awaitMethod = funCallExpr.Function.CanReceive ? "await " : "";
                    var globalFunctionClass = isStatic ? $"{context.GlobalFunctionClassName}." : "";
                    context.Write(output,
                        $"{awaitMethod}{globalFunctionClass}{context.Names.GetNameForDecl(funCallExpr.Function)}(");
                    var separator = "";

                    foreach (var param in funCallExpr.Arguments)
                    {
                        context.Write(output, separator);
                        WriteExpr(context, output, param);
                        separator = ", ";
                    }

                    if (isStatic)
                    {
                        context.Write(output, separator + "currentMachine");
                    }

                    context.Write(output, ")");
                    break;

                case IntLiteralExpr intLiteralExpr:
                    context.Write(output, $"((PInt)({intLiteralExpr.Value}))");
                    break;

                case KeysExpr keysExpr:
                    context.Write(output, "(");
                    WriteExpr(context, output, keysExpr.Expr);
                    context.Write(output, ").CloneKeys()");
                    break;

                case NamedTupleExpr namedTupleExpr:
                    var fieldNamesArray = string.Join(",",
                        ((NamedTupleType)namedTupleExpr.Type).Names.Select(n => $"\"{n}\""));
                    fieldNamesArray = $"new string[]{{{fieldNamesArray}}}";
                    context.Write(output, $"(new {GetCSharpType(namedTupleExpr.Type)}({fieldNamesArray}, ");
                    for (var i = 0; i < namedTupleExpr.TupleFields.Count; i++)
                    {
                        if (i > 0)
                        {
                            context.Write(output, ", ");
                        }

                        WriteExpr(context, output, namedTupleExpr.TupleFields[i]);
                    }

                    context.Write(output, "))");
                    break;

                case NondetExpr _:
                    context.Write(output, "((PBool)currentMachine.RandomBoolean())");
                    break;

                case NullLiteralExpr _:
                    context.Write(output, "null");
                    break;

                case SizeofExpr sizeofExpr:
                    context.Write(output, "((PInt)(");
                    WriteExpr(context, output, sizeofExpr.Expr);
                    context.Write(output, ").Count)");
                    break;

                case StringExpr stringExpr:
                    context.Write(output, "((PString) String.Format(");
                    context.Write(output, $"\"{stringExpr.BaseString}\"");
                    foreach (var arg in stringExpr.Args)
                    {
                        context.Write(output, ",");
                        WriteExpr(context, output, arg);
                    }
                    context.Write(output, "))");
                    break;

                case ThisRefExpr _:
                    context.Write(output, "currentMachine.self");
                    break;

                case UnaryOpExpr unaryOpExpr:
                    context.Write(output, $"{UnOpToStr(unaryOpExpr.Operation)}(");
                    WriteExpr(context, output, unaryOpExpr.SubExpr);
                    context.Write(output, ")");
                    break;

                case UnnamedTupleExpr unnamedTupleExpr:
                    context.Write(output, $"new {GetCSharpType(unnamedTupleExpr.Type)}(");
                    var sep = "";
                    foreach (var field in unnamedTupleExpr.TupleFields)
                    {
                        context.Write(output, sep);
                        WriteExpr(context, output, field);
                        sep = ", ";
                    }

                    context.Write(output, ")");
                    break;

                case ValuesExpr valuesExpr:
                    context.Write(output, "(");
                    WriteExpr(context, output, valuesExpr.Expr);
                    context.Write(output, ").CloneValues()");
                    break;

                case MapAccessExpr _:
                case SetAccessExpr _:
                case NamedTupleAccessExpr _:
                case SeqAccessExpr _:
                case TupleAccessExpr _:
                case VariableAccessExpr _:
                    WriteLValue(context, output, pExpr);
                    break;

                default:
                    throw new ArgumentOutOfRangeException(nameof(pExpr), $"type was {pExpr?.GetType().FullName}");
            }
#pragma warning restore CCN0002 // Non exhaustive patterns in switch block
        }

        private void WriteClone(CompilationContext context, StringWriter output, IExprTerm cloneExprTerm)
        {
            if (!(cloneExprTerm is IVariableRef variableRef))
            {
                WriteExpr(context, output, cloneExprTerm);
                return;
            }

            var varName = GetGlobalParamAndLocalVariableName(context, variableRef.Variable);
            context.Write(output, $"(({GetCSharpType(variableRef.Type)})((IPValue){varName})?.Clone())");
        }

        private string GetCSharpType(PLanguageType type, bool isVar = false)
        {
            switch (type.Canonicalize())
            {
                case DataType _:
                    return "IPValue";

                case EnumType _:
                    return "PInt";

                case ForeignType _:
                    return type.CanonicalRepresentation;

                case MapType _:
                    return "PMap";

                case NamedTupleType _:
                    return "PNamedTuple";

                case PermissionType _:
                    return "PMachineValue";

                case PrimitiveType primitiveType when primitiveType.IsSameTypeAs(PrimitiveType.Any):
                    return "IPValue";

                case PrimitiveType primitiveType when primitiveType.IsSameTypeAs(PrimitiveType.Bool):
                    return "PBool";

                case PrimitiveType primitiveType when primitiveType.IsSameTypeAs(PrimitiveType.Int):
                    return "PInt";

                case PrimitiveType primitiveType when primitiveType.IsSameTypeAs(PrimitiveType.Float):
                    return "PFloat";

                case PrimitiveType primitiveType when primitiveType.IsSameTypeAs(PrimitiveType.String):
                    return "PString";

                case PrimitiveType primitiveType when primitiveType.IsSameTypeAs(PrimitiveType.Event):
                    return "Event";

                case PrimitiveType primitiveType when primitiveType.IsSameTypeAs(PrimitiveType.Machine):
                    return "PMachineValue";

                case PrimitiveType primitiveType when primitiveType.IsSameTypeAs(PrimitiveType.Null):
                    return isVar ? "IPValue" : "void";

                case SequenceType _:
                    return "PSeq";

                case SetType _:
                    return "PSet";

                case TupleType _:
                    return "PTuple";

                default:
                    throw new ArgumentOutOfRangeException(nameof(type));
            }
        }

        private string GetDefaultValue(PLanguageType returnType)
        {
            switch (returnType.Canonicalize())
            {
                case EnumType enumType:
                    return $"((PInt){enumType.EnumDecl.Values.Min(elem => elem.Value)})";

                case MapType mapType:
                    return $"new {GetCSharpType(mapType)}()";

                case SequenceType sequenceType:
                    return $"new {GetCSharpType(sequenceType)}()";

                case SetType setType:
                    return $"new {GetCSharpType(setType)}()";

                case NamedTupleType namedTupleType:
                    var fieldNamesArray = string.Join(",", namedTupleType.Names.Select(n => $"\"{n}\""));
                    fieldNamesArray = $"new string[]{{{fieldNamesArray}}}";
                    var fieldDefaults =
                        string.Join(", ", namedTupleType.Types.Select(t => GetDefaultValue(t)));
                    return $"(new {GetCSharpType(namedTupleType)}({fieldNamesArray},{fieldDefaults}))";

                case TupleType tupleType:
                    var defaultTupleValues =
                        string.Join(", ", tupleType.Types.Select(t => GetDefaultValue(t)));
                    return $"(new {GetCSharpType(tupleType)}({defaultTupleValues}))";

                case PrimitiveType primitiveType when primitiveType.IsSameTypeAs(PrimitiveType.Bool):
                    return "((PBool)false)";

                case PrimitiveType primitiveType when primitiveType.IsSameTypeAs(PrimitiveType.Int):
                    return "((PInt)0)";

                case PrimitiveType primitiveType when primitiveType.IsSameTypeAs(PrimitiveType.Float):
                    return "((PFloat)0.0)";

                case PrimitiveType primitiveType when primitiveType.IsSameTypeAs(PrimitiveType.String):
                    return "((PString)\"\")";

                case PrimitiveType eventType when eventType.IsSameTypeAs(PrimitiveType.Event):
                case PermissionType _:
                case PrimitiveType anyType when anyType.IsSameTypeAs(PrimitiveType.Any):
                case PrimitiveType machineType when machineType.IsSameTypeAs(PrimitiveType.Machine):
                case ForeignType _:
                case PrimitiveType nullType when nullType.IsSameTypeAs(PrimitiveType.Null):
                case DataType _:
                    return "null";

                case null:
                    return "";

                default:
                    throw new ArgumentOutOfRangeException(nameof(returnType));
            }
        }

        private static string UnOpToStr(UnaryOpType operation)
        {
            switch (operation)
            {
                case UnaryOpType.Negate:
                    return "-";

                case UnaryOpType.Not:
                    return "!";

                default:
                    throw new ArgumentOutOfRangeException(nameof(operation), operation, null);
            }
        }

        private static string BinOpToStr(BinOpType binOpType)
        {
            switch (binOpType)
            {
                case BinOpType.Add:
                    return "+";

                case BinOpType.Sub:
                    return "-";

                case BinOpType.Mul:
                    return "*";

                case BinOpType.Div:
                    return "/";

                case BinOpType.Mod:
                    return "%";

                case BinOpType.Lt:
                    return "<";

                case BinOpType.Le:
                    return "<=";

                case BinOpType.Gt:
                    return ">";

                case BinOpType.Ge:
                    return ">=";

                case BinOpType.And:
                    return "&&";

                case BinOpType.Or:
                    return "||";

                default:
                    throw new ArgumentOutOfRangeException(nameof(binOpType), binOpType, null);
            }
        }
    }
}<|MERGE_RESOLUTION|>--- conflicted
+++ resolved
@@ -1,6 +1,5 @@
 ﻿using System;
 using System.Collections.Generic;
-using System.ComponentModel.Design;
 using System.IO;
 using System.Linq;
 using System.Reflection;
@@ -103,7 +102,6 @@
             // write the top level declarations
             foreach (var decl in globalScope.AllDecls)
             {
-                // Console.WriteLine("top-level decl: " + decl.Name);
                 WriteDecl(context, source.Stream, decl);
             }
 
@@ -348,7 +346,6 @@
         // For normal test, the assignment is empty dictionary
         private void WriteSafetyTestDecl(CompilationContext context, StringWriter output, SafetyTest safety, Dictionary<Variable, IPExpr> assignment)
         {
-            // Console.WriteLine($"dic: {string.Join(',', dic.ToList())}");
             WriteNameSpacePrologue(context, output);
             var name = ParamAssignment.RenameSafetyTestByAssignment(context.Names.GetNameForDecl(safety), assignment);
             context.WriteLine(output, $"public class {name} {{");
@@ -440,12 +437,9 @@
             context.WriteLine(output);
             context.WriteLine(output, "[PChecker.SystematicTesting.Test]");
             context.WriteLine(output, "public static void Execute(ControlledRuntime runtime) {");
-<<<<<<< HEAD
+            if (ifInitGlobalParams) { context.WriteLine(output, $"{InitGlobalParamsFunctionName}();"); }
             context.WriteLine(output, "runtime.RegisterLog(new PCheckerLogTextFormatter());");
             context.WriteLine(output, "runtime.RegisterLog(new PCheckerLogJsonFormatter());");
-=======
-            if (ifInitGlobalParams) { context.WriteLine(output, $"{InitGlobalParamsFunctionName}();"); }
->>>>>>> 6356b7c9
             context.WriteLine(output, "PModule.runtime = runtime;");
             context.WriteLine(output, "PHelper.InitializeInterfaces();");
             context.WriteLine(output, "PHelper.InitializeEnums();");
