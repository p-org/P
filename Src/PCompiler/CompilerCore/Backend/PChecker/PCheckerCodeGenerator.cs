--- conflicted
+++ resolved
@@ -440,12 +440,9 @@
             context.WriteLine(output);
             context.WriteLine(output, "[PChecker.SystematicTesting.Test]");
             context.WriteLine(output, "public static void Execute(ControlledRuntime runtime) {");
-<<<<<<< HEAD
             if (ifInitGlobalParams) { context.WriteLine(output, $"{InitGlobalParamsFunctionName}();"); }
-=======
             context.WriteLine(output, "runtime.RegisterLog(new PCheckerLogTextFormatter());");
             context.WriteLine(output, "runtime.RegisterLog(new PCheckerLogJsonFormatter());");
->>>>>>> 28833bf1
             context.WriteLine(output, "PModule.runtime = runtime;");
             context.WriteLine(output, "PHelper.InitializeInterfaces();");
             context.WriteLine(output, "PHelper.InitializeEnums();");
