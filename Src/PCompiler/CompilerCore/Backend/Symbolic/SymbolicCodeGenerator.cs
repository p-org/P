--- conflicted
+++ resolved
@@ -423,16 +423,15 @@
         {
             bool mayExit = MayExitWithOutcome(function);
             bool voidReturn = function.Signature.ReturnType.IsSameTypeAs(PrimitiveType.Null);
-            switch (voidReturn)
-            {
-                case false when !mayExit:
-                    return FunctionReturnConvention.RETURN_VALUE;
-                case true when !mayExit:
-                    return FunctionReturnConvention.RETURN_VOID;
-                default:
-                    return !voidReturn ? FunctionReturnConvention.RETURN_VALUE_OR_EXIT : FunctionReturnConvention.RETURN_Guard;
-                    throw new InvalidOperationException();
-            }
+            if (!voidReturn && !mayExit)
+                return FunctionReturnConvention.RETURN_VALUE;
+            if (voidReturn && !mayExit)
+                return FunctionReturnConvention.RETURN_VOID;
+            if (!voidReturn && mayExit)
+                return FunctionReturnConvention.RETURN_VALUE_OR_EXIT;
+            if (voidReturn && mayExit)
+                return FunctionReturnConvention.RETURN_BDD;
+            throw new InvalidOperationException();
         }
 
         private void WriteForeignFunction(CompilationContext context, StringWriter output, Function function)
@@ -1961,14 +1960,6 @@
 
         private void WriteSourcePrologue(CompilationContext context, StringWriter output)
         {
-<<<<<<< HEAD
-            context.WriteLine(output, "import symbolicp.*;");
-            context.WriteLine(output, "import symbolicp.Guard.*;");
-            context.WriteLine(output, "import symbolicp.vs.*;");
-            context.WriteLine(output, "import symbolicp.runtime.*;");
-            context.WriteLine(output, "import symbolicp.run.*;");
-            context.WriteLine(output, "import symbolicp.util.*;");
-=======
             context.WriteLine(output, "import psymbolic.*;");
             context.WriteLine(output, "import psymbolic.valuesummary.bdd.*;");
             context.WriteLine(output, "import psymbolic.valuesummary.*;");
@@ -1976,7 +1967,6 @@
             context.WriteLine(output, "import p.runtime.values.*;");
             context.WriteLine(output, "import psymbolic.run.*;");
             context.WriteLine(output, "import psymbolic.util.*;");
->>>>>>> b5d59617
             context.WriteLine(output, "import java.util.List;");
             context.WriteLine(output, "import java.util.ArrayList;");
             context.WriteLine(output, "import java.util.Map;");
