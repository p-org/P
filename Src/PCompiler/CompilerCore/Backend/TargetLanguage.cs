<<<<<<< HEAD
﻿using Plang.Compiler.Backend.C;
using Plang.Compiler.Backend.CSharp;
=======
﻿using Plang.Compiler.Backend.Prt;
using Plang.Compiler.Backend.Coyote;
using Plang.Compiler.Backend.Rvm;
>>>>>>> bca622d2
using System.Collections.Generic;

namespace Plang.Compiler.Backend
{
    public static class TargetLanguage
    {
        private static readonly IDictionary<CompilerOutput, ICodeGenerator> BackendMap =
            new Dictionary<CompilerOutput, ICodeGenerator>();

        static TargetLanguage()
        {
<<<<<<< HEAD
            RegisterCodeGenerator(CompilerOutput.CSharp, new CSharpCodeGenerator());
            RegisterCodeGenerator(CompilerOutput.C, new CCodeGenerator());
=======
            RegisterCodeGenerator(CompilerOutput.Coyote, new CoyoteCodeGenerator());
            RegisterCodeGenerator(CompilerOutput.C, new PrtCodeGenerator());
            RegisterCodeGenerator(CompilerOutput.Rvm, new RvmCodeGenerator());
>>>>>>> bca622d2
        }

        private static void RegisterCodeGenerator(CompilerOutput name, ICodeGenerator generator)
        {
            BackendMap[name] = generator;
        }

        public static ICodeGenerator GetCodeGenerator(CompilerOutput languageName)
        {
            return BackendMap[languageName];
        }
    }
}<|MERGE_RESOLUTION|>--- conflicted
+++ resolved
@@ -1,11 +1,6 @@
-<<<<<<< HEAD
-﻿using Plang.Compiler.Backend.C;
+using Plang.Compiler.Backend.C;
 using Plang.Compiler.Backend.CSharp;
-=======
-﻿using Plang.Compiler.Backend.Prt;
-using Plang.Compiler.Backend.Coyote;
 using Plang.Compiler.Backend.Rvm;
->>>>>>> bca622d2
 using System.Collections.Generic;
 
 namespace Plang.Compiler.Backend
@@ -17,14 +12,9 @@
 
         static TargetLanguage()
         {
-<<<<<<< HEAD
             RegisterCodeGenerator(CompilerOutput.CSharp, new CSharpCodeGenerator());
             RegisterCodeGenerator(CompilerOutput.C, new CCodeGenerator());
-=======
-            RegisterCodeGenerator(CompilerOutput.Coyote, new CoyoteCodeGenerator());
-            RegisterCodeGenerator(CompilerOutput.C, new PrtCodeGenerator());
             RegisterCodeGenerator(CompilerOutput.Rvm, new RvmCodeGenerator());
->>>>>>> bca622d2
         }
 
         private static void RegisterCodeGenerator(CompilerOutput name, ICodeGenerator generator)
