using System.Collections.Generic;
using Plang.Compiler.Backend.CSharp;
using Plang.Compiler.Backend.Java;
using Plang.Compiler.Backend.PEx;
using Plang.Compiler.Backend.Stately;
<<<<<<< HEAD
=======
using Plang.Compiler.Backend.PVerifier;
>>>>>>> 09b65832

namespace Plang.Compiler.Backend
{
    public static class TargetLanguage
    {
        private static readonly IDictionary<CompilerOutput, ICodeGenerator> BackendMap =
            new Dictionary<CompilerOutput, ICodeGenerator>();

        static TargetLanguage()
        {
            RegisterCodeGenerator(CompilerOutput.PChecker, new PCheckerCodeGenerator());
            RegisterCodeGenerator(CompilerOutput.PObserve, new PObserveCodeGenerator());
            RegisterCodeGenerator(CompilerOutput.Stately, new StatelyCodeGenerator());
<<<<<<< HEAD
=======
            RegisterCodeGenerator(CompilerOutput.PVerifier, new PVerifierCodeGenerator());
>>>>>>> 09b65832
            RegisterCodeGenerator(CompilerOutput.PEx, new PExCodeGenerator());
        }

        private static void RegisterCodeGenerator(CompilerOutput name, ICodeGenerator generator)
        {
            BackendMap[name] = generator;
        }

        public static ICodeGenerator GetCodeGenerator(CompilerOutput languageName)
        {
            return BackendMap[languageName];
        }
    }
}<|MERGE_RESOLUTION|>--- conflicted
+++ resolved
@@ -3,10 +3,7 @@
 using Plang.Compiler.Backend.Java;
 using Plang.Compiler.Backend.PEx;
 using Plang.Compiler.Backend.Stately;
-<<<<<<< HEAD
-=======
 using Plang.Compiler.Backend.PVerifier;
->>>>>>> 09b65832
 
 namespace Plang.Compiler.Backend
 {
@@ -20,10 +17,7 @@
             RegisterCodeGenerator(CompilerOutput.PChecker, new PCheckerCodeGenerator());
             RegisterCodeGenerator(CompilerOutput.PObserve, new PObserveCodeGenerator());
             RegisterCodeGenerator(CompilerOutput.Stately, new StatelyCodeGenerator());
-<<<<<<< HEAD
-=======
             RegisterCodeGenerator(CompilerOutput.PVerifier, new PVerifierCodeGenerator());
->>>>>>> 09b65832
             RegisterCodeGenerator(CompilerOutput.PEx, new PExCodeGenerator());
         }
 
