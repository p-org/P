--- conflicted
+++ resolved
@@ -20,19 +20,11 @@
             ProjectRootPath = new DirectoryInfo(Directory.GetCurrentDirectory());
             LocationResolver = new DefaultLocationResolver();
             Handler = new DefaultTranslationErrorHandler(LocationResolver);
-<<<<<<< HEAD
-            OutputLanguages = new Dictionary<string, CompilerOutput>{{"CSharp", CompilerOutput.CSharp}};
-            Backend = null;
-            ProjectDependencies = new List<string>();
-        }
-        public CompilerConfiguration(ICompilerOutput output, DirectoryInfo outputDir, IDictionary<string, CompilerOutput> outputLanguages, IList<string> inputFiles,
-=======
             OutputLanguages = new List<CompilerOutput>{CompilerOutput.CSharp};
             Backend = null;
             ProjectDependencies = new List<string>();
         }
         public CompilerConfiguration(ICompilerOutput output, DirectoryInfo outputDir, IList<CompilerOutput> outputLanguages, IList<string> inputFiles,
->>>>>>> 05c98629
             string projectName, DirectoryInfo projectRoot = null, IList<string> projectDependencies = null, string pObservePackageName = null)
         {
             if (!inputFiles.Any())
@@ -67,11 +59,7 @@
         
         public ICompilerOutput Output { get; set; }
         public DirectoryInfo OutputDirectory { get; set; }
-<<<<<<< HEAD
-        public IDictionary<string, CompilerOutput> OutputLanguages { get; set; }
-=======
         public IList<CompilerOutput> OutputLanguages { get; set; }
->>>>>>> 05c98629
         public string ProjectName { get; set; }
         public string PObservePackageName { get; set; }
         public DirectoryInfo ProjectRootPath { get; set; }
