﻿using System;
using System.Collections.Generic;
using System.IO;
using System.Linq;
using Plang.Compiler.Backend;
using Plang.Compiler.TypeChecker;

namespace Plang.Compiler
{
    /// <summary>
    /// Represents the configuration settings for the P language compiler.
    /// This class contains all parameters and options that control the compilation process,
    /// including input/output paths, code generation options, and project settings.
    /// </summary>
    public class CompilerConfiguration : ICompilerConfiguration
    {
        /// <summary>
        /// Initializes a new instance of the <see cref="CompilerConfiguration"/> class with default settings.
        /// </summary>
        /// <remarks>
        /// Default settings include:
        /// - No output directory
        /// - Empty input file lists
        /// - "generatedOutput" as project name
        /// - Current directory as project root
        /// - C# as the default output language
        /// - Default location resolver and error handler
        /// - Debug mode disabled
        /// </remarks>
        public CompilerConfiguration()
        {
            OutputDirectory = null;
            InputPFiles = new List<string>();
            InputForeignFiles = new List<string>();
            Output = null;
            ProjectName = "generatedOutput";
            PObservePackageName = $"{ProjectName}.pobserve";
            ProjectRootPath = new DirectoryInfo(Directory.GetCurrentDirectory());
            LocationResolver = new DefaultLocationResolver();
            Handler = new DefaultTranslationErrorHandler(LocationResolver);
            OutputLanguages = new List<CompilerOutput>{CompilerOutput.CSharp};
            Backend = null;
            ProjectDependencies = new List<string>();
            Debug = false;
            TermDepth = 1;
            MaxGuards = 2;
            MaxFilters = 2;
            PInferAction = PInferAction.Auto;
            HintName = null;
            Verbose = false;
            ConfigEvent = null;
            TraceFolder = "traces";
            // Max level by default
            PInferPruningLevel = 3;
            UseZ3 = false;
        }
        /// <summary>
        /// Initializes a new instance of the <see cref="CompilerConfiguration"/> class with specific settings.
        /// </summary>
        /// <param name="output">The compiler output handler.</param>
        /// <param name="outputDir">The directory where compiler output will be generated.</param>
        /// <param name="outputLanguages">The list of target programming languages for code generation.</param>
        /// <param name="inputFiles">The list of input files to compile (P files and foreign files).</param>
        /// <param name="projectName">The name of the project being compiled. If null, derives from first input file.</param>
        /// <param name="projectRoot">The root directory of the project. If null, uses the current directory.</param>
        /// <param name="projectDependencies">The list of project dependencies. If null, initializes as empty list.</param>
        /// <param name="pObservePackageName">The name of the PObserve package. If null, defaults to "{ProjectName}.pobserve".</param>
        /// <param name="debug">Flag indicating whether to include debug information in output.</param>
        /// <exception cref="ArgumentException">Thrown when no input files are provided.</exception>
        public CompilerConfiguration(ICompilerOutput output, DirectoryInfo outputDir, IList<CompilerOutput> outputLanguages, IList<string> inputFiles,
            string projectName, DirectoryInfo projectRoot = null, IList<string> projectDependencies = null, string pObservePackageName = null, bool debug = false)
        {
            if (!inputFiles.Any())
            {
                throw new ArgumentException("Must supply at least one input file", nameof(inputFiles));
            }

            Output = output;
            OutputDirectory = outputDir;
            InputPFiles = new List<string>();
            InputForeignFiles = new List<string>();
            foreach (var fileName in inputFiles)
            {
                if (fileName.EndsWith(".p"))
                {
                    InputPFiles.Add(fileName);
                }
                else
                {
                    InputForeignFiles.Add(fileName);
                }
            }
            ProjectName = projectName ?? Path.GetFileNameWithoutExtension(inputFiles[0]);
            PObservePackageName = pObservePackageName ?? $"{ProjectName}.pobserve";
            ProjectRootPath = projectRoot;
            LocationResolver = new DefaultLocationResolver();
            Handler = new DefaultTranslationErrorHandler(LocationResolver);
            OutputLanguages = outputLanguages;
            Backend = null;
            InvParseFileDir = "SpecMining";
            ProjectDependencies = projectDependencies ?? new List<string>();
            Debug = debug;
            TermDepth = 2;
        }

        /// <summary>
        /// Gets or sets the compiler output handler.
        /// </summary>
        public ICompilerOutput Output { get; set; }

        /// <summary>
        /// Gets or sets the directory where compiler output will be generated.
        /// </summary>
        public DirectoryInfo OutputDirectory { get; set; }

        /// <summary>
        /// Gets or sets the list of target programming languages for code generation.
        /// </summary>
        public IList<CompilerOutput> OutputLanguages { get; set; }

        /// <summary>
        /// Gets or sets the name of the project being compiled.
        /// </summary>
        public string ProjectName { get; set; }

        /// <summary>
        /// Gets or sets the name of the PObserve package.
        /// </summary>
        public string PObservePackageName { get; set; }

        /// <summary>
        /// Gets or sets the root directory of the project.
        /// </summary>
        public DirectoryInfo ProjectRootPath { get; set; }

        /// <summary>
        /// Gets or sets the backend code generator.
        /// </summary>
        public ICodeGenerator Backend { get; set; }

        /// <summary>
        /// Gets or sets the list of P language input files to compile.
        /// </summary>
        public IList<string> InputPFiles { get; set; }

        /// <summary>
        /// Gets or sets the list of foreign (non-P) input files to include.
        /// </summary>
        public IList<string> InputForeignFiles { get; set; }

        /// <summary>
        /// Gets or sets the location resolver for source code positions.
        /// </summary>
        public ILocationResolver LocationResolver { get; set;  }

        /// <summary>
        /// Gets or sets the handler for translation errors.
        /// </summary>
        public ITranslationErrorHandler Handler { get; set; }

        /// <summary>
        /// Gets or sets the list of project dependencies.
        /// </summary>
        public IList<string> ProjectDependencies { get; set;  }

        /// <summary>
        /// Gets or sets a value indicating whether debug information should be included in output.
        /// </summary>
        public bool Debug { get; set; }

<<<<<<< HEAD
        public int TermDepth { get; set; }
        public int MaxGuards { get; set; }
        public int MaxFilters { get; set; }
        public PInferAction PInferAction { get; set; }
        public string HintName { get; set; }
        public bool HintsOnly { get; set; }
        public string ConfigEvent { get; set; }
        public string TraceFolder { get; set; }
        public string InvParseFileDir { get; set; }
        public bool Verbose { get; set; }
        public bool UseZ3 { get; set; }
        public int PInferPruningLevel { get; set; }

=======
        /// <summary>
        /// Copies all properties from another CompilerConfiguration instance to this instance.
        /// </summary>
        /// <param name="parsedConfig">The source configuration to copy from.</param>
        /// <remarks>
        /// This method performs a shallow copy of all properties from the specified configuration
        /// to the current instance, effectively replacing the current configuration.
        /// </remarks>
>>>>>>> ee36fb14
        public void Copy(CompilerConfiguration parsedConfig)
        {
            Backend = parsedConfig.Backend;
            InputPFiles = parsedConfig.InputPFiles;
            InputForeignFiles = parsedConfig.InputForeignFiles;
            OutputDirectory = parsedConfig.OutputDirectory;
            Handler = parsedConfig.Handler;
            Output = parsedConfig.Output;
            LocationResolver = parsedConfig.LocationResolver;
            ProjectDependencies = parsedConfig.ProjectDependencies;
            ProjectName = parsedConfig.ProjectName;
            PObservePackageName = parsedConfig.PObservePackageName;
            OutputLanguages = parsedConfig.OutputLanguages;
            ProjectRootPath = parsedConfig.ProjectRootPath;
            Debug = parsedConfig.Debug;
            HintsOnly = false;
        }
    }
}<|MERGE_RESOLUTION|>--- conflicted
+++ resolved
@@ -168,7 +168,6 @@
         /// </summary>
         public bool Debug { get; set; }
 
-<<<<<<< HEAD
         public int TermDepth { get; set; }
         public int MaxGuards { get; set; }
         public int MaxFilters { get; set; }
@@ -182,7 +181,6 @@
         public bool UseZ3 { get; set; }
         public int PInferPruningLevel { get; set; }
 
-=======
         /// <summary>
         /// Copies all properties from another CompilerConfiguration instance to this instance.
         /// </summary>
@@ -191,7 +189,6 @@
         /// This method performs a shallow copy of all properties from the specified configuration
         /// to the current instance, effectively replacing the current configuration.
         /// </remarks>
->>>>>>> ee36fb14
         public void Copy(CompilerConfiguration parsedConfig)
         {
             Backend = parsedConfig.Backend;
