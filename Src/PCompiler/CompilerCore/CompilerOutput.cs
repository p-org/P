--- conflicted
+++ resolved
@@ -5,11 +5,7 @@
         PChecker,
         PObserve,
         Stately,
-<<<<<<< HEAD
-        PEx
-=======
         PEx,
         PVerifier
->>>>>>> 09b65832
     }
 }