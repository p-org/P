--- conflicted
+++ resolved
@@ -1,18 +1,12 @@
 namespace Plang.Compiler
 {
     public enum CompilerOutput
-    {
-<<<<<<< HEAD
-        C,
-        Symbolic,
+    {   
+        PChecker,
+        PObserve,
+        Stately,
         CSharp,
         Java,
-        Stately,
         PEx
-=======
-        PChecker,
-        PObserve,
-        Stately
->>>>>>> 3fbbbc1d
     }
 }