--- conflicted
+++ resolved
@@ -71,15 +71,6 @@
             return IssueError(location,
                 $"try to modify a global param '{existing.Name}' at {locationResolver.GetLocation(existing.SourceLocation)}");
         }
-<<<<<<< HEAD
-
-        public Exception InvalidTwise(ParserRuleContext location, IPDecl testDecl, string errMsg)
-        {
-            return IssueError(location,
-                $"invalid twise number at {locationResolver.GetLocation(testDecl.SourceLocation)}: {errMsg}");
-        }
-=======
->>>>>>> 09b65832
 
         public Exception InvalidTwise(ParserRuleContext location, IPDecl testDecl, string errMsg)
         {
