--- conflicted
+++ resolved
@@ -346,9 +346,6 @@
 
         public string SpecObservesSetIncompleteWarning(ParserRuleContext ctx, PEvent ev, Machine machine)
         {
-<<<<<<< HEAD
-            return $"[!Warning!]\n[{locationResolver.GetLocation(ctx, ctx.start)}] Event {ev.Name} is not in the observes list of the spec machine {machine.Name}. The event-handler is never triggered as the event is not observed by the spec.\n[!Warning!]";
-=======
             return
                 $"[!Warning!]\n[{locationResolver.GetLocation(ctx, ctx.start)}] Event {ev.Name} is not in the observes list of the spec machine {machine.Name}. The event-handler is never triggered as the event is not observed by the spec.\n[!Warning!]";
         }
@@ -356,7 +353,6 @@
         public Exception DuplicateBindings(ParserRuleContext ctx, Interface @interface)
         {
             return IssueError(ctx, $"Interface or machine {@interface.Name} is mentioned or bounded multiple times in the module");
->>>>>>> c978a4e3
         }
     }
 }