﻿using System;
using System.IO;
using Antlr4.Runtime;
using Antlr4.Runtime.Tree;
using Plang.Compiler.TypeChecker.AST;
using Plang.Compiler.TypeChecker.AST.Declarations;
using Plang.Compiler.TypeChecker.AST.States;
using Plang.Compiler.TypeChecker.Types;

namespace Plang.Compiler
{
    public interface ITranslationErrorHandler
    {
        Exception DuplicateStartState(
            ParserRuleContext location,
            State duplicateStart,
            State originalStart,
            Machine machine);

        Exception DuplicateEventAction(ParserRuleContext location, IStateAction existingAction, State state);

        Exception DuplicateStateExitHandler(ParserRuleContext location, Function existingHandler, State state);

        Exception DuplicateStateEntry(ParserRuleContext location, Function existingHandler, State state);

        Exception DuplicateDeclaration(ParserRuleContext location, IPDecl duplicate, IPDecl existing);
<<<<<<< HEAD
        Exception CyclicProof(ParserRuleContext location, ProofCommand cmd);
=======
        
>>>>>>> cb855f5c
        Exception RedeclareGlobalParam(ParserRuleContext location, IPDecl duplicate, IPDecl existing);

        Exception UndeclaredGlobalParam(ParserRuleContext location, string name);
        
        Exception ModifyGlobalParam(ParserRuleContext location, IPDecl existing);
        
        Exception InvalidTwise(ParserRuleContext location, IPDecl testDecl, string errMsg);

        Exception IncorrectArgumentCount(ParserRuleContext location, int actualCount, int expectedCount);

        Exception MissingDeclaration(ParserRuleContext location, string declarationKind, string missingName);

        Exception CircularTypeDef(ParserRuleContext location, TypeDef typeDef);

        Exception DuplicateNamedTupleEntry(ParserRuleContext location, string duplicateName);

        Exception TypeMismatch(ParserRuleContext location, PLanguageType actual, params PLanguageType[] expected);

        Exception TypeMismatch(IPExpr expr, params TypeKind[] expected);

        Exception MissingNamedTupleEntry(PParser.IdenContext location, NamedTupleType namedTuple);
        Exception MissingMachineField(PParser.IdenContext location, Machine machine);
        Exception MissingEventField(PParser.IdenContext location, Event pevent);

        Exception OutOfBoundsTupleAccess(PParser.IntContext location, TupleType tuple);

        Exception IncomparableTypes(ParserRuleContext location, PLanguageType lhsType, PLanguageType rhsType);

        Exception MisplacedThis(PParser.PrimitiveContext location);

        Exception BinOpTypeMismatch(PParser.BinExprContext location, PLanguageType lhsType, PLanguageType rhsType);

        Exception ParseFailure(FileInfo file, string message);

        Exception EmittedNullEvent(IPExpr evtExpr);

        Exception MissingStartState(Machine machine);

        Exception ChangedStateMidTransition(ParserRuleContext location, Function method);

        Exception InvalidPrintFormat(PParser.PrintStmtContext context, IToken symbol);

        Exception InvalidStringExprFormat(PParser.FormatedStringContext context, IToken symbol);

        // module system related
        Exception InvalidBindExpr(ParserRuleContext location, string message);

        Exception InvalidAssertExpr(ParserRuleContext location, Machine monitor, Event illegalEvent);

        Exception InvalidAssertExpr(ParserRuleContext location, Machine monitor);

        Exception InvalidHideEventExpr(ParserRuleContext location, string message);

        Exception InvalidHideInterfaceExpr(ParserRuleContext location, string message);

        Exception InvalidRenameExpr(ParserRuleContext location, string message);

        Exception InvalidCompositionExpr(ParserRuleContext location, string message);

        Exception NotClosed(ParserRuleContext sourceLocation, string v);

        // General errors
        Exception InternalError(ParserRuleContext location, Exception inner);

        Exception TwoStartStates(Machine machine, State state);

        Exception ValueOutOfRange(ParserRuleContext location, string type);

        Exception NullTransitionInMonitor(ParserRuleContext location, Machine monitor);

        Exception IllegalMonitorOperation(ParserRuleContext location, IToken operation, Machine monitor);

        Exception DeferredEventInMonitor(ParserRuleContext location, Machine monitor);

        Exception NotAllPathsReturn(Function function);

        Exception ExpectedMonitor(ParserRuleContext location, Machine machine);

        Exception RaiseEventInNonVoidFunction(ParserRuleContext context);

        Exception ChangeStateInNonVoidFunction(ParserRuleContext context);


        Exception DuplicateReceiveCase(ParserRuleContext location, Event pEvent);

        Exception NoMain(ParserRuleContext sourceLocation, string v);

        Exception NoMainOrTestCase(string v);

        Exception IllegalTypeInCoerceExpr(ParserRuleContext context);

        Exception IllegalInterfaceCoerce(ParserRuleContext context, PLanguageType oldType, PLanguageType newType);

        Exception StaticFunctionNotAllowedAsHandler(ParserRuleContext funName, string name);

        Exception BareLoopControlFlow(string stmtName, ParserRuleContext context);

        Exception ExitFunctionCannotTakeParameters(ParserRuleContext sourceLocation, int count);

        Exception MoreThanOneParameterForHandlers(ParserRuleContext sourceLocation, int count);

        Exception IllegalChooseSubExprType(PParser.ChooseExprContext context, PLanguageType subExprType);
        Exception IllegalChooseSubExprValue(PParser.ChooseExprContext context, int numChoices);
        Exception IllegalFunctionUsedInSpecMachine(Function function, Machine callerOwner);

        String SpecObservesSetIncompleteWarning(ParserRuleContext loc, Event ev, Machine machine);
        Exception DuplicateBindings(ParserRuleContext loc, Interface @interface);
    }
}<|MERGE_RESOLUTION|>--- conflicted
+++ resolved
@@ -24,11 +24,8 @@
         Exception DuplicateStateEntry(ParserRuleContext location, Function existingHandler, State state);
 
         Exception DuplicateDeclaration(ParserRuleContext location, IPDecl duplicate, IPDecl existing);
-<<<<<<< HEAD
         Exception CyclicProof(ParserRuleContext location, ProofCommand cmd);
-=======
         
->>>>>>> cb855f5c
         Exception RedeclareGlobalParam(ParserRuleContext location, IPDecl duplicate, IPDecl existing);
 
         Exception UndeclaredGlobalParam(ParserRuleContext location, string name);
