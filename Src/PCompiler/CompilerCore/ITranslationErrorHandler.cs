--- conflicted
+++ resolved
@@ -24,10 +24,7 @@
         Exception DuplicateStateEntry(ParserRuleContext location, Function existingHandler, State state);
 
         Exception DuplicateDeclaration(ParserRuleContext location, IPDecl duplicate, IPDecl existing);
-<<<<<<< HEAD
-=======
         Exception CyclicProof(ParserRuleContext location, ProofCommand cmd);
->>>>>>> 09b65832
         
         Exception RedeclareGlobalParam(ParserRuleContext location, IPDecl duplicate, IPDecl existing);
 
