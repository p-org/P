using System;
using System.Collections.Generic;
using System.Diagnostics;
using Antlr4.Runtime;
using Plang.Compiler.TypeChecker.AST.Statements;
using Plang.Compiler.TypeChecker.AST.States;

namespace Plang.Compiler.TypeChecker.AST.Declarations
{
    [Flags]
    public enum FunctionRole
    {
        Method = 1 << 1,
        EntryHandler = 1 << 2,
        TransitionFunction = 1 << 3,
        EventHandler = 1 << 4,
        ExitHandler = 1 << 5,
        ReceiveHandler = 1 << 6,
        Foreign = 1 << 7,
        Predicate = 1 << 8,
        Function = 1 << 9
    }

    public enum FunctionProperty
    {
        None = 0,
        Reflexive = 1 << 1,
        Symmetric = 1 << 2,
        Transitive = 1 << 3,
        AntiSymmetric = 1 << 4,
        Idempotent = 1 << 5,
        AntiReflexive = 1 << 6,
        Asymmetric = 1 << 7
    }

    public class Function : IPDecl, IHasScope
    {
        private readonly HashSet<Function> callees = new HashSet<Function>();
        private readonly HashSet<Function> callers = new HashSet<Function>();
        private readonly List<Variable> localVariables = new List<Variable>();
        private readonly List<Interface> createsInterfaces = new List<Interface>();
        private readonly HashSet<PEvent> sendsSet = [];
        private readonly HashSet<PEvent> recvSet = [];
        private readonly HashSet<State> gotoStates = [];
        private readonly List<IPExpr> equivalences = [];
        private readonly List<IPExpr> contradictions = [];
        private readonly List<IPExpr> negation = [];
        private readonly List<IPExpr> impliedBy = [];

        public Function(string name, ParserRuleContext sourceNode)
        {
            Debug.Assert(sourceNode is PParser.FunDeclContext ||
                         sourceNode is PParser.AnonEventHandlerContext ||
                         sourceNode is PParser.NoParamAnonEventHandlerContext ||
                         sourceNode is PParser.ReceiveStmtContext ||
                         sourceNode is PParser.WhileStmtContext ||
                         sourceNode is PParser.ForeachStmtContext);
            Name = name;
            SourceLocation = sourceNode;
            CanCreate = false;
            CanSend = false;
            IsNondeterministic = false;
            CanReceive = false;
            CanRaiseEvent = false;
            CanChangeState = false;
        }

        public Function(ParserRuleContext sourceNode) : this("", sourceNode)
        {
            CanCreate = false;
            CanSend = false;
            IsNondeterministic = false;
            CanReceive = false;
            CanRaiseEvent = false;
            CanChangeState = false;
        }

        public Machine Owner { get; set; }
        public Function ParentFunction { get; set; }
        public FunctionSignature Signature { get; } = new FunctionSignature();
        public IEnumerable<Variable> LocalVariables => localVariables;
        public IEnumerable<Interface> CreatesInterfaces => createsInterfaces;
        public FunctionRole Role { get; set; }
        public FunctionProperty Property { get; set; }
        public IEnumerable<IPExpr> Equivalences => equivalences;
        public IEnumerable<IPExpr> Contradictions => contradictions;
        public IEnumerable<IPExpr> Negation => negation;
        public IEnumerable<IPExpr> ImpliedBy => impliedBy;

        public CompoundStmt Body { get; set; }
        public Scope Scope { get; set; }

        public string Name { get; set; }
        public ParserRuleContext SourceLocation { get; }

        public void AddEquiv(IPExpr e)
        {
            equivalences.Add(e);
        }

        public void AddContradiction(IPExpr e)
        {
            contradictions.Add(e);
        }

        public void AddNegation(IPExpr e)
        {
            negation.Add(e);
        }

        public void AddImpliedBy(IPExpr e)
        {
            impliedBy.Add(e);
        }

        public void AddLocalVariable(Variable local)
        {
            localVariables.Add(local);
        }

        public void RemoveLocalVariable(Variable local)
        {
            localVariables.Remove(local);
        }

        public void AddSends(PEvent e)
        {
            sendsSet.Add(e);
            // Propagates to callers
            foreach (var caller in Callers)
            {
                if (caller.CanSend != true) caller.CanSend = true;
                caller.AddSends(e);
            }
            ParentFunction?.AddSends(e);
        }

        public void AddRecv(PEvent e)
        {
            recvSet.Add(e);
            foreach (var caller in Callers)
            {
                caller.AddRecv(e);
            }
            ParentFunction?.AddRecv(e);
        }

        public void AddGoto(State s)
        {
            gotoStates.Add(s);
            foreach (var caller in Callers)
            {
                caller.AddGoto(s);
            }
        }

        public void AddCreatesInterface(Interface i)
        {
            createsInterfaces.Add(i);
        }

        public void AddLocalVariables(IEnumerable<Variable> variables)
        {
            localVariables.AddRange(variables);
        }

        public void AddCallee(Function callee)
        {
            callee.callers.Add(this);
            callees.Add(callee);
        }

        public void RemoveCallee(Function callee)
        {
            callee.callers.Remove(this);
            callees.Remove(callee);
        }

        #region Analysis results

        // TODO: decouple this? turn it into flags? a mix?
        public bool IsForeign => Body == null;

        public bool IsAnon => string.IsNullOrEmpty(Name);

        public bool CanChangeState { get; set; }
        public bool CanRaiseEvent { get; set; }
        public bool CanReceive { get; set; }

<<<<<<< HEAD
        public bool? CanSend { get; set; }
        public IEnumerable<PEvent> SendSet => sendsSet;
        public IEnumerable<PEvent> RecvSet => recvSet;
        public IEnumerable<State> NextStates => gotoStates;
=======
        public bool CanSend { get; set; }
>>>>>>> ee36fb14

        public bool CanCreate { get; set; }
        public bool IsNondeterministic { get; set; }

        public IEnumerable<Function> Callers => callers;
        public IEnumerable<Function> Callees => callees;

        #endregion Analysis results
    }
}<|MERGE_RESOLUTION|>--- conflicted
+++ resolved
@@ -39,8 +39,8 @@
         private readonly HashSet<Function> callers = new HashSet<Function>();
         private readonly List<Variable> localVariables = new List<Variable>();
         private readonly List<Interface> createsInterfaces = new List<Interface>();
-        private readonly HashSet<PEvent> sendsSet = [];
-        private readonly HashSet<PEvent> recvSet = [];
+        private readonly HashSet<Event> sendsSet = [];
+        private readonly HashSet<Event> recvSet = [];
         private readonly HashSet<State> gotoStates = [];
         private readonly List<IPExpr> equivalences = [];
         private readonly List<IPExpr> contradictions = [];
@@ -123,7 +123,7 @@
             localVariables.Remove(local);
         }
 
-        public void AddSends(PEvent e)
+        public void AddSends(Event e)
         {
             sendsSet.Add(e);
             // Propagates to callers
@@ -135,7 +135,7 @@
             ParentFunction?.AddSends(e);
         }
 
-        public void AddRecv(PEvent e)
+        public void AddRecv(Event e)
         {
             recvSet.Add(e);
             foreach (var caller in Callers)
@@ -187,14 +187,10 @@
         public bool CanRaiseEvent { get; set; }
         public bool CanReceive { get; set; }
 
-<<<<<<< HEAD
-        public bool? CanSend { get; set; }
-        public IEnumerable<PEvent> SendSet => sendsSet;
-        public IEnumerable<PEvent> RecvSet => recvSet;
+        public IEnumerable<Event> SendSet => sendsSet;
+        public IEnumerable<Event> RecvSet => recvSet;
         public IEnumerable<State> NextStates => gotoStates;
-=======
         public bool CanSend { get; set; }
->>>>>>> ee36fb14
 
         public bool CanCreate { get; set; }
         public bool IsNondeterministic { get; set; }
