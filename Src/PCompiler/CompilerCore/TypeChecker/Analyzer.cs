--- conflicted
+++ resolved
@@ -254,15 +254,12 @@
                 DeclarationVisitor.PopulateDeclarations(config.Handler, globalScope, programUnit, nodesToDeclarations);
             }
 
-<<<<<<< HEAD
-=======
             // Step 3: fill in proof blocks
             foreach (var proofBlock in globalScope.ProofBlocks)
             {
                 ProofBlockVisitor.PopulateProofBlocks(config.Handler, globalScope, proofBlock.SourceLocation, nodesToDeclarations);
             }
             
->>>>>>> 09b65832
             return globalScope;
         }
 
