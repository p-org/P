--- conflicted
+++ resolved
@@ -339,12 +339,7 @@
             // initialize the corresponding interface
             currentScope.Value.Get(machine.Name, out Interface @interface);
             @interface.ReceivableEvents = machine.Receives;
-<<<<<<< HEAD
-            @interface.PayloadType = machine.PayloadType;
-            
-=======
-
->>>>>>> 65042fe6
+
             return machine;
         }
 
