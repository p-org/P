// Copyright (c) Microsoft Corporation.
// Licensed under the MIT License.

using System;
using System.Collections.Generic;
using System.IO;
using System.Linq;
using PChecker;
using PChecker.IO.Debugging;
using Plang.Parser;

namespace Plang.Options
{
    internal sealed class PCheckerOptions
    {
        /// <summary>
        /// The command line parser to use.
        /// </summary>
        private readonly CommandLineArgumentParser Parser;

        /// <summary>
        /// Initializes a new instance of the <see cref="PCheckerOptions"/> class.
        /// </summary>
        internal PCheckerOptions()
        {
            Parser = new CommandLineArgumentParser("p check",
                "The P checker enables systematic exploration of a specified P test case, it generates " +
                "a reproducible bug-trace if a bug is found, and also allows replaying a bug-trace.");

            var basicOptions = Parser.GetOrCreateGroup("Basic", "Basic options");
            basicOptions.AddPositionalArgument("path", "Path to the compiled file to check for correctness (*.dll)."+
                                                       " If this option is not passed, the compiler searches for a *.dll file in the current folder").IsRequired = false;
            var modes = basicOptions.AddArgument("mode", "md", "Choose a checker mode (options: bugfinding, verification, coverage, pobserve). (default: bugfinding)");
            modes.AllowedValues = new List<string>() { "bugfinding", "verification", "coverage", "pobserve" };
            modes.IsHidden = true;
            basicOptions.AddArgument("testcase", "tc", "Test case to explore");
            // basicOptions.AddArgument("smoke-testing", "tsmoke",
            //     "Smoke test the program by running the checker on all the test cases", typeof(bool));
            basicOptions.AddArgument("list-tests", null, "List all test cases and exit.", typeof(bool));

            var basicGroup = Parser.GetOrCreateGroup("Basic", "Basic options");
            basicGroup.AddArgument("timeout", "t", "Timeout in seconds (disabled by default)", typeof(uint));
            basicGroup.AddArgument("memout", null, "Memory limit in Giga bytes (disabled by default)", typeof(double)).IsHidden = true;
            basicGroup.AddArgument("outdir", "o", "Dump output to directory (absolute or relative path)");
            basicGroup.AddArgument("verbose", "v", "Enable verbose log output during exploration", typeof(bool));
            basicGroup.AddArgument("debug", "d", "Enable debugging", typeof(bool)).IsHidden = true;

            var exploreGroup = Parser.GetOrCreateGroup("explore", "Systematic exploration options");
            exploreGroup.AddArgument("iterations", "i", "Number of schedules to explore", typeof(uint)).IsHidden = true;
            exploreGroup.AddArgument("schedules", "s", "Number of schedules to explore", typeof(uint));
            exploreGroup.AddArgument("max-steps", "ms", @"Max scheduling steps to be explored during systematic exploration (by default 10,000 unfair and 100,000 fair steps). You can provide one or two unsigned integer values", typeof(uint)).IsMultiValue = true;
            exploreGroup.AddArgument("fail-on-maxsteps", null, "Consider it a bug if the test hits the specified max-steps", typeof(bool));
            exploreGroup.AddArgument("liveness-temperature-threshold", null, "Specify the liveness temperature threshold is the liveness temperature value that triggers a liveness bug", typeof(uint)).IsHidden = true;

            var schedulingGroup = Parser.GetOrCreateGroup("scheduling", "Search prioritization options");
            schedulingGroup.AddArgument("sch-random", null, "Choose the random scheduling strategy (this is the default)", typeof(bool));
            schedulingGroup.AddArgument("sch-feedback", null, "Choose the random scheduling strategy with feedback mutation", typeof(bool));
            schedulingGroup.AddArgument("sch-2stagefeedback", null, "Choose the random scheduling strategy with 2 stage feedback mutation", typeof(bool));

            schedulingGroup.AddArgument("sch-feedbackpct", null, "Choose the PCT scheduling strategy with feedback mutation", typeof(uint));
            schedulingGroup.AddArgument("sch-feedbackpctcp", null, "Choose the PCT scheduling strategy with feedback mutation", typeof(uint));
            schedulingGroup.AddArgument("sch-feedbackpos", null,
                "Choose the PCT scheduling strategy with feedback mutation", typeof(bool));
            schedulingGroup.AddArgument("sch-rff", null, "Choose the RFF scheduling strategy", typeof(bool));
            schedulingGroup.AddArgument("sch-2stagefeedbackpct", null, "Choose the PCT scheduling strategy with 2 stage feedback mutation", typeof(uint));

            schedulingGroup.AddArgument("sch-probabilistic", "sp", "Choose the probabilistic scheduling strategy with given probability for each scheduling decision where the probability is " +
                                                                   "specified as the integer N in the equation 0.5 to the power of N.  So for N=1, the probability is 0.5, for N=2 the probability is 0.25, N=3 you get 0.125, etc.", typeof(uint));
            schedulingGroup.AddArgument("sch-pct", null, "Choose the PCT scheduling strategy with given maximum number of priority switch points", typeof(uint));
            schedulingGroup.AddArgument("sch-pctcp", null, "Choose the PCT scheduling strategy with given maximum number of priority switch points", typeof(uint));
            schedulingGroup.AddArgument("sch-pos", null,
                "Choose the PCT scheduling strategy with given maximum number of priority switch points", typeof(bool));
            schedulingGroup.AddArgument("sch-fairpct", null, "Choose the fair PCT scheduling strategy with given maximum number of priority switch points", typeof(uint));
            schedulingGroup.AddArgument("sch-rl", null, "Choose the reinforcement learning (RL) scheduling strategy", typeof(bool)).IsHidden = true;
            var schCoverage = schedulingGroup.AddArgument("sch-coverage", null, "Choose the scheduling strategy for coverage mode (options: learn, random, dfs, stateless). (default: learn)");
            schCoverage.AllowedValues = new List<string>() { "learn", "random", "dfs", "stateless" };
            schCoverage.IsHidden = true;

            var replayOptions = Parser.GetOrCreateGroup("replay", "Replay and debug options");
            replayOptions.AddArgument("replay", "r", "Schedule file to replay");

            var advancedGroup = Parser.GetOrCreateGroup("advanced", "Advanced options");
            advancedGroup.AddArgument("explore", null, "Keep testing until the bound (e.g. schedule or time) is reached", typeof(bool));
            advancedGroup.AddArgument("seed", null, "Specify the random value generator seed", typeof(uint));
            advancedGroup.AddArgument("graph-bug", null, "Output a DGML graph of the schedule that found a bug", typeof(bool));
            advancedGroup.AddArgument("graph", null, "Output a DGML graph of all test schedules whether a bug was found or not", typeof(bool));
            advancedGroup.AddArgument("xml-trace", null, "Specify a filename for XML runtime log output to be written to", typeof(bool));
            advancedGroup.AddArgument("psym-args", null, "Specify a concatenated list of additional PSym-specific arguments to pass, each starting with a colon").IsHidden = true;
            advancedGroup.AddArgument("jvm-args", null, "Specify a concatenated list of PSym-specific JVM arguments to pass, each starting with a colon").IsHidden = true;
<<<<<<< HEAD
            advancedGroup.AddArgument("pattern", null, "The name of the pattern matcher generator", typeof(string));
            advancedGroup.AddArgument("no-partial-match", null, "For feedback strategy, do not save a schedule if the pattern is partially matched", typeof(bool));
            advancedGroup.AddArgument("discard-after", null, "For feedback strategy, discard saved generators after saving N inputs", typeof(int));
            advancedGroup.AddArgument("fixed-priority", null, "For feedback strategy, schedule generator mutations based on diversity", typeof(bool));
            advancedGroup.AddArgument("ignore-pattern", null, "For feedback strategy, ignore the pattern feedback", typeof(bool));
            advancedGroup.AddArgument("no-priority-based", null, "For feedback strategy, disable priority based sampling.", typeof(bool));
            advancedGroup.AddArgument("conflict-analysis", null, "Enable POS conflict analysis.", typeof(bool));
=======

>>>>>>> 59e33127
        }

        /// <summary>
        /// Parses the command line options and returns a checkerConfiguration.
        /// </summary>
        /// <returns>The CheckerConfiguration object populated with the parsed command line options.</returns>
        internal CheckerConfiguration Parse(string[] args)
        {
            var configuration = CheckerConfiguration.Create();
            try
            {
                var result = Parser.ParseArguments(args);
                // if there are no --pproj or --pfiles arguments, then search for a pproj file locally and load it
                FindLocalPProject(result);

                // load pproj file first
                UpdateConfigurationWithPProjectFile(configuration, result);

                foreach (var arg in result)
                {
                    UpdateConfigurationWithParsedArgument(configuration, arg);
                }

                // if P compiled file is not set, then search for the compiled dll/jar file locally
                FindLocalPCompiledFile(configuration);

                SanitizeConfiguration(configuration);

            }
            catch (CommandLineException ex)
            {
                if ((from arg in ex.Result where arg.LongName == "version" select arg).Any())
                {
                    WriteVersion();
                    Environment.Exit(1);
                }
                else
                {
                    Parser.PrintHelp(Console.Out);
                    Error.ReportAndExit(ex.Message);
                }
            }
            catch (Exception ex)
            {
                Parser.PrintHelp(Console.Out);
                Error.ReportAndExit(ex.Message);
            }

            return configuration;
        }

        private static void FindLocalPProject(List<CommandLineArgument> result)
        {
            // CommandLineOutput.WriteInfo(".. Searching for a P project file *.pproj locally in the current folder");
            var filtered =
                from file in Directory.GetFiles(Directory.GetCurrentDirectory(), "*.pproj")
                let info = new FileInfo(file)
                where (((info.Attributes & FileAttributes.Hidden) ==0)& ((info.Attributes & FileAttributes.System)==0))
                select file;
            var files = filtered.ToArray();
            if (files.Length == 0)
            {
                // CommandLineOutput.WriteInfo(
                //     $".. No P project file *.pproj found in the current folder: {Directory.GetCurrentDirectory()}");
            }
            else
            {
                var commandlineArg = new CommandLineArgument();
                commandlineArg.Value = files.First();
                commandlineArg.LongName = "pproj";
                commandlineArg.ShortName = "pp";
                // CommandLineOutput.WriteInfo($".. Found P project file: {commandlineArg.Value}");
                result.Add(commandlineArg);
            }
        }


        /// <summary>
        /// Updates the checker configuration with the specified P project file.
        /// </summary>
        private static void UpdateConfigurationWithPProjectFile(CheckerConfiguration configuration, List<CommandLineArgument> result)
        {
            foreach (var option in result)
            {
                switch (option.LongName)
                {
                    case "pproj":
                    {
                        new ParsePProjectFile().ParseProjectFileForChecker((string)option.Value, configuration);
                    }
                        return;
                }
            }
        }

        /// <summary>
        /// Updates the checkerConfiguration with the specified parsed argument.
        /// </summary>
        private static void UpdateConfigurationWithParsedArgument(CheckerConfiguration checkerConfiguration, CommandLineArgument option)
        {
            switch (option.LongName)
            {
                case "outdir":
                    checkerConfiguration.OutputPath = (string)option.Value;
                    break;
                case "verbose":
                    checkerConfiguration.IsVerbose = true;
                    break;
                case "debug":
                    checkerConfiguration.EnableDebugging = true;
                    Debug.IsEnabled = true;
                    break;
                case "timeout":
                    checkerConfiguration.Timeout = (int)(uint)option.Value;
                    if (checkerConfiguration.TestingIterations == 1)
                    {
                        checkerConfiguration.TestingIterations = 0;
                    }
                    break;
                case "memout":
                    checkerConfiguration.MemoryLimit = (double)option.Value;
                    break;
                case "path":
                    checkerConfiguration.AssemblyToBeAnalyzed = (string)option.Value;
                    break;
                case "mode":
                    switch ((string)option.Value)
                    {
                        case "bugfinding":
                            checkerConfiguration.Mode = CheckerMode.BugFinding;
                            break;
                        case "verification":
                            checkerConfiguration.Mode = CheckerMode.Verification;
                            break;
                        case "coverage":
                            checkerConfiguration.Mode = CheckerMode.Coverage;
                            break;
                        default:
                            Error.CheckerReportAndExit($"Invalid checker mode '{option.Value}'.");
                            break;
                    }
                    break;
                case "testcase":
                    checkerConfiguration.TestCaseName = (string)option.Value;
                    break;
                case "list-tests":
                    checkerConfiguration.ListTestCases = true;
                    break;
                case "seed":
                    checkerConfiguration.RandomGeneratorSeed = (uint)option.Value;
                    break;
                case "sch-random":
                case "sch-rff":
                case "sch-pos":
                case "sch-feedbackpos":
                case "sch-feedback":
                case "sch-2stagefeedback":
                    checkerConfiguration.SchedulingStrategy = option.LongName.Substring(4);
                    break;
                case "sch-probabilistic":
                case "sch-pct":
                case "sch-pctcp":
                case "sch-fairpct":
                case "sch-feedbackpct":
                case "sch-feedbackpctcp":
                case "sch-2stagefeedbackpct":
                    checkerConfiguration.SchedulingStrategy = option.LongName.Substring(4);
                    checkerConfiguration.StrategyBound = (int)(uint)option.Value;
                    break;
                case "sch-rl":
                    checkerConfiguration.SchedulingStrategy = option.LongName.Substring(4);
                    checkerConfiguration.IsProgramStateHashingEnabled = true;
                    break;
                case "sch-coverage":
                    checkerConfiguration.SchedulingStrategy = (string)option.Value;
                    break;
                case "replay":
                {
                    var filename = (string)option.Value;
                    var extension = Path.GetExtension(filename);
                    if (!extension.Equals(".schedule"))
                    {
                        Error.CheckerReportAndExit("Please give a valid schedule file " +
                                                   "'--replay x', where 'x' has extension '.schedule'.");
                    }

                    checkerConfiguration.ScheduleFile = filename;
                    checkerConfiguration.SchedulingStrategy = "replay";
                    checkerConfiguration.EnableColoredConsoleOutput = true;
                    checkerConfiguration.DisableEnvironmentExit = false;
                }

                    break;
                case "iterations":
                case "schedules":
                    checkerConfiguration.TestingIterations = (int)(uint)option.Value;
                    break;
                case "graph":
                    checkerConfiguration.IsDgmlGraphEnabled = true;
                    checkerConfiguration.IsDgmlBugGraph = false;
                    break;
                case "graph-bug":
                    checkerConfiguration.IsDgmlGraphEnabled = true;
                    checkerConfiguration.IsDgmlBugGraph = true;
                    break;
                case "xml-trace":
                    checkerConfiguration.IsXmlLogEnabled = true;
                    break;
                case "explore":
                    checkerConfiguration.PerformFullExploration = true;
                    break;
                case "max-steps":
                {
                    var values = (uint[])option.Value;
                    if (values.Length > 2)
                    {
                        Error.CheckerReportAndExit("Invalid number of options supplied via '--max-steps'.");
                    }

                    var i = values[0];
                    uint j;
                    if (values.Length == 2)
                    {
                        j = values[1];
                        checkerConfiguration.UserExplicitlySetMaxFairSchedulingSteps = true;
                    }
                    else
                    {
                        j = 10 * i;
                    }

                    checkerConfiguration.MaxUnfairSchedulingSteps = (int)i;
                    checkerConfiguration.MaxFairSchedulingSteps = (int)j;
                }

                    break;
                case "fail-on-maxsteps":
                    checkerConfiguration.ConsiderDepthBoundHitAsBug = true;
                    break;
                case "psym-args":
                    checkerConfiguration.PSymArgs = ((string)option.Value).Replace(':', ' ');
                    break;
                case "jvm-args":
                    checkerConfiguration.JvmArgs = ((string)option.Value).Replace(':', ' ');
                    break;
                case "pattern":
                    checkerConfiguration.PatternSource = (string) option.Value;
                    break;
                case "no-partial-match":
                    checkerConfiguration.SavePartialMatch = false;
                    break;
                case "discard-after":
                    checkerConfiguration.DiscardAfter = (int) option.Value;
                    break;
                case "fixed-priority":
                    checkerConfiguration.DiversityBasedPriority = false;
                    break;
                case "ignore-pattern":
                    checkerConfiguration.IgnorePatternFeedback = true;
                    break;
                case "no-priority-based":
                    checkerConfiguration.PriorityBasedSampling = false;
                    break;
                case "conflict-analysis":
                    checkerConfiguration.EnableConflictAnalysis = true;
                    break;
                case "pproj":
                    // do nothing, since already configured through UpdateConfigurationWithPProjectFile
                    break;
                default:
                    throw new Exception(string.Format("Unhandled parsed argument: '{0}'", option.LongName));
            }
        }

        private static void WriteVersion()
        {
            Console.WriteLine("Version: {0}", typeof(PCheckerOptions).Assembly.GetName().Version);
        }

        /// <summary>
        /// Checks the checkerConfiguration for errors and performs post-processing updates.
        /// </summary>
        private static void SanitizeConfiguration(CheckerConfiguration checkerConfiguration)
        {
            if (checkerConfiguration.LivenessTemperatureThreshold == 0 &&
                checkerConfiguration.MaxFairSchedulingSteps > 0)
            {
                checkerConfiguration.LivenessTemperatureThreshold = checkerConfiguration.MaxFairSchedulingSteps / 2;
            }

            if (checkerConfiguration.SchedulingStrategy != "portfolio" &&
                checkerConfiguration.SchedulingStrategy != "random" &&
                checkerConfiguration.SchedulingStrategy != "pctcp" &&
                checkerConfiguration.SchedulingStrategy != "feedback" &&
                checkerConfiguration.SchedulingStrategy != "feedbackpct" &&
                checkerConfiguration.SchedulingStrategy != "feedbackpctcp" &&
                checkerConfiguration.SchedulingStrategy != "feedbackpos" &&
                checkerConfiguration.SchedulingStrategy != "2stagefeedback" &&
                checkerConfiguration.SchedulingStrategy != "2stagefeedbackpct" &&
                checkerConfiguration.SchedulingStrategy != "pct" &&
                checkerConfiguration.SchedulingStrategy != "pos" &&
                checkerConfiguration.SchedulingStrategy != "fairpct" &&
                checkerConfiguration.SchedulingStrategy != "probabilistic" &&
                checkerConfiguration.SchedulingStrategy != "rl" &&
                checkerConfiguration.SchedulingStrategy != "replay" &&
                checkerConfiguration.SchedulingStrategy != "learn" &&
                checkerConfiguration.SchedulingStrategy != "dfs" &&
                checkerConfiguration.SchedulingStrategy != "rff" &&
                checkerConfiguration.SchedulingStrategy != "stateless") {
                Error.CheckerReportAndExit("Please provide a scheduling strategy (see --sch* options)");
            }

            if (checkerConfiguration.MaxFairSchedulingSteps < checkerConfiguration.MaxUnfairSchedulingSteps)
            {
                Error.CheckerReportAndExit("For the option '--max-steps N[,M]', please make sure that M >= N.");
            }

            // the output directory correctly
            checkerConfiguration.SetOutputDirectory();
        }


        private static void FindLocalPCompiledFile(CheckerConfiguration checkerConfiguration)
        {
            if (checkerConfiguration.AssemblyToBeAnalyzed == string.Empty)
            {
                CommandLineOutput.WriteInfo($".. Searching for a P compiled file locally in folder {checkerConfiguration.PCompiledPath}");
                var pathSep = Path.DirectorySeparatorChar;

                string filePattern =  checkerConfiguration.Mode switch
                {
                    CheckerMode.BugFinding => "*.dll",
                    CheckerMode.Verification => "*-jar-with-dependencies.jar",
                    CheckerMode.Coverage => "*-jar-with-dependencies.jar",
                    _ => "*.dll"
                };

                var enumerationOptions = new EnumerationOptions();
                enumerationOptions.RecurseSubdirectories = true;
                enumerationOptions.MaxRecursionDepth = 3;

<<<<<<< HEAD
                
                var files = 
=======

                var files =
>>>>>>> 59e33127
                    from file in Directory.GetFiles(checkerConfiguration.PCompiledPath, filePattern, enumerationOptions)
                    let info = new FileInfo(file)
                    where (((info.Attributes & FileAttributes.Hidden) ==0)& ((info.Attributes & FileAttributes.System)==0))
                    select file;

                foreach (var fileName in files)
                {
                    if (checkerConfiguration.Mode == CheckerMode.BugFinding)
                    {
                        if (!fileName.Contains($"CSharp{pathSep}"))
                            continue;
                        if (fileName.EndsWith("PCheckerCore.dll")
                            || fileName.EndsWith("PCSharpRuntime.dll")
                            || fileName.EndsWith($"{pathSep}P.dll")
                            || fileName.EndsWith($"{pathSep}p.dll"))
                            continue;
                    }
                    else if (checkerConfiguration.Mode == CheckerMode.Verification || checkerConfiguration.Mode == CheckerMode.Coverage)
                    {
                        if (!fileName.Contains($"Symbolic{pathSep}"))
                            continue;
                    }
                    else
                    {
                        if (!fileName.Contains($"Java{pathSep}"))
                            continue;
                    }
                    checkerConfiguration.AssemblyToBeAnalyzed = fileName;
                    CommandLineOutput.WriteInfo($".. Found a P compiled file: {checkerConfiguration.AssemblyToBeAnalyzed}");
                    break;
                }

                if (checkerConfiguration.AssemblyToBeAnalyzed == string.Empty)
                {
                    CommandLineOutput.WriteInfo(
                        $".. No P compiled file {filePattern} found in the current folder: {Directory.GetCurrentDirectory()}");
                    Error.CheckerReportAndExit($"Could not find any {filePattern} file.");
                }
            }
        }

    }
}<|MERGE_RESOLUTION|>--- conflicted
+++ resolved
@@ -87,7 +87,6 @@
             advancedGroup.AddArgument("xml-trace", null, "Specify a filename for XML runtime log output to be written to", typeof(bool));
             advancedGroup.AddArgument("psym-args", null, "Specify a concatenated list of additional PSym-specific arguments to pass, each starting with a colon").IsHidden = true;
             advancedGroup.AddArgument("jvm-args", null, "Specify a concatenated list of PSym-specific JVM arguments to pass, each starting with a colon").IsHidden = true;
-<<<<<<< HEAD
             advancedGroup.AddArgument("pattern", null, "The name of the pattern matcher generator", typeof(string));
             advancedGroup.AddArgument("no-partial-match", null, "For feedback strategy, do not save a schedule if the pattern is partially matched", typeof(bool));
             advancedGroup.AddArgument("discard-after", null, "For feedback strategy, discard saved generators after saving N inputs", typeof(int));
@@ -95,9 +94,6 @@
             advancedGroup.AddArgument("ignore-pattern", null, "For feedback strategy, ignore the pattern feedback", typeof(bool));
             advancedGroup.AddArgument("no-priority-based", null, "For feedback strategy, disable priority based sampling.", typeof(bool));
             advancedGroup.AddArgument("conflict-analysis", null, "Enable POS conflict analysis.", typeof(bool));
-=======
-
->>>>>>> 59e33127
         }
 
         /// <summary>
@@ -439,13 +435,7 @@
                 enumerationOptions.RecurseSubdirectories = true;
                 enumerationOptions.MaxRecursionDepth = 3;
 
-<<<<<<< HEAD
-                
-                var files = 
-=======
-
                 var files =
->>>>>>> 59e33127
                     from file in Directory.GetFiles(checkerConfiguration.PCompiledPath, filePattern, enumerationOptions)
                     let info = new FileInfo(file)
                     where (((info.Attributes & FileAttributes.Hidden) ==0)& ((info.Attributes & FileAttributes.System)==0))
