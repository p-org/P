--- conflicted
+++ resolved
@@ -158,36 +158,18 @@
                     compilerConfiguration.ProjectName = (string)option.Value;
                     break;
                 case "mode":
-<<<<<<< HEAD
-                    compilerConfiguration.OutputLanguages = new Dictionary<string, CompilerOutput>();
-=======
                     compilerConfiguration.OutputLanguages = new List<CompilerOutput>();
->>>>>>> 05c98629
                     switch (((string)option.Value).ToLowerInvariant())
                     {
                         case "bugfinding":
                         case "csharp":
-<<<<<<< HEAD
-                            compilerConfiguration.OutputLanguages["CSharp"] = CompilerOutput.CSharp;
-=======
                             compilerConfiguration.OutputLanguages.Add(CompilerOutput.CSharp);
->>>>>>> 05c98629
                             break;
                         case "verification":
                         case "coverage":
                         case "symbolic":
                         case "psym":
                         case "pcover":
-<<<<<<< HEAD
-                            compilerConfiguration.OutputLanguages["Symbolic"] = CompilerOutput.Symbolic;
-                            break;
-                        case "pobserve":
-                        case "java":
-                            compilerConfiguration.OutputLanguages["Java"] = CompilerOutput.Java;
-                            break;
-                        case "stately":
-                            compilerConfiguration.OutputLanguages["Stately"] = CompilerOutput.Stately;
-=======
                             compilerConfiguration.OutputLanguages.Add(CompilerOutput.Symbolic);
                             break;
                         case "pobserve":
@@ -196,7 +178,6 @@
                             break;
                         case "stately":
                             compilerConfiguration.OutputLanguages.Add(CompilerOutput.Stately);
->>>>>>> 05c98629
                             break;
                         default:
                             throw new Exception($"Unexpected mode: '{option.Value}'");
