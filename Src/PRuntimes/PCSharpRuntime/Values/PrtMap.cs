﻿using System.Collections;
using System.Collections.Generic;
using System.Linq;
using System.Text;
using Plang.CSharpRuntime.Exceptions;

namespace Plang.CSharpRuntime.Values
{
    public sealed class PrtMap : IPrtMutableValue, IDictionary<IPrtValue, IPrtValue>
    {
        private readonly IDictionary<IPrtValue, IPrtValue> map = new Dictionary<IPrtValue, IPrtValue>();

        private int hashCode;
        private bool isDirty;
        private bool isFrozen;

        public PrtMap()
        {
            hashCode = ComputeHashCode();
        }

        public PrtMap(IDictionary<IPrtValue, IPrtValue> map)
        {
            this.map = map;
            hashCode = ComputeHashCode();
        }

        private bool IsDirty
        {
            get => isDirty;
            set
            {
                if (value && isFrozen)
                {
                    throw new PFrozenMutationException();
                }

                isDirty = value;
            }
        }

        public IEnumerator<KeyValuePair<IPrtValue, IPrtValue>> GetEnumerator()
        {
            return map.GetEnumerator();
        }

        IEnumerator IEnumerable.GetEnumerator()
        {
            return GetEnumerator();
        }

        public void Add(KeyValuePair<IPrtValue, IPrtValue> item)
        {
            MutabilityHelper.EnsureFrozen(item.Key);
            map.Add(item.Key?.Clone(), item.Value?.Clone());
            IsDirty = true;
        }

        public void Clear()
        {
            map.Clear();
            IsDirty = true;
        }

        public bool Contains(KeyValuePair<IPrtValue, IPrtValue> item)
        {
            return map.Contains(item);
        }

        public void CopyTo(KeyValuePair<IPrtValue, IPrtValue>[] array, int arrayIndex)
        {
            foreach (var kv in map)
            {
                array[arrayIndex++] = kv;
            }
        }

        public bool Remove(KeyValuePair<IPrtValue, IPrtValue> item)
        {
            var removed = map.Remove(item.Key);
            IsDirty = true;
            return removed;
        }

        public int Count => map.Count;
        public bool IsReadOnly => false;

        public void Add(IPrtValue key, IPrtValue value)
        {
            MutabilityHelper.EnsureFrozen(key);
            map.Add(key?.Clone(), value?.Clone());
            IsDirty = true;
        }

        public bool ContainsKey(IPrtValue key)
        {
            return map.ContainsKey(key);
        }

        public bool Remove(IPrtValue key)
        {
            var removed = map.Remove(key);
            IsDirty = true;
            return removed;
        }

        public bool TryGetValue(IPrtValue key, out IPrtValue value)
        {
            return map.TryGetValue(key, out value);
        }

        public IPrtValue this[IPrtValue key]
        {
            get => map[key];
            set
            {
                MutabilityHelper.EnsureFrozen(key);
                map[key] = value;
                IsDirty = true;
            }
        }

        public ICollection<IPrtValue> Keys => map.Keys;
        public ICollection<IPrtValue> Values => map.Values;

        public bool Equals(IPrtValue other)
        {
            return other is PrtMap otherMap
                   && !map.Keys.Except(otherMap.map.Keys).Any()
                   && !otherMap.map.Keys.Except(map.Keys).Any()
                   && map.All(kv => PrtValues.SafeEquals(otherMap.map[kv.Key], kv.Value));
        }

        public IPrtValue Clone()
        {
            return new PrtMap(map.ToDictionary(
                kv => kv.Key?.Clone(),
                kv => kv.Value?.Clone()));
        }

        public void Freeze()
        {
            foreach (var key in map.Keys)
            {
                MutabilityHelper.EnsureFrozen(key);
            }

            isFrozen = true;
        }

        public PrtSeq CloneKeys()
        {
            return new PrtSeq(map.Keys.Select(v => v.Clone()));
        }

        public PrtSeq CloneValues()
        {
            return new PrtSeq(map.Values.Select(v => v.Clone()));
        }

        public override int GetHashCode()
        {
            if (IsDirty)
            {
                hashCode = ComputeHashCode();
                IsDirty = false;
            }

            return hashCode;
        }

        private int ComputeHashCode()
        {
            return HashHelper.ComputeHash(map.Keys);
        }

        public override string ToString()
        {
            var sb = new StringBuilder();
            sb.Append("(");
            var sep = "";
            foreach (var value in map)
            {
                sb.Append(sep);
                sb.Append("<");
                sb.Append(value.Key);
                sb.Append("->");
                sb.Append(value.Value);
                sb.Append(">");
                sep = ", ";
            }

            sb.Append(")");
            return sb.ToString();
        }

        public string ToEscapedString()
        {
            var sb = new StringBuilder();
            sb.Append("(");
            var sep = "";
            foreach (var value in map)
            {
<<<<<<< HEAD
                var k = value.Key == null ? "null" : value.Key.ToEscapedString();
                var v = value.Value == null ? "null" : value.Key.ToEscapedString();
=======
                string k = value.Key == null ? "null" : value.Key.ToEscapedString();
                string v = value.Value == null ? "null" : value.Value.ToEscapedString();
>>>>>>> 4a37ab2b
                sb.Append(sep);
                sb.Append("<");
                sb.Append(k);
                sb.Append("->");
                sb.Append(v);
                sb.Append(">");
                sep = ", ";
            }

            sb.Append(")");
            return sb.ToString();
        }
    }
}<|MERGE_RESOLUTION|>--- conflicted
+++ resolved
@@ -201,13 +201,8 @@
             var sep = "";
             foreach (var value in map)
             {
-<<<<<<< HEAD
-                var k = value.Key == null ? "null" : value.Key.ToEscapedString();
-                var v = value.Value == null ? "null" : value.Key.ToEscapedString();
-=======
                 string k = value.Key == null ? "null" : value.Key.ToEscapedString();
                 string v = value.Value == null ? "null" : value.Value.ToEscapedString();
->>>>>>> 4a37ab2b
                 sb.Append(sep);
                 sb.Append("<");
                 sb.Append(k);
