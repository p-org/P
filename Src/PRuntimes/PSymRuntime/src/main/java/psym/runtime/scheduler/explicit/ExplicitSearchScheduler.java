package psym.runtime.scheduler.explicit;

import java.io.*;
import java.math.BigDecimal;
import java.nio.file.Files;
import java.nio.file.Paths;
import java.time.Duration;
import java.time.Instant;
import java.util.*;
import java.util.concurrent.TimeUnit;
import java.util.concurrent.TimeoutException;
import java.util.function.BiConsumer;
import java.util.function.Consumer;
import java.util.function.Function;
import java.util.function.Supplier;
import java.util.stream.Collectors;
import lombok.Getter;
import org.apache.commons.lang3.StringUtils;
import psym.runtime.Concretizer;
import psym.runtime.PSymGlobal;
import psym.runtime.Program;
import psym.runtime.logger.*;
import psym.runtime.machine.Machine;
import psym.runtime.machine.MachineLocalState;
import psym.runtime.machine.events.Message;
import psym.runtime.scheduler.Schedule;
import psym.runtime.scheduler.SearchScheduler;
import psym.runtime.scheduler.explicit.choiceorchestration.*;
import psym.runtime.scheduler.explicit.taskorchestration.TaskOrchestrationMode;
import psym.runtime.scheduler.symmetry.SymmetryMode;
import psym.runtime.statistics.CoverageStats;
import psym.runtime.statistics.SearchStats;
import psym.runtime.statistics.SolverStats;
import psym.utils.Assert;
import psym.utils.exception.BugFoundException;
import psym.utils.monitor.MemoryMonitor;
import psym.utils.monitor.TimeMonitor;
import psym.valuesummary.Guard;
import psym.valuesummary.GuardedValue;
import psym.valuesummary.PrimitiveVS;
import psym.valuesummary.ValueSummary;
import psym.valuesummary.solvers.SolverEngine;

public class ExplicitSearchScheduler extends SearchScheduler {
  /** List of all backtrack tasks */
  private final List<BacktrackTask> allTasks = new ArrayList<>();
  /** Priority queue of all backtrack tasks that are pending */
  private final Set<Integer> pendingTasks = new HashSet<>();
  /** List of all backtrack tasks that finished */
  private final List<Integer> finishedTasks = new ArrayList<>();

  private final ChoiceOrchestrator choiceOrchestrator;
  protected boolean isDoneIterating = false;
  /** Source state at the beginning of each schedule step */
  protected transient Map<Machine, MachineLocalState> srcState = new HashMap<>();

  @Getter int iter = 0;
  @Getter int start_iter = 0;
  /** Backtrack choice depth */
  int backtrackDepth = 0;
  /** Task id of the latest backtrack task */
  private int latestTaskId = 0;

  private int numPendingBacktracks = 0;
  private int numPendingDataBacktracks = 0;
  /** Map of distinct concrete state to iteration when first visited */
  private transient Map<Object, Integer> distinctStates = new HashMap<>();
  /** Guard corresponding on distinct states at a step */
  private transient boolean isDistinctState = true;
  /** Total number of states */
  private int totalStateCount = 0;
  /** Total number of distinct states */
  private int totalDistinctStateCount = 0;
  /** Time of last report */
  private transient Instant lastReportTime = Instant.now();


  public ExplicitSearchScheduler(Program p) {
    super(p);
    switch (PSymGlobal.getConfiguration().getChoiceOrchestration()) {
      case None:
        choiceOrchestrator = new ChoiceOrchestratorNone();
        break;
      case Random:
        choiceOrchestrator = new ChoiceOrchestratorRandom();
        break;
      case QLearning:
        choiceOrchestrator = new ChoiceOrchestratorQLearning();
        break;
      case EpsilonGreedy:
        choiceOrchestrator = new ChoiceOrchestratorEpsilonGreedy();
        break;
      default:
        throw new RuntimeException(
            "Unrecognized choice orchestration mode: " + PSymGlobal.getConfiguration().getChoiceOrchestration());
    }
  }

  /**
   * Read scheduler state from a file
   *
   * @param readFromFile Name of the input file containing the scheduler state
   * @return A scheduler object
   * @throws Exception Throw error if reading fails
   */
  public static ExplicitSearchScheduler readFromFile(String readFromFile) throws RuntimeException {
    ExplicitSearchScheduler result;
    try {
      PSymLogger.info("... Reading program state from file " + readFromFile);
      FileInputStream fis;
      fis = new FileInputStream(readFromFile);
      ObjectInputStream ois = new ObjectInputStream(fis);
      result = (ExplicitSearchScheduler) ois.readObject();
      PSymGlobal.setInstance((PSymGlobal) ois.readObject());
      result.reinitialize();
      PSymLogger.info("... Successfully read.");
    } catch (IOException | ClassNotFoundException e) {
      //      e.printStackTrace();
      throw new RuntimeException("... Failed to read program state from file " + readFromFile, e);
    }
    return result;
  }

  @Override
  public void doSearch() throws TimeoutException, InterruptedException {
    resetBacktrackTasks();
    boolean initialRun = true;
    result = "incomplete";
    iter++;
    SearchLogger.logStartExecution(iter, getDepth());
    initializeSearch();
    if (PSymGlobal.getConfiguration().getVerbosity() == 0) {
      printProgressHeader(true);
    }
    while (!isDoneIterating) {
      if (initialRun) {
        initialRun = false;
      } else {
        iter++;
        SearchLogger.logStartExecution(iter, getDepth());
      }
      searchStats.startNewIteration(iter, backtrackDepth);
      performSearch();
      summarizeIteration(backtrackDepth);
    }
  }

  @Override
  public void resumeSearch() throws TimeoutException, InterruptedException {
    resetBacktrackTasks();
    boolean initialRun = true;
    isDoneIterating = false;
    start_iter = iter;
    reset_stats();
    schedule.setNumBacktracksInSchedule();
    boolean resetAfterInitial = isDone();
    if (PSymGlobal.getConfiguration().getVerbosity() == 0) {
      printProgressHeader(true);
    }
    while (!isDoneIterating) {
      if (initialRun) {
        initialRun = false;
        SearchLogger.logResumeExecution(iter, getDepth());
      } else {
        iter++;
        SearchLogger.logStartExecution(iter, getDepth());
      }
      searchStats.startNewIteration(iter, backtrackDepth);
      performSearch();
      summarizeIteration(backtrackDepth);
      if (resetAfterInitial) {
        resetAfterInitial = false;
        PSymGlobal.getCoverage().resetCoverage();
      }
    }
  }

  @Override
  protected void performSearch() throws TimeoutException {
    schedule.setNumBacktracksInSchedule();
    while (!isDone()) {
      printProgress(false);
      Assert.prop(
          getDepth() < PSymGlobal.getConfiguration().getMaxStepBound(),
          "Maximum allowed depth " + PSymGlobal.getConfiguration().getMaxStepBound() + " exceeded",
          schedule.getLengthCond(schedule.size()));
      step();
      checkLiveness(allMachinesHalted);
    }
    checkLiveness(Guard.constTrue());
    Assert.prop(
        !PSymGlobal.getConfiguration().isFailOnMaxStepBound() || (getDepth() < PSymGlobal.getConfiguration().getMaxStepBound()),
        "Scheduling steps bound of " + PSymGlobal.getConfiguration().getMaxStepBound() + " reached.",
        schedule.getLengthCond(schedule.size()));
    schedule.setNumBacktracksInSchedule();
    if (done.isTrue()) {
      searchStats.setIterationCompleted();
    }
  }

  @Override
  protected void step() throws TimeoutException {
    srcState.clear();
    allMachinesHalted = Guard.constFalse();

    int numStates = 0;
    int numStatesDistinct = 0;
    int numMessages = 0;
    int numMessagesMerged = 0;
    int numMessagesExplored = 0;

    if (PSymGlobal.getConfiguration().getStateCachingMode() != StateCachingMode.None) {
      storeSrcState();
      int[] numConcrete = enumerateConcreteStatesFromExplicit(PSymGlobal.getConfiguration().getStateCachingMode());
      numStates = numConcrete[0];
      numStatesDistinct = numConcrete[1];

      if (!isDistinctState) {
        int firstVisitIter = numConcrete[2];
        if (firstVisitIter == iter) {
<<<<<<< HEAD
          allMachinesHalted = Guard.constTrue();
//          Assert.liveness(
//                  false,
//                  String.format("Cycle detected: Possible infinite loop found due to revisiting a state multiple times in the same iteration"),
//                  Guard.constTrue());
        }
        done = Guard.constTrue();
=======
          executionFinished = true;
//          throw new BugFoundException("Cycle detected: revisited a state multiple times in the same iteration", Guard.constTrue());
        }
        done = true;
>>>>>>> f3c6cb76
        SearchLogger.finishedExecution(depth);
        return;
      }
    }

    if (PSymGlobal.getConfiguration().getSymmetryMode() != SymmetryMode.None) {
      PSymGlobal.getSymmetryTracker().mergeAllSymmetryClasses();
    }

    if (PSymGlobal.getConfiguration().isUseBacktrack()) {
      storeSrcState();
      schedule.setSchedulerDepth(getDepth());
      schedule.setSchedulerChoiceDepth(getChoiceDepth());
      schedule.setSchedulerState(srcState, machineCounters);
      schedule.setSchedulerSymmetry();
    }

    removeHalted();

    PrimitiveVS<Machine> schedulingChoices = getNextSchedulingChoice();

    if (schedulingChoices.isEmptyVS()) {
<<<<<<< HEAD
      done = Guard.constTrue();
=======
      done = true;
>>>>>>> f3c6cb76
      SearchLogger.finishedExecution(depth);
    }

    if (done.isTrue()) {
      return;
    }

    SolverStats.checkResourceLimits();

    if (PSymGlobal.getConfiguration().isChoiceOrchestrationLearning()) {
      PSymGlobal.getChoiceLearningStats()
          .setProgramStateHash(this, PSymGlobal.getConfiguration().getChoiceLearningStateMode(), schedulingChoices);
    }

    Message effect = null;
    List<Message> effects = new ArrayList<>();

    List<GuardedValue<Machine>> schedulingChoicesGv = schedulingChoices.getGuardedValues();
    assert (schedulingChoicesGv.size() == 1);

    GuardedValue<Machine> schedulingChoice = schedulingChoicesGv.get(0);
    Machine machine = schedulingChoice.getValue();
    Guard guard = schedulingChoice.getGuard();
    Message removed = rmBuffer(machine, guard);

    if (PSymGlobal.getConfiguration().getVerbosity() > 5) {
      System.out.println("  Machine " + machine);
      System.out.println("    state   " + machine.getCurrentState().toStringDetailed());
      System.out.println("    message " + removed.toString());
      System.out.println("    target " + removed.getTarget().toString());
    }
    if (effect == null) {
      effect = removed;
    } else {
      effects.add(removed);
    }

    assert effect != null;
    effect = effect.merge(effects);

    stickyStep = false;
    if (effects.isEmpty()) {
      if (!effect.isCreateMachine().getGuardFor(true).isFalse()
          || !effect.isSyncEvent().getGuardFor(true).isFalse()) {
        stickyStep = true;
      }
    }
    if (!stickyStep) {
      depth++;
    }

    TraceLogger.schedule(depth, effect);

    performEffect(effect);

    // simplify engine
    //        SolverEngine.simplifyEngineAuto();

    // switch engine
    //        SolverEngine.switchEngineAuto();

    double memoryUsed = MemoryMonitor.getMemSpent();

    // record depth statistics
    SearchStats.DepthStats depthStats =
        new SearchStats.DepthStats(
            depth, numStates, numMessages, numMessagesMerged, numMessagesExplored);
    searchStats.addDepthStatistics(depth, depthStats);

    // log statistics
    if (PSymGlobal.getConfiguration().getVerbosity() > 3) {
      double timeUsed = TimeMonitor.getInstance().getRuntime();
      if (PSymGlobal.getConfiguration().getVerbosity() > 4) {
        SearchLogger.log("--------------------");
        SearchLogger.log("Resource Stats::");
        SearchLogger.log("time-seconds", String.format("%.1f", timeUsed));
        SearchLogger.log("memory-max-MB", String.format("%.1f", MemoryMonitor.getMaxMemSpent()));
        SearchLogger.log("memory-current-MB", String.format("%.1f", memoryUsed));
        SearchLogger.log("--------------------");
        SearchLogger.log("Solver Stats::");
        SearchLogger.log(
            "time-create-guards-%",
            String.format(
                "%.1f",
                SolverStats.getDoublePercent(
                    SolverStats.timeTotalCreateGuards / 1000.0, timeUsed)));
        SearchLogger.log(
            "time-solve-guards-%",
            String.format(
                "%.1f",
                SolverStats.getDoublePercent(SolverStats.timeTotalSolveGuards / 1000.0, timeUsed)));
        SearchLogger.log(
            "time-create-guards-max-seconds",
            String.format("%.3f", SolverStats.timeMaxCreateGuards / 1000.0));
        SearchLogger.log(
            "time-solve-guards-max-seconds",
            String.format("%.3f", SolverStats.timeMaxSolveGuards / 1000.0));
        SolverStats.logSolverStats();
        SearchLogger.log("--------------------");
        SearchLogger.log("Detailed Solver Stats::");
        SearchLogger.log(SolverEngine.getStats());
        SearchLogger.log("--------------------");
      }
    }

    // log depth statistics
    if (PSymGlobal.getConfiguration().getVerbosity() > 4) {
      SearchLogger.logDepthStats(depthStats);
      System.out.println("--------------------");
      System.out.println("Collect Stats::");
      System.out.println(
          "Total States:: " + numStates + ", Running Total States::" + totalStateCount);
      System.out.println(
          "Total Distinct States:: "
              + numStatesDistinct
              + ", Running Total Distinct States::"
              + totalDistinctStateCount);
      System.out.println(
          "Total transitions:: "
              + depthStats.getNumOfTransitions()
              + ", Total Merged Transitions (merged same target):: "
              + depthStats.getNumOfMergedTransitions()
              + ", Total Transitions Explored:: "
              + depthStats.getNumOfTransitionsExplored());
      System.out.println(
          "Running Total Transitions:: "
              + searchStats.getSearchTotal().getDepthStats().getNumOfTransitions()
              + ", Running Total Merged Transitions:: "
              + searchStats.getSearchTotal().getDepthStats().getNumOfMergedTransitions()
              + ", Running Total Transitions Explored:: "
              + searchStats.getSearchTotal().getDepthStats().getNumOfTransitionsExplored());
      System.out.println("--------------------");
    }
  }

  @Override
  protected PrimitiveVS getNext(
      int depth,
      Function<Integer, PrimitiveVS> getRepeat,
      Function<Integer, List> getBacktrack,
      Consumer<Integer> clearBacktrack,
      BiConsumer<PrimitiveVS, Integer> addRepeat,
      BiConsumer<List, Integer> addBacktrack,
      Supplier<List> getChoices,
      Function<List, PrimitiveVS> generateNext,
      boolean isData) {
    List<ValueSummary> choices = new ArrayList();
    boolean isNewChoice = false;

    if (depth < schedule.size()) {
      PrimitiveVS repeat = getRepeat.apply(depth);
      if (!repeat.getUniverse().isFalse()) {
        schedule.restrictFilterForDepth(depth);
        return repeat;
      }
      // nothing to repeat, so look at backtrack set
      choices = getBacktrack.apply(depth);
      clearBacktrack.accept(depth);
    }

    if (choices.isEmpty()) {
      // no choice to backtrack to, so generate new choices
      if (getIter() > 0) SearchLogger.logMessage("new choice at depth " + depth);
      choices = getChoices.get();
      if (!isData && PSymGlobal.getConfiguration().getSymmetryMode() != SymmetryMode.None) {
        choices = PSymGlobal.getSymmetryTracker().getReducedChoices(choices);
      }
      choices =
          choices.stream()
              .map(x -> x.restrict(schedule.getFilter()))
              .filter(x -> !(x.getUniverse().isFalse()))
              .collect(Collectors.toList());
      isNewChoice = true;
    }

    if (choices.size() > 1) {
      choiceOrchestrator.reorderChoices(choices, isData);
    }

    List<ValueSummary> chosen = new ArrayList();
    ChoiceQTable.ChoiceQStateKey chosenQStateKey = new ChoiceQTable.ChoiceQStateKey();
    List<ValueSummary> backtrack = new ArrayList();
    for (int i = 0; i < choices.size(); i++) {
      ValueSummary choice = choices.get(i);
      if (i == 0) {
        chosen.add(choice);
        chosenQStateKey.add(choice);
      } else {
        backtrack.add(choice);
      }
    }
    ChoiceQTable.ChoiceQTableKey chosenActions = null;
    if (PSymGlobal.getConfiguration().isChoiceOrchestrationLearning()) {
      chosenActions =
          new ChoiceQTable.ChoiceQTableKey(
              PSymGlobal.getChoiceLearningStats().getProgramStateHash(), chosenQStateKey);
    }
    PSymGlobal.getCoverage()
        .updateDepthCoverage(
            getDepth(),
            getChoiceDepth(),
            chosen.size(),
            backtrack.size(),
            isData,
            isNewChoice,
            chosenActions);

    PrimitiveVS chosenVS = generateNext.apply(chosen);

    //        addRepeat.accept(chosenVS, depth);
    addBacktrack.accept(backtrack, depth);
    schedule.restrictFilterForDepth(depth);

    return chosenVS;
  }

  @Override
  protected void summarizeIteration(int startDepth) throws InterruptedException {
    if (PSymGlobal.getConfiguration().getVerbosity() > 3) {
      SearchLogger.logIterationStats(searchStats.getIterationStats().get(getIter()));
    }
    if (PSymGlobal.getConfiguration().getMaxExecutions() > 0) {
      isDoneIterating = ((getIter() - getStart_iter()) >= PSymGlobal.getConfiguration().getMaxExecutions());
    }
    PSymGlobal.getCoverage()
        .updateIterationCoverage(
            getChoiceDepth() - 1, startDepth, PSymGlobal.getConfiguration().getChoiceLearningRewardMode());
    if (PSymGlobal.getConfiguration().getTaskOrchestration() != TaskOrchestrationMode.DepthFirst) {
      setBacktrackTasks();
      BacktrackTask nextTask = setNextBacktrackTask();
      if (nextTask != null) {
        if (PSymGlobal.getConfiguration().getVerbosity() > 1) {
          PSymLogger.info(
              String.format(
                  "    Next is %s [depth: %d, parent: %s]",
                  nextTask, nextTask.getDepth(), nextTask.getParentTask()));
        }
      }
    }
    printProgress(false);
    if (!isDoneIterating) {
      postIterationCleanup();
    }
  }

  @Override
  protected void recordResult(SearchStats.TotalStats totalStats) {
    result = "";
    if (getStart_iter() != 0) {
      result += "(resumed run) ";
    }
    if (totalStats.isCompleted()) {
      if (getTotalNumBacktracks() == 0) {
        result += "correct for any depth";
      } else {
        result += "partially correct with " + getTotalNumBacktracks() + " backtracks remaining";
      }
    } else {
      int safeDepth = PSymGlobal.getConfiguration().getMaxStepBound();
      if (totalStats.getDepthStats().getDepth() < safeDepth) {
        safeDepth = totalStats.getDepthStats().getDepth();
      }
      if (getTotalNumBacktracks() == 0) {
        result += "correct up to step " + safeDepth;
      } else {
        result +=
            "partially correct up to step "
                + (PSymGlobal.getConfiguration().getMaxStepBound() - 1)
                + " with "
                + getTotalNumBacktracks()
                + " backtracks remaining";
      }
    }
  }

  @Override
  protected void printCurrentStatus(double newRuntime) {
    String str =
        "--------------------"
            + String.format("\n    Status after %.2f seconds:", newRuntime)
            + String.format("\n      Memory:           %.2f MB", MemoryMonitor.getMemSpent())
            + String.format("\n      Depth:            %d", getDepth())
            + String.format("\n      Progress:         %.12f",
                PSymGlobal.getCoverage().getEstimatedCoverage(12))
            + String.format("\n      Iterations:       %d", (getIter() - getStart_iter()))
            + String.format("\n      Finished:         %d", finishedTasks.size())
            + String.format("\n      Remaining:        %d", getTotalNumBacktracks())
            + String.format("\n      States:           %d", totalStateCount)
            + String.format("\n      DistinctStates:   %d", totalDistinctStateCount);
    ScratchLogger.log(str);
  }

  @Override
  protected void printProgressHeader(boolean consolePrint) {
    StringBuilder s = new StringBuilder(100);
    s.append(StringUtils.center("Time", 11));
    s.append(StringUtils.center("Memory", 9));
    s.append(StringUtils.center("Depth", 7));
    s.append(StringUtils.center("Iteration", 12));
    s.append(StringUtils.center("Remaining", 24));
    s.append(StringUtils.center("Progress", 24));
    if (PSymGlobal.getConfiguration().getStateCachingMode() != StateCachingMode.None) {
      s.append(StringUtils.center("States", 12));
    }

    if (consolePrint) {
      System.out.println(s);
    } else {
      PSymLogger.info(s.toString());
    }
  }

  @Override
  protected void printProgress(boolean forcePrint) {
    if (forcePrint || (TimeMonitor.getInstance().findInterval(lastReportTime) > 5)) {
      lastReportTime = Instant.now();
      double newRuntime = TimeMonitor.getInstance().getRuntime();
      printCurrentStatus(newRuntime);
      boolean consolePrint = (PSymGlobal.getConfiguration().getVerbosity() == 0);
      if (consolePrint || forcePrint) {
        long runtime = (long) (newRuntime * 1000);
        String runtimeHms =
            String.format(
                "%02d:%02d:%02d",
                TimeUnit.MILLISECONDS.toHours(runtime),
                TimeUnit.MILLISECONDS.toMinutes(runtime) % TimeUnit.HOURS.toMinutes(1),
                TimeUnit.MILLISECONDS.toSeconds(runtime) % TimeUnit.MINUTES.toSeconds(1));

        StringBuilder s = new StringBuilder(100);
        if (consolePrint) {
          s.append('\r');
        } else {
          PSymLogger.info("--------------------");
          printProgressHeader(false);
        }
        s.append(StringUtils.center(String.format("%s", runtimeHms), 11));
        s.append(
            StringUtils.center(String.format("%.1f GB", MemoryMonitor.getMemSpent() / 1024), 9));
        s.append(StringUtils.center(String.format("%d", getDepth()), 7));

        s.append(StringUtils.center(String.format("%d", (getIter() - getStart_iter())), 12));
        s.append(
            StringUtils.center(
                String.format(
                    "%d (%.0f %% data)", getTotalNumBacktracks(), getTotalDataBacktracksPercent()),
                24));
        s.append(
            StringUtils.center(
                String.format(
                    "%.12f (%s)",
                    PSymGlobal.getCoverage().getEstimatedCoverage(12),
                    PSymGlobal.getCoverage().getCoverageGoalAchieved()),
                24));

        if (PSymGlobal.getConfiguration().getStateCachingMode() != StateCachingMode.None) {
          s.append(StringUtils.center(String.format("%d", totalDistinctStateCount), 12));
        }
        if (consolePrint) {
          System.out.print(s);
        } else {
          SearchLogger.log(s.toString());
        }
      }
    }
  }

  @Override
  public void print_search_stats() {
    SearchStats.TotalStats totalStats = searchStats.getSearchTotal();
    double timeUsed =
        (Duration.between(TimeMonitor.getInstance().getStart(), Instant.now()).toMillis() / 1000.0);
    double memoryUsed = MemoryMonitor.getMemSpent();

    super.print_stats(totalStats, timeUsed, memoryUsed);

    // print states statistics
    StatWriter.log("#-states", String.format("%d", totalStateCount));
    StatWriter.log("#-distinct-states", String.format("%d", totalDistinctStateCount));

    // print learn statistics
    StatWriter.log(
        "learn-#-qstates", String.format("%d", PSymGlobal.getChoiceLearningStats().numQStates()));
    StatWriter.log(
        "learn-#-qvalues", String.format("%d", PSymGlobal.getChoiceLearningStats().numQValues()));

    // print task statistics
    StatWriter.log("#-tasks-finished", String.format("%d", finishedTasks.size()));
    StatWriter.log(
        "#-tasks-remaining", String.format("%d", (allTasks.size() - finishedTasks.size())));
    StatWriter.log("#-backtracks", String.format("%d", getTotalNumBacktracks()));
    StatWriter.log("%-backtracks-data", String.format("%.2f", getTotalDataBacktracksPercent()));
    StatWriter.log("#-executions", String.format("%d", (getIter() - getStart_iter())));
  }

  private void postIterationCleanup() {
    schedule.resetFilter();
    for (int d = schedule.size() - 1; d >= 0; d--) {
      Schedule.Choice choice = schedule.getChoice(d);
      choice.updateHandledUniverse(choice.getRepeatUniverse());
      schedule.clearRepeat(d);
      if (choice.isBacktrackNonEmpty()) {
        int newDepth = 0;
        if (PSymGlobal.getConfiguration().isUseBacktrack()) {
          newDepth = choice.getSchedulerDepth();
        }
        if (newDepth == 0) {
          for (Machine machine : machines) {
            machine.reset();
          }
        } else {
          restoreState(choice.getChoiceState());
          schedule.setFilter(choice.getFilter());
          if (PSymGlobal.getConfiguration().getSymmetryMode() != SymmetryMode.None) {
            PSymGlobal.setSymmetryTracker(choice.getSymmetry());
          }
        }
        SearchLogger.logMessage("backtrack to " + d);
        backtrackDepth = d;
        if (newDepth == 0) {
          reset();
          initializeSearch();
        } else {
          restore(newDepth, choice.getSchedulerChoiceDepth());
        }
        return;
      } else {
        schedule.clearChoice(d);
        PSymGlobal.getCoverage().resetPathCoverage(d);
      }
    }
    isDoneIterating = true;
  }

  /**
   * Estimates and prints a coverage percentage based on number of choices explored versus remaining
   * at each depth
   */
  public void reportEstimatedCoverage() {
    PSymGlobal.getCoverage().reportChoiceCoverage();

    if (PSymGlobal.getConfiguration().getStateCachingMode() != StateCachingMode.None) {
      SearchLogger.log(String.format("Distinct States Explored %d", totalDistinctStateCount));
    }

    BigDecimal coverage = PSymGlobal.getCoverage().getEstimatedCoverage(22);
    assert (coverage.compareTo(BigDecimal.ONE) <= 0) : "Error in progress estimation";

    String coverageGoalAchieved = PSymGlobal.getCoverage().getCoverageGoalAchieved();
    if (isFinalResult && result.endsWith("correct for any depth")) {
      PSymGlobal.getCoverage();
      coverageGoalAchieved = CoverageStats.getMaxCoverageGoal();
    }

    StatWriter.log("progress", String.format("%.22f", coverage));
    StatWriter.log("coverage-achieved", String.format("%s", coverageGoalAchieved));

    SearchLogger.log(
        String.format(
            "Progress Guarantee       %.12f", PSymGlobal.getCoverage().getEstimatedCoverage(12)));
    SearchLogger.log(String.format("Coverage Goal Achieved   %s", coverageGoalAchieved));
  }

  private void resetBacktrackTasks() {
    pendingTasks.clear();
    numPendingBacktracks = 0;
    numPendingDataBacktracks = 0;
    BacktrackTask.initialize(PSymGlobal.getConfiguration().getTaskOrchestration());
  }

  private void isValidTaskId(int taskId) {
    assert (taskId < allTasks.size());
  }

  public int getTotalNumBacktracks() {
    int count = schedule.getNumBacktracksInSchedule();
    count += numPendingBacktracks;
    return count;
  }

  public double getTotalDataBacktracksPercent() {
    int totalBacktracks = getTotalNumBacktracks();
    if (totalBacktracks == 0) {
      return 0.0;
    }
    int count = schedule.getNumDataBacktracksInSchedule();
    count += numPendingDataBacktracks;
    return (count * 100.0) / totalBacktracks;
  }

  private String globalStateString() {
    StringBuilder out = new StringBuilder();
    out.append("Src State:").append(System.lineSeparator());
    for (Machine machine : currentMachines) {
      List<ValueSummary> machineLocalState = machine.getMachineLocalState().getLocals();
      out.append(String.format("  Machine: %s", machine)).append(System.lineSeparator());
      for (ValueSummary vs : machineLocalState) {
        out.append(String.format("    %s", vs.toStringDetailed())).append(System.lineSeparator());
      }
    }
    return out.toString();
  }

  private String getConcreteStateString(List<List<Object>> concreteState) {
    StringBuilder out = new StringBuilder();
    out.append(String.format("#%d[", concreteState.size()));
    //        out.append(System.lineSeparator());
    int i = 0;
    for (Machine m : currentMachines) {
      out.append("  ");
      out.append(m.toString());
      out.append(" -> ");
      out.append(concreteState.get(i).toString());
      i++;
      //            out.append(System.lineSeparator());
    }
    out.append("]");
    return out.toString();
  }

  private BacktrackTask getTask(int taskId) {
    isValidTaskId(taskId);
    return allTasks.get(taskId);
  }

  private void setBacktrackTasks() {
    BacktrackTask parentTask;
    if (latestTaskId == 0) {
      assert (allTasks.isEmpty());
      BacktrackTask.setOrchestration(PSymGlobal.getConfiguration().getTaskOrchestration());
      parentTask = new BacktrackTask(0);
      parentTask.setPrefixCoverage(new BigDecimal(1));
      allTasks.add(parentTask);
    } else {
      parentTask = getTask(latestTaskId);
    }
    parentTask.postProcess(PSymGlobal.getCoverage().getPathCoverageAtDepth(getChoiceDepth() - 1));
    finishedTasks.add(parentTask.getId());
    if (PSymGlobal.getConfiguration().getVerbosity() > 1) {
      PSymLogger.info(
          String.format(
              "  Finished %s [depth: %d, parent: %s]",
              parentTask, parentTask.getDepth(), parentTask.getParentTask()));
    }

    int numBacktracksAdded = 0;
    for (int i = 0; i < schedule.size(); i++) {
      Schedule.Choice choice = schedule.getChoice(i);
      // if choice at this depth is non-empty
      if (choice.isBacktrackNonEmpty()) {
        if (PSymGlobal.getConfiguration().getMaxBacktrackTasksPerExecution() > 0
            && numBacktracksAdded == (PSymGlobal.getConfiguration().getMaxBacktrackTasksPerExecution() - 1)) {
          setBacktrackTaskAtDepthCombined(parentTask, i);
          numBacktracksAdded++;
          break;
        } else {
          // top backtrack should be never combined
          setBacktrackTaskAtDepthExact(parentTask, i);
          numBacktracksAdded++;
        }
      }
    }

    if (PSymGlobal.getConfiguration().getVerbosity() > 1) {
      PSymLogger.info(String.format("    Added %d new tasks", parentTask.getChildren().size()));
      if (PSymGlobal.getConfiguration().getVerbosity() > 2) {
        for (BacktrackTask t : parentTask.getChildren()) {
          PSymLogger.info(String.format("      %s [depth: %d]", t, t.getDepth()));
        }
      }
    }
  }

  private void setBacktrackTaskAtDepthExact(BacktrackTask parentTask, int backtrackChoiceDepth) {
    setBacktrackTaskAtDepth(parentTask, backtrackChoiceDepth, true);
  }

  private void setBacktrackTaskAtDepthCombined(BacktrackTask parentTask, int backtrackChoiceDepth) {
    setBacktrackTaskAtDepth(parentTask, backtrackChoiceDepth, false);
  }

  private List<Schedule.Choice> clearAndReturnOriginalTask(int backtrackChoiceDepth) {
    // create a copy of original choices
    List<Schedule.Choice> originalChoices = new ArrayList<>();
    for (int i = 0; i < schedule.size(); i++) {
      originalChoices.add(schedule.getChoice(i).getCopy());
    }

    // clear backtracks at all predecessor depths
    for (int i = 0; i < backtrackChoiceDepth; i++) {
      schedule.getChoice(i).clearBacktrack();
    }
    return originalChoices;
  }

  private void setBacktrackTaskAtDepth(
      BacktrackTask parentTask, int backtrackChoiceDepth, boolean isExact) {
    // create a copy of original choices
    List<Schedule.Choice> originalChoices = clearAndReturnOriginalTask(backtrackChoiceDepth);
    if (isExact) {
      // clear the complete choice information (including repeats and backtracks) at all successor
      // depths
      for (int i = backtrackChoiceDepth + 1; i < schedule.size(); i++) {
        schedule.clearChoice(i);
      }
    }

    BigDecimal prefixCoverage =
        PSymGlobal.getCoverage().getPathCoverageAtDepth(backtrackChoiceDepth);

    BacktrackTask newTask = new BacktrackTask(allTasks.size());
    newTask.setPrefixCoverage(prefixCoverage);
    newTask.setDepth(schedule.getChoice(backtrackChoiceDepth).getSchedulerDepth());
    newTask.setChoiceDepth(backtrackChoiceDepth);
    newTask.setChoices(schedule.getChoices());
    newTask.setPerChoiceDepthStats(PSymGlobal.getCoverage().getPerChoiceDepthStats());
    newTask.setParentTask(parentTask);
    newTask.setPriority();
    allTasks.add(newTask);
    parentTask.addChild(newTask);
    addPendingTask(newTask);

    // restore schedule to original choices
    schedule.setChoices(originalChoices);
  }

  /** Set next backtrack task with given orchestration mode */
  public BacktrackTask setNextBacktrackTask() throws InterruptedException {
    if (pendingTasks.isEmpty()) return null;
    BacktrackTask latestTask = BacktrackTask.getNextTask();
    latestTaskId = latestTask.getId();
    assert (!latestTask.isCompleted());
    removePendingTask(latestTask);

    schedule.getChoices().clear();
    PSymGlobal.getCoverage().getPerChoiceDepthStats().clear();
    assert (!latestTask.isInitialTask());
    latestTask.getParentTask().cleanup();

    schedule.setChoices(latestTask.getChoices());
    PSymGlobal.getCoverage().setPerChoiceDepthStats(latestTask.getPerChoiceDepthStats());
    return latestTask;
  }

  private void addPendingTask(BacktrackTask task) {
    pendingTasks.add(task.getId());
    numPendingBacktracks += task.getNumBacktracks();
    numPendingDataBacktracks += task.getNumDataBacktracks();
  }

  private void removePendingTask(BacktrackTask task) {
    pendingTasks.remove(task.getId());
    numPendingBacktracks -= task.getNumBacktracks();
    numPendingDataBacktracks -= task.getNumDataBacktracks();
  }

  /** Reset scheduler state */
  public void reset() {
    depth = 0;
    choiceDepth = 0;
    done = Guard.constFalse();
    stickyStep = true;
    machineCounters.clear();
    //        machines.clear();
    currentMachines.clear();
    PSymGlobal.getSymmetryTracker().reset();
    srcState.clear();
    schedule.setSchedulerDepth(getDepth());
    schedule.setSchedulerChoiceDepth(getChoiceDepth());
    schedule.setSchedulerState(srcState, machineCounters);
    schedule.setSchedulerSymmetry();
  }

  public void reset_stats() {
    searchStats.reset_stats();
    distinctStates.clear();
    totalStateCount = 0;
    totalDistinctStateCount = 0;
    PSymGlobal.getCoverage().resetCoverage();
    if (PSymGlobal.getConfiguration().isChoiceOrchestrationLearning()) {
      PSymGlobal.getChoiceLearningStats()
          .setProgramStateHash(this, PSymGlobal.getConfiguration().getChoiceLearningStateMode(), null);
    }
  }

  /** Reinitialize scheduler */
  public void reinitialize() {
    // set all transient data structures
    srcState = new HashMap<>();
    distinctStates = new HashMap<>();
    isDistinctState = true;
    for (Machine machine : schedule.getMachines()) {
      machine.setScheduler(this);
    }
  }

  /** Restore scheduler state */
  public void restore(int d, int cd) {
    depth = d;
    choiceDepth = cd;
    done = Guard.constFalse();
  }

  public void restoreState(Schedule.ChoiceState state) {
    assert (state != null);
    currentMachines.clear();
    for (Map.Entry<Machine, MachineLocalState> entry : state.getMachineStates().entrySet()) {
      entry.getKey().setMachineLocalState(entry.getValue());
      currentMachines.add(entry.getKey());
    }
    for (Machine m : machines) {
      if (!state.getMachineStates().containsKey(m)) {
        m.reset();
      }
    }
    assert (machines.size() >= currentMachines.size());
    machineCounters = state.getMachineCounters();
  }

  private void storeSrcState() {
    if (!srcState.isEmpty()) return;
    for (Machine machine : currentMachines) {
      MachineLocalState machineLocalState = machine.getMachineLocalState();
      srcState.put(machine, machineLocalState);
    }
  }

  /**
   * Write scheduler state to a file
   *
   * @param writeFileName Output file name
   * @throws Exception Throw error if writing fails
   */
  public void writeToFile(String writeFileName) throws RuntimeException {
    try {
      FileOutputStream fos = new FileOutputStream(writeFileName);
      ObjectOutputStream oos = new ObjectOutputStream(fos);
      oos.writeObject(this);
      oos.writeObject(PSymGlobal.getInstance());
      if (PSymGlobal.getConfiguration().getVerbosity() > 0) {
        long szBytes = Files.size(Paths.get(writeFileName));
        PSymLogger.info(
            String.format("  %,.1f MB  written in %s", (szBytes / 1024.0 / 1024.0), writeFileName));
      }
    } catch (IOException e) {
      //      e.printStackTrace();
      throw new RuntimeException("Failed to write state in file " + writeFileName, e);
    }
  }

  /**
   * Write each backtracking point state individually
   *
   * @param prefix Output file name prefix
   * @throws Exception Throw error if writing fails
   */
  public void writeBacktracksToFiles(String prefix) throws Exception {
    for (int i = 0; i < schedule.size(); i++) {
      Schedule.Choice choice = schedule.getChoice(i);
      // if choice at this depth is non-empty
      if (choice.isBacktrackNonEmpty()) {
        writeBacktrackToFile(prefix, i);
      }
    }
    while (setNextBacktrackTask() != null) {
      for (int i = 0; i < schedule.size(); i++) {
        Schedule.Choice choice = schedule.getChoice(i);
        // if choice at this depth is non-empty
        if (choice.isBacktrackNonEmpty()) {
          writeBacktrackToFile(prefix, i);
        }
      }
    }
  }

  /**
   * Write backtracking point state individually at a given depth
   *
   * @param prefix Output file name prefix
   * @param backtrackChoiceDepth Backtracking point choice depth
   * @throws Exception Throw error if writing fails
   */
  public void writeBacktrackToFile(String prefix, int backtrackChoiceDepth) throws Exception {
    // create a copy of original choices
    List<Schedule.Choice> originalChoices = clearAndReturnOriginalTask(backtrackChoiceDepth);
    // clear the complete choice information (including repeats and backtracks) at all successor
    // depths
    for (int i = backtrackChoiceDepth + 1; i < schedule.size(); i++) {
      schedule.clearChoice(i);
    }
    int depth = schedule.getChoice(backtrackChoiceDepth).getSchedulerDepth();
    long pid = ProcessHandle.current().pid();
    String writeFileName =
        prefix
            + "_d"
            + depth
            + "_cd"
            + backtrackChoiceDepth
            + "_task"
            + latestTaskId
            + "_pid"
            + pid
            + ".out";
    // write to file
    writeToFile(writeFileName);
    BacktrackWriter.log(
        writeFileName,
        PSymGlobal.getCoverage().getPathCoverageAtDepth(backtrackChoiceDepth),
        depth,
        backtrackChoiceDepth);

    // restore schedule to original choices
    schedule.setChoices(originalChoices);
  }

  public void writeToFile() throws Exception {
    if (PSymGlobal.getConfiguration().getVerbosity() > 0) {
      PSymLogger.info(
          String.format(
              "Writing 1 current and %d backtrack states in %s/",
              getTotalNumBacktracks(), PSymGlobal.getConfiguration().getOutputFolder()));
    }
    long pid = ProcessHandle.current().pid();
    String writeFileName = PSymGlobal.getConfiguration().getOutputFolder() + "/current" + "_pid" + pid + ".out";
    writeToFile(writeFileName);
    writeBacktracksToFiles(PSymGlobal.getConfiguration().getOutputFolder() + "/backtrack");
    if (PSymGlobal.getConfiguration().getVerbosity() > 0) {
      PSymLogger.info("--------------------");
    }
  }

  /**
   * Enumerate concrete states from explicit
   *
   * @return number of concrete states represented by the symbolic state
   */
  public int[] enumerateConcreteStatesFromExplicit(StateCachingMode mode) {
    if (PSymGlobal.getConfiguration().getVerbosity() > 5) {
      PSymLogger.info(globalStateString());
    }

    if (stickyStep || (choiceDepth <= backtrackDepth) || (mode == StateCachingMode.None)) {
      isDistinctState = true;
      return new int[] {0, 0, -1};
    }

    List<List<Object>> globalStateConcrete = new ArrayList<>();
    for (Machine m : currentMachines) {
      assert (srcState.containsKey(m));
      List<ValueSummary> machineStateSymbolic = srcState.get(m).getLocals();
      List<Object> machineStateConcrete = new ArrayList<>();
      for (int j = 0; j < machineStateSymbolic.size(); j++) {
        Object varValue = null;
        if (mode == StateCachingMode.Fast) {
          varValue = machineStateSymbolic.get(j).getConcreteHash();
        } else {
          GuardedValue<?> guardedValue = Concretizer.concretize(machineStateSymbolic.get(j));
          if (guardedValue != null) {
            varValue = guardedValue.getValue();
          }
        }
        machineStateConcrete.add(varValue);
      }
      globalStateConcrete.add(machineStateConcrete);
    }

    String concreteState = globalStateConcrete.toString();
    totalStateCount += 1;
    if (distinctStates.containsKey(concreteState)) {
      if (PSymGlobal.getConfiguration().getVerbosity() > 5) {
        PSymLogger.info("Repeated State: " + getConcreteStateString(globalStateConcrete));
      }
      isDistinctState = false;
      return new int[] {1, 0, distinctStates.get(concreteState)};
    } else {
      if (PSymGlobal.getConfiguration().getVerbosity() > 4) {
        PSymLogger.info("New State:      " + getConcreteStateString(globalStateConcrete));
      }
      distinctStates.put(concreteState, iter);
      totalDistinctStateCount += 1;
      isDistinctState = true;
      return new int[] {1, 1, -1};
    }
  }
}<|MERGE_RESOLUTION|>--- conflicted
+++ resolved
@@ -218,7 +218,6 @@
       if (!isDistinctState) {
         int firstVisitIter = numConcrete[2];
         if (firstVisitIter == iter) {
-<<<<<<< HEAD
           allMachinesHalted = Guard.constTrue();
 //          Assert.liveness(
 //                  false,
@@ -226,12 +225,6 @@
 //                  Guard.constTrue());
         }
         done = Guard.constTrue();
-=======
-          executionFinished = true;
-//          throw new BugFoundException("Cycle detected: revisited a state multiple times in the same iteration", Guard.constTrue());
-        }
-        done = true;
->>>>>>> f3c6cb76
         SearchLogger.finishedExecution(depth);
         return;
       }
@@ -254,11 +247,7 @@
     PrimitiveVS<Machine> schedulingChoices = getNextSchedulingChoice();
 
     if (schedulingChoices.isEmptyVS()) {
-<<<<<<< HEAD
       done = Guard.constTrue();
-=======
-      done = true;
->>>>>>> f3c6cb76
       SearchLogger.finishedExecution(depth);
     }
 
