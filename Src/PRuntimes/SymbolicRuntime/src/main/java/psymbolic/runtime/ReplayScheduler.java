--- conflicted
+++ resolved
@@ -1,16 +1,9 @@
 package psymbolic.runtime;
 
-<<<<<<< HEAD
 import psymbolic.runtime.logger.ScheduleLogger;
 import psymbolic.runtime.machine.Machine;
 import psymbolic.runtime.machine.Message;
-import psymbolic.valuesummary.IntegerVS;
-import psymbolic.valuesummary.PrimitiveVS;
-import psymbolic.valuesummary.Guard;
-=======
 import psymbolic.valuesummary.*;
-import psymbolic.valuesummary.bdd.Bdd;
->>>>>>> b5d59617
 
 import java.util.function.Function;
 
@@ -84,18 +77,14 @@
     }
 
     @Override
-<<<<<<< HEAD
-    public PrimitiveVS<Machine> allocateMachine(Guard pc, Class<? extends Machine> machineType,
-=======
-    public ValueSummary getNextElement(ListVS<? extends ValueSummary> candidates, Bdd pc) {
+    public ValueSummary getNextElement(ListVS<? extends ValueSummary> candidates, Guard pc) {
         ValueSummary res = schedule.getRepeatElement(choiceDepth);
         choiceDepth++;
         return res;
     }
 
     @Override
-    public PrimVS<Machine> allocateMachine(Bdd pc, Class<? extends Machine> machineType,
->>>>>>> b5d59617
+    public PrimitiveVS<Machine> allocateMachine(Guard pc, Class<? extends Machine> machineType,
                                            Function<Integer, ? extends Machine> constructor) {
         if (!machineCounters.containsKey(machineType)) {
             machineCounters.put(machineType, new PrimitiveVS<>(0));
