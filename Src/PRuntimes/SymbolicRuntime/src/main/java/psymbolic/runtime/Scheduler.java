package psymbolic.runtime;

<<<<<<< HEAD
import psymbolic.commandline.Assert;
import psymbolic.runtime.logger.ScheduleLogger;
import psymbolic.runtime.machine.Machine;
import psymbolic.runtime.machine.Message;
=======
import psymbolic.run.Assert;
import psymbolic.run.Program;
>>>>>>> b5d59617
import psymbolic.valuesummary.*;

import java.util.*;
import java.util.function.Function;
import java.util.stream.Collectors;

public class Scheduler implements SymbolicSearch {

    /** The scheduling choices made */
    public final Schedule schedule;

    /** Program name */
    public final String name;

    /** List of all machines along any path constraints */
    final List<Machine> machines;

    /** How many instances of each Machine there are */
    final Map<Class<? extends Machine>, PrimitiveVS<Integer>> machineCounters;

    /** The machine to start with */
    private Machine start;

    /** The map from events to listening monitors */
    private Map<EventName, List<Monitor>> listeners;

    /** List of monitors instances */
    private List<Monitor> monitors;

    /** Current depth of exploration */
    private int depth = 0;
    /** Whether or not search is done */
    private boolean done = false;

    int choiceDepth = 0;

    /** Maximum number of internal steps allowed */
    private int maxInternalSteps = -1;
    /** Maximum depth to explore */
    private int maxDepth = -1;
    /** Maximum depth to explore before considering it an error */
    private int errorDepth = -1;

    /** Reset scheduler state
     */
    public void reset() {
        depth = 0;
        choiceDepth = 0;
        done = false;
        machineCounters.clear();
        machines.clear();
    }

    /** Find out whether symbolic execution is finished
     * @return Whether or not there are more steps to run
     */
    public boolean isDone() {
        return done || depth == maxDepth;
    }

    /** Get the machine that execution started with
     * @return The starting machine
     */
    public Machine getStartMachine() {
        return start;
    }

    /** Get current depth
     * @return current depth
     */
    public int getDepth() { return depth; }

    /** Make new schedule
     * @return A new Schedule instance */
    public Schedule getNewSchedule() {
        return new Schedule();
    }

    /** Get the schedule
     * @return The schedule
     */
    public Schedule getSchedule() { return schedule; }

    /** Make a new Scheduler
     * @param machines The machines initially in the Scheduler
     */
    public Scheduler(String name, Machine... machines) {
        //ScheduleLogger.disable();
        schedule = getNewSchedule();
        this.machines = new ArrayList<>();
        this.machineCounters = new HashMap<>();
        this.name = name;

        for (Machine machine : machines) {
            this.machines.add(machine);
            if (this.machineCounters.containsKey(machine.getClass())) {
                this.machineCounters.put(machine.getClass(),
                        IntegerVS.add(this.machineCounters.get(machine.getClass()), 1));
            } else {
                this.machineCounters.put(machine.getClass(), new PrimitiveVS<>(1));
            }
            ScheduleLogger.onCreateMachine(Guard.constTrue(), machine);
            machine.setScheduler(this);
            schedule.makeMachine(machine, Guard.constTrue());
        }
    }

    public void setMaxInternalSteps(int maxSteps) { this.maxInternalSteps = maxSteps; }

    public int getMaxInternalSteps() { return maxInternalSteps; }

    @Override
    public void setMaxDepth(int maxDepth) {
        this.maxDepth = maxDepth;
    }

    public List<PrimitiveVS> getNextIntegerChoices(PrimitiveVS<Integer> bound, Guard pc) {
        List<PrimitiveVS> choices = new ArrayList<>();
        for (int i = 0; i < IntegerVS.maxValue(bound); i++) {
            Guard cond = IntegerVS.lessThan(i, bound).getGuardFor(true);
            choices.add(new PrimitiveVS<>(i).restrict(cond));
        }
        return choices;
    }

    public PrimitiveVS<Integer> getNextInteger(List<PrimitiveVS> candidateIntegers) {
        PrimitiveVS<Integer> choices = (PrimitiveVS<Integer>) NondetUtil.getNondetChoice(candidateIntegers);
        schedule.addRepeatInt(choices, choiceDepth);
        schedule.addIntChoice(choices, choiceDepth);
        return choices;
    }

    @Override
    public PrimitiveVS<Integer> getNextInteger(PrimitiveVS<Integer> bound, Guard pc) {
        return getNextInteger(getNextIntegerChoices(bound, pc));
    }

    public List<PrimitiveVS> getNextBooleanChoices(Guard pc) {
        List<PrimitiveVS> choices = new ArrayList<>();
        choices.add(new PrimitiveVS<>(true).restrict(pc));
        choices.add(new PrimitiveVS<>(false).restrict(pc));
        return choices;
    }

    public PrimitiveVS<Boolean> getNextBoolean(List<PrimitiveVS> candidateBooleans) {
        PrimitiveVS<Boolean> choices = (PrimitiveVS<Boolean>) NondetUtil.getNondetChoice(candidateBooleans);
        schedule.addRepeatBool(choices, choiceDepth);
        schedule.addBoolChoice(choices, choiceDepth);
        return choices;
    }

    @Override
    public PrimitiveVS<Boolean> getNextBoolean(Guard pc) {
        return getNextBoolean(getNextBooleanChoices(pc));
    }

<<<<<<< HEAD
    public List<ValueSummary> getNextElementChoices(Set<ValueSummary> candidates, Guard pc) {
        return candidates.stream().map(x -> x.restrict(pc)).collect(Collectors.toList());
=======
    public List<ValueSummary> getNextElementChoices(ListVS candidates, Bdd pc) {
        PrimVS<Integer> size = candidates.size();
        PrimVS<Integer> index = new PrimVS<>(0).guard(size.getUniverse());
        List<ValueSummary> list = new ArrayList<>();
        while (BoolUtils.isEverTrue(IntUtils.lessThan(index, size))) {
            Bdd cond = BoolUtils.trueCond(IntUtils.lessThan(index, size));
            list.add(candidates.get(index).guard(pc));
            index = IntUtils.add(index, 1);
        }
        return list;
    }

    /*
    public List<ValueSummary> getNextElementChoices(Set<ValueSummary> candidates, Bdd pc) {
        return candidates.stream().map(x -> x.guard(pc)).collect(Collectors.toList());
>>>>>>> b5d59617
    }
     */

    public PrimitiveVS<ValueSummary> getNextElementHelper(List<ValueSummary> candidates) {
        PrimitiveVS<ValueSummary> choices = NondetUtil.getNondetChoice(candidates.stream().map(x -> new PrimitiveVS(x).restrict(x.getUniverse())).collect(Collectors.toList()));
        schedule.addRepeatElement(choices, choiceDepth);
        schedule.addElementChoice(choices, choiceDepth);
        return choices;
    }
    public ValueSummary getNextElementFlattener(PrimitiveVS<ValueSummary> choices) {
        ValueSummary flattened = null;
        List<ValueSummary> toMerge = new ArrayList<>();
        for (GuardedValue<ValueSummary> guardedValue : choices.getGuardedValues()) {
            if (flattened == null) {
<<<<<<< HEAD
                flattened = guardedValue.getValue().restrict(guardedValue.getGuard());
=======
                flattened = guardedValue.value.guard(guardedValue.guard);
>>>>>>> b5d59617
            } else {
                toMerge.add(guardedValue.getValue().restrict(guardedValue.getGuard()));
            }
        }
        if (flattened == null) {
            flattened = new PrimitiveVS<>();
        } else {
            flattened = flattened.merge(toMerge);
        }
        return flattened;
    }

    @Override
<<<<<<< HEAD
    public ValueSummary getNextElement(Set<ValueSummary> candidates, Guard pc) {
=======
    public ValueSummary getNextElement(ListVS<? extends ValueSummary> candidates, Bdd pc) {
>>>>>>> b5d59617
        return getNextElementFlattener(getNextElementHelper(getNextElementChoices(candidates, pc)));
    }

    @Override
    public void setErrorDepth(int errorDepth) {
        this.errorDepth = errorDepth;
    }

    /** Start execution with the specified machine
     * @param machine Machine to start execution with */
    public void startWith(Machine machine) {
        if (this.machineCounters.containsKey(machine.getClass())) {
            this.machineCounters.put(machine.getClass(),
                    IntegerVS.add(this.machineCounters.get(machine.getClass()), 1));
        } else {
            this.machineCounters.put(machine.getClass(), new PrimitiveVS<>(1));
        }

        machines.add(machine);
<<<<<<< HEAD
        start = machine;
        ScheduleLogger.onCreateMachine(Guard.constTrue(), machine);
=======
        ScheduleLogger.onCreateMachine(Bdd.constTrue(), machine);
>>>>>>> b5d59617
        machine.setScheduler(this);
        schedule.makeMachine(machine, Guard.constTrue());

        performEffect(
                new Message(
                        Event.Init,
                        new PrimitiveVS<>(machine),
                        null
                )
        );
    }

    public void replayStartWith(Machine machine) {
        PrimitiveVS<Machine> machineVS;
        if (this.machineCounters.containsKey(machine.getClass())) {
            machineVS = schedule.getMachine(machine.getClass(), this.machineCounters.get(machine.getClass()));
            this.machineCounters.put(machine.getClass(),
                    IntegerVS.add(this.machineCounters.get(machine.getClass()), 1));
        } else {
            machineVS = schedule.getMachine(machine.getClass(), new PrimitiveVS<>(0));
            this.machineCounters.put(machine.getClass(), new PrimitiveVS<>(1));
        }

        ScheduleLogger.onCreateMachine(machineVS.getUniverse(), machine);
        machine.setScheduler(this);

        performEffect(
                new Message(
                        Event.Init,
                        machineVS,
                        null
                )
        );
    }

    @Override
    public void doSearch(Program p) {
        listeners = p.getMonitorMap();
        monitors = new ArrayList<>(p.getMonitorList());
        for (Machine m : p.getMonitorList()) {
            startWith(m);
        }
        Machine target = p.getStart();
        startWith(target);
        start = target;
        while (!isDone()) {
            // ScheduleLogger.log("step " + depth + ", true queries " + Guard.trueQueries + ", false queries " + Guard.falseQueries);
            Assert.prop(errorDepth < 0 || depth < errorDepth, "Maximum allowed depth " + errorDepth + " exceeded", this, schedule.getLengthCond(schedule.size()));
            step();
        }
    }

    public List<PrimitiveVS> getNextSenderChoices() {
        List<PrimitiveVS> candidateSenders = new ArrayList<>();

        for (Machine machine : machines) {
            if (!machine.sendEffects.isEmpty()) {
                Guard initCond = machine.sendEffects.isInitUnderGuard().getGuardFor(true);
                if (!initCond.isFalse()) {
                    PrimitiveVS<Machine> ret = new PrimitiveVS<>(machine).restrict(initCond);
                    candidateSenders.add(ret);
                    return candidateSenders;
                }
                Guard canRun = machine.sendEffects.satisfiesPredUnderGuard(Message::canRun).getGuardFor(true);
                if (!canRun.isFalse()) {
                    candidateSenders.add(new PrimitiveVS<>(machine).restrict(canRun));
                }
            }
        }

        return candidateSenders;
    }

    public PrimitiveVS<Machine> getNextSender(List<PrimitiveVS> candidateSenders) {
        PrimitiveVS<Machine> choices = (PrimitiveVS<Machine>) NondetUtil.getNondetChoice(candidateSenders);
        schedule.addSenderChoice(choices, choiceDepth);
        schedule.addRepeatSender(choices, choiceDepth);
        choiceDepth++;
        return choices;
    }

    public PrimitiveVS<Machine> getNextSender() {
        return getNextSender(getNextSenderChoices());
    }

    public void step() {
        PrimitiveVS<Machine> choices = getNextSender();

        if (choices.isEmptyVS()) {
            ScheduleLogger.finished(depth);
            done = true;
            return;
        }

        /*
        int n = choices.getGuardedValues().size();
        int limit = 5; // n / 2 + 1;
        int i = 0;

        Event effect = null;
        List<Event> effects = new ArrayList<>();
        for (GuardedValue<Machine> sender : choices.getGuardedValues()) {
            Machine machine = sender.value;
            Guard guard = sender.guard;
            if (i < limit) {
                if (effect == null) {
                    effect = machine.sendEffects.remove(guard);
                } else {
                    effects.add(machine.sendEffects.remove(guard));
                }
            } else {
                ScheduleLogger.log("omitting " + i);
                machine.sendEffects.remove(guard);
            }
            i++;
        }
        */

        Message effect = null;
        List<Message> effects = new ArrayList<>();
        for (GuardedValue<Machine> sender : choices.getGuardedValues()) {
            Machine machine = sender.getValue();
            Guard guard = sender.getGuard();
            if (effect == null) {
                effect = machine.sendEffects.remove(guard);
            } else {
                effects.add(machine.sendEffects.remove(guard));
            }
        }
        assert effect != null;
        effect = effect.merge(effects);
        ScheduleLogger.schedule(depth, effect);
        performEffect(effect);
        depth++;
    }

    public PrimitiveVS<Machine> allocateMachine(Guard pc, Class<? extends Machine> machineType,
                                           Function<Integer, ? extends Machine> constructor) {
        if (!machineCounters.containsKey(machineType)) {
            machineCounters.put(machineType, new PrimitiveVS<>(0));
        }
        PrimitiveVS<Integer> guardedCount = machineCounters.get(machineType).restrict(pc);

        Machine newMachine;
        newMachine = constructor.apply(IntegerVS.maxValue(guardedCount));

        if (!machines.contains(newMachine)) {
            machines.add(newMachine);
        }

        ScheduleLogger.onCreateMachine(pc, newMachine);
        newMachine.setScheduler(this);
        schedule.makeMachine(newMachine, pc);

        guardedCount = IntegerVS.add(guardedCount, 1);
        PrimitiveVS<Integer> mergedCount = machineCounters.get(machineType).updateUnderGuard(pc, guardedCount);
        machineCounters.put(machineType, mergedCount);
        return new PrimitiveVS<>(newMachine).restrict(pc);
    }

<<<<<<< HEAD
    void performEffect(Message mess) {
        for (GuardedValue<Machine> target : mess.getTarget().getGuardedValues()) {
            target.getValue().processEventToCompletion(target.getGuard(), mess.restrict(target.getGuard()));
=======
    void runMonitors(Event event) {
        Map<Monitor, Bdd> monitorConstraints = new HashMap<>();
        for (Monitor m : monitors) {
            monitorConstraints.put(m, Bdd.constFalse());
        }
        for (GuardedValue<EventName> e : event.getName().getGuardedValues()) {
            List<Monitor> listenersForEvent = listeners.get(e.value);
            if (listenersForEvent != null) {
                for (Monitor listener : listenersForEvent) {
                    monitorConstraints.computeIfPresent(listener, (k, v) -> v.or(e.guard));
                }
            }
        }
        for (Monitor m: monitors) {
            Bdd constraint = monitorConstraints.get(m);
            if (!constraint.isConstFalse()) {
                m.processEventToCompletion(constraint, event.guard(constraint));
            }
        }
    }

    void performEffect(Event event) {
        runMonitors(event);
        for (GuardedValue<Machine> target : event.getMachine().getGuardedValues()) {
            target.value.processEventToCompletion(target.guard, event.guard(target.guard));
>>>>>>> b5d59617
        }
    }

    public void disableLogging() {
        ScheduleLogger.disable();
    }

    public void enableLogging() {
        ScheduleLogger.enable();
    }
}<|MERGE_RESOLUTION|>--- conflicted
+++ resolved
@@ -1,14 +1,10 @@
 package psymbolic.runtime;
 
-<<<<<<< HEAD
 import psymbolic.commandline.Assert;
+import psymbolic.commandline.Program;
 import psymbolic.runtime.logger.ScheduleLogger;
 import psymbolic.runtime.machine.Machine;
 import psymbolic.runtime.machine.Message;
-=======
-import psymbolic.run.Assert;
-import psymbolic.run.Program;
->>>>>>> b5d59617
 import psymbolic.valuesummary.*;
 
 import java.util.*;
@@ -33,7 +29,7 @@
     private Machine start;
 
     /** The map from events to listening monitors */
-    private Map<EventName, List<Monitor>> listeners;
+    private Map<Event, List<Monitor>> listeners;
 
     /** List of monitors instances */
     private List<Monitor> monitors;
@@ -165,18 +161,14 @@
         return getNextBoolean(getNextBooleanChoices(pc));
     }
 
-<<<<<<< HEAD
-    public List<ValueSummary> getNextElementChoices(Set<ValueSummary> candidates, Guard pc) {
-        return candidates.stream().map(x -> x.restrict(pc)).collect(Collectors.toList());
-=======
-    public List<ValueSummary> getNextElementChoices(ListVS candidates, Bdd pc) {
-        PrimVS<Integer> size = candidates.size();
-        PrimVS<Integer> index = new PrimVS<>(0).guard(size.getUniverse());
+    public List<ValueSummary> getNextElementChoices(ListVS candidates, Guard pc) {
+        PrimitiveVS<Integer> size = candidates.size();
+        PrimitiveVS<Integer> index = new PrimitiveVS<>(0).restrict(size.getUniverse());
         List<ValueSummary> list = new ArrayList<>();
-        while (BoolUtils.isEverTrue(IntUtils.lessThan(index, size))) {
-            Bdd cond = BoolUtils.trueCond(IntUtils.lessThan(index, size));
-            list.add(candidates.get(index).guard(pc));
-            index = IntUtils.add(index, 1);
+        while (BooleanVS.isEverTrue(IntegerVS.lessThan(index, size))) {
+            Guard cond = BooleanVS.getTrueGuard(IntegerVS.lessThan(index, size));
+            list.add(candidates.get(index).restrict(pc));
+            index = IntegerVS.add(index, 1);
         }
         return list;
     }
@@ -184,7 +176,6 @@
     /*
     public List<ValueSummary> getNextElementChoices(Set<ValueSummary> candidates, Bdd pc) {
         return candidates.stream().map(x -> x.guard(pc)).collect(Collectors.toList());
->>>>>>> b5d59617
     }
      */
 
@@ -199,11 +190,7 @@
         List<ValueSummary> toMerge = new ArrayList<>();
         for (GuardedValue<ValueSummary> guardedValue : choices.getGuardedValues()) {
             if (flattened == null) {
-<<<<<<< HEAD
                 flattened = guardedValue.getValue().restrict(guardedValue.getGuard());
-=======
-                flattened = guardedValue.value.guard(guardedValue.guard);
->>>>>>> b5d59617
             } else {
                 toMerge.add(guardedValue.getValue().restrict(guardedValue.getGuard()));
             }
@@ -217,12 +204,8 @@
     }
 
     @Override
-<<<<<<< HEAD
-    public ValueSummary getNextElement(Set<ValueSummary> candidates, Guard pc) {
-=======
-    public ValueSummary getNextElement(ListVS<? extends ValueSummary> candidates, Bdd pc) {
->>>>>>> b5d59617
-        return getNextElementFlattener(getNextElementHelper(getNextElementChoices(candidates, pc)));
+    public ValueSummary getNextElement(ListVS<? extends ValueSummary> s, Guard pc) {
+        return getNextElementFlattener(getNextElementHelper(getNextElementChoices(s, pc)));
     }
 
     @Override
@@ -241,12 +224,8 @@
         }
 
         machines.add(machine);
-<<<<<<< HEAD
         start = machine;
         ScheduleLogger.onCreateMachine(Guard.constTrue(), machine);
-=======
-        ScheduleLogger.onCreateMachine(Bdd.constTrue(), machine);
->>>>>>> b5d59617
         machine.setScheduler(this);
         schedule.makeMachine(machine, Guard.constTrue());
 
@@ -407,37 +386,31 @@
         return new PrimitiveVS<>(newMachine).restrict(pc);
     }
 
-<<<<<<< HEAD
-    void performEffect(Message mess) {
-        for (GuardedValue<Machine> target : mess.getTarget().getGuardedValues()) {
-            target.getValue().processEventToCompletion(target.getGuard(), mess.restrict(target.getGuard()));
-=======
-    void runMonitors(Event event) {
-        Map<Monitor, Bdd> monitorConstraints = new HashMap<>();
+    void runMonitors(Message event) {
+        Map<Monitor, Guard> monitorConstraints = new HashMap<>();
         for (Monitor m : monitors) {
-            monitorConstraints.put(m, Bdd.constFalse());
-        }
-        for (GuardedValue<EventName> e : event.getName().getGuardedValues()) {
-            List<Monitor> listenersForEvent = listeners.get(e.value);
+            monitorConstraints.put(m, Guard.constFalse());
+        }
+        for (GuardedValue<Event> e : event.getEvent().getGuardedValues()) {
+            List<Monitor> listenersForEvent = listeners.get(e.getValue());
             if (listenersForEvent != null) {
                 for (Monitor listener : listenersForEvent) {
-                    monitorConstraints.computeIfPresent(listener, (k, v) -> v.or(e.guard));
+                    monitorConstraints.computeIfPresent(listener, (k, v) -> v.or(e.getGuard()));
                 }
             }
         }
         for (Monitor m: monitors) {
-            Bdd constraint = monitorConstraints.get(m);
-            if (!constraint.isConstFalse()) {
-                m.processEventToCompletion(constraint, event.guard(constraint));
-            }
-        }
-    }
-
-    void performEffect(Event event) {
+            Guard constraint = monitorConstraints.get(m);
+            if (!constraint.isFalse()) {
+                m.processEventToCompletion(constraint, event.restrict(constraint));
+            }
+        }
+    }
+
+    void performEffect(Message event) {
         runMonitors(event);
-        for (GuardedValue<Machine> target : event.getMachine().getGuardedValues()) {
-            target.value.processEventToCompletion(target.guard, event.guard(target.guard));
->>>>>>> b5d59617
+        for (GuardedValue<Machine> target : event.getTarget().getGuardedValues()) {
+            target.getValue().processEventToCompletion(target.getGuard(), event.restrict(target.getGuard()));
         }
     }
 
