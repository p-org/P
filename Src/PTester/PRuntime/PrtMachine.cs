--- conflicted
+++ resolved
@@ -389,7 +389,6 @@
                         goto CheckFunLastOperation;
                     }
                 case PrtContinuationReason.Raise:
-<<<<<<< HEAD
                     {
                         nextSMOperation = PrtNextStatemachineOperation.HandleEventOperation;
                         hasMoreWork = true;
@@ -419,25 +418,8 @@
 
             Finish:
             return hasMoreWork;
-=======
-
-            }
-
-
->>>>>>> ab1c548d
-
-        }
-
-
-
-
-
-
-
-
-
-
-
+
+            }
 
 
     }
