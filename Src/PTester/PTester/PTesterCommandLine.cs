﻿using System;
using System.Collections.Generic;
using System.IO;
using System.Reflection;
using P.Runtime;
using Microsoft.PSharp;
using Microsoft.PSharp.Utilities;

namespace P.Tester
{
    public enum TestResult
    {
        /// <summary>
        /// No errors were found within the specified limits of the search (if any).
        /// </summary>
        Success = 0,

        /// <summary>
        /// Invalid parameters passed
        /// </summary>
        InvalidParameters = 1,

        /// <summary>
        /// An assertion failure was encountered.
        /// </summary>
        AssertionFailure = 2,

        /// <summary>
        /// An execution was found in which all P machines are blocked and at least one liveness monitor
        /// is in a hot state.
        /// </summary>
        Deadlock = 3,

        /// <summary>
        /// A lasso violating a liveness monitor was discovered.
        /// </summary>
        AcceptingCyleFound = 4,

        /// <summary>
        /// An internal error was encountered, typically indicating a bug in the compiler or runtime.
        /// </summary>
        InternalError = 5,

        /// <summary>
        /// Search stack size exceeded the maximum size.
        /// </summary>
        StackOverFlowError = 6,

        /// <summary>
        /// The search was canceled.
        /// </summary>
        Canceled = 7,

        /// <summary>
        /// Timeout
        /// </summary>
        Timeout = 8,
    }

    public class CommandLineOptions
    {
        public string inputFileName;
        public bool printStats;
        public int timeout;
        public bool UsePSharp = false;
        public bool isRefinement;
        public string LHSModel;
        public string RHSModel;
        public bool verbose;
        public int numberOfSchedules;
        public CommandLineOptions()
        {
            inputFileName = null;
            printStats = false;
            timeout = 0;
            isRefinement = false;
            LHSModel = null;
            RHSModel = null;
            verbose = false;
            numberOfSchedules = 1000;
        }
    }

    public class PTesterCommandLine
    {
        public static CommandLineOptions ParseCommandLine(string[] args)
        {
            var options = new CommandLineOptions();
            for (int i = 0; i < args.Length; i++)
            {
                string arg = args[i];

                if (arg[0] == '-' || arg[0] == '/')
                {
                    string option = arg.TrimStart('/', '-').ToLower();
                    string param = string.Empty;

                    int sepIndex = option.IndexOf(':');

                    if (sepIndex > 0)
                    {
                        param = option.Substring(sepIndex + 1);
                        option = option.Substring(0, sepIndex);
                    }
                    else if (sepIndex == 0)
                    {
                        PrintHelp(arg, "Malformed option");
                        return null;
                    }

                    switch (option)
                    {
                        case "?":
                        case "h":
                            {
                                PrintHelp(null, null);
                                Environment.Exit((int)TestResult.Success);
                                break;
                            }
                        case "stats":
                            options.printStats = true;
                            break;
                        case "v":
                        case "verbose":
                            options.verbose = true;
                            break;
                        case "ns":
                            if (param.Length != 0)
                            {
                                options.numberOfSchedules = int.Parse(param);
                            }
                            break;
                        case "timeout":
                            if (param.Length != 0)
                            {
                                options.timeout = int.Parse(param);
                            }
                            break;
                        case "psharp":
                            options.UsePSharp = true;
                            break;
                        case "break":
                            System.Diagnostics.Debugger.Launch();
                            break;
                        case "lhs":
                            if (param.Length != 0)
                            {
                                options.LHSModel = param;
                                options.RHSModel = null;
                                options.isRefinement = true;
                            }
                            else
                            {
                                PrintHelp(arg, "missing file name");
                                return null;
                            }
                            break;
                        case "rhs":
                            if (param.Length != 0)
                            {
                                options.RHSModel = param;
                                options.LHSModel = null;
                                options.isRefinement = true;
                            }
                            else
                            {
                                PrintHelp(arg, "missing file name");
                                return null;
                            }
                            break;
                        default:
                            PrintHelp(arg, "Invalid option");
                            return null;
                    }
                }
                else
                {
                    if (options.inputFileName != null)
                    {
                        PrintHelp(arg, "Only one input file is allowed");
                        return null;
                    }

                    if (!File.Exists(arg))
                    {
                        PrintHelp(arg, "Cannot find input file");
                        return null;
                    }

                    options.inputFileName = arg;
                }
            }

            if (!options.isRefinement && options.inputFileName == null)
            {
                PrintHelp(null, "No input file specified");
                return null;
            }
            return options;
        }

        public static void PrintHelp(string arg, string errorMessage)
        {
            if (errorMessage != null)
            {
                if (arg != null)
                    PTesterUtil.PrintErrorMessage(String.Format("Error: \"{0}\" - {1}", arg, errorMessage));
                else
                    PTesterUtil.PrintErrorMessage(String.Format("Error: {0}", errorMessage));
            }

            Console.WriteLine("---------------------------------------------");
            Console.WriteLine("Options ::");
            Console.WriteLine("---------------------------------------------");
            Console.WriteLine("-h                       Print the help message");
            Console.WriteLine("-v or -verbose           Print the execution trace during exploration");
            Console.WriteLine("-ns:<int>                Number of schedulers <int> to explore");
            Console.WriteLine("-lhs:<LHS Model Dll>     Load the pre-computed traces of RHS Model and perform trace containment");
            Console.WriteLine("-rhs:<RHS Model Dll>     Compute all possible trace of the RHS Model using sampling and dump it in a file on disk");
        }

        public static void Main(string[] args)
        {
            var options = ParseCommandLine(args);
            if (options == null)
            {
                Environment.Exit((int)TestResult.InvalidParameters);
            }

            if (options.UsePSharp && options.isRefinement)
            {
                Console.WriteLine("Error: Refinement checking isn't yet supported with /psharp flag");
                Environment.Exit((int)TestResult.InvalidParameters);
            }

            if (options.isRefinement)
            {
                var refinementCheck = new RefinementChecking(options);
                if (options.LHSModel == null)
                {
                    refinementCheck.RunCheckerRHS();
                }
                else
                {
                    refinementCheck.RunCheckerLHS();
                }
                return;
            }

            var asm = Assembly.LoadFrom(options.inputFileName);
            StateImpl s = (StateImpl)asm.CreateInstance("P.Program.Application",
                                                        false,
                                                        BindingFlags.CreateInstance,
                                                        null,
                                                        new object[] { true },
                                                        null,
                                                        new object[] { });
            if (s == null)
                throw new ArgumentException("Invalid assembly");

            if (options.UsePSharp)
            {
                RunPSharpTester(s);
                return;
            }

            int maxNumOfSchedules = 10000;
            int maxDepth = 1000;
            int numOfSchedules = 0;
            int numOfSteps = 0;
            var randomScheduler = new Random(DateTime.Now.Millisecond);
            while (numOfSchedules < maxNumOfSchedules)
            {
<<<<<<< HEAD
                var currImpl = (StateImpl)s.Clone();
                if (numOfSchedules % 10 == 0)
                {
                    Console.WriteLine("-----------------------------------------------------");
                    Console.WriteLine("Total Schedules Explored: {0}", numOfSchedules);
                    Console.WriteLine("-----------------------------------------------------");
                }
                numOfSteps = 0;
                while (numOfSteps < maxDepth)
=======
                var asm = Assembly.LoadFrom(options.inputFileName);
                StateImpl s = (StateImpl)asm.CreateInstance("P.Program.Application",
                                                            false,
                                                            BindingFlags.CreateInstance,
                                                            null,
                                                            new object[] { true },
                                                            null,
                                                            new object[] { });
                if (s == null)
                    throw new ArgumentException("Invalid assembly");

                int maxNumOfSchedules = options.numberOfSchedules;
                int maxDepth = 1000;
                int numOfSchedules = 1;
                int numOfSteps = 0;
                var randomScheduler = new Random(DateTime.Now.Millisecond);
                while (numOfSchedules <= maxNumOfSchedules)
>>>>>>> 02f730c6
                {
                    if (currImpl.EnabledMachines.Count == 0)
                    {
<<<<<<< HEAD
                        break;
=======
                        Console.WriteLine("-----------------------------------------------------");
                        Console.WriteLine("Total Schedules Explored: {0}", numOfSchedules);
>>>>>>> 02f730c6
                    }

                    var num = currImpl.EnabledMachines.Count;
                    var choosenext = randomScheduler.Next(0, num);
                    currImpl.EnabledMachines[choosenext].PrtRunStateMachine();
                    if (currImpl.Exception != null)
                    {
                        if (currImpl.Exception is PrtAssumeFailureException)
                        {
                            break;
                        }
                        else if (currImpl.Exception is PrtException)
                        {
                            Console.WriteLine(currImpl.errorTrace.ToString());
                            Console.WriteLine("ERROR: {0}", currImpl.Exception.Message);
                            Environment.Exit(-1);
                        }
                        else
                        {
                            Console.WriteLine(currImpl.errorTrace.ToString());
                            Console.WriteLine("[Internal Exception]: Please report to the P Team");
                            Console.WriteLine(currImpl.Exception.ToString());
                            Environment.Exit(-1);
                        }
<<<<<<< HEAD
=======
                        numOfSteps++;

                        //print the execution if verbose
                        if(options.verbose)
                        {
                            Console.WriteLine("-----------------------------------------------------");
                            Console.WriteLine("Execution {0}", numOfSchedules);
                            Console.WriteLine(currImpl.errorTrace.ToString());
                        }
>>>>>>> 02f730c6
                    }
                    numOfSteps++;
                }
                numOfSchedules++;
            }

        }

        public static StateImpl main_s;

        public static void RunPSharpTester(StateImpl s)
        {
            main_s = s;

            var configuration = Configuration.Create()
                .WithNumberOfIterations(10000); 

            configuration.UserExplicitlySetMaxFairSchedulingSteps = true;
            configuration.MaxUnfairSchedulingSteps = 100;
            configuration.MaxFairSchedulingSteps = configuration.MaxUnfairSchedulingSteps * 10;
            configuration.LivenessTemperatureThreshold = configuration.MaxFairSchedulingSteps / 3;
            
            var engine = Microsoft.PSharp.TestingServices.TestingEngineFactory.CreateBugFindingEngine(
                configuration, PSharpWrapper.Execute);
            engine.Run();

            Console.WriteLine("Bugs found: {0}", engine.TestReport.NumOfFoundBugs);
        }
    }

    public class PSharpWrapper
    {
        public static void Execute(PSharpRuntime runtime)
        {
            runtime.CreateMachine(typeof(PSharpMachine), new MachineInitEvent((StateImpl)PTesterCommandLine.main_s.Clone()));
        }

        public class Unit : Microsoft.PSharp.Event { }

        public class MachineInitEvent : Microsoft.PSharp.Event
        {
            public StateImpl s;

            public MachineInitEvent(StateImpl s)
            {
                this.s = s;
            }
        }

        class PSharpMachine : Microsoft.PSharp.Machine
        {
            StateImpl currImpl;
            Dictionary<PrtSpecMachine, Type> specToMonitor;

            [Microsoft.PSharp.Start]
            [Microsoft.PSharp.OnEntry(nameof(Configure))]
            [Microsoft.PSharp.OnEventDoAction(typeof(Unit), nameof(Step))]
            class Init : Microsoft.PSharp.MachineState { }

            void Configure()
            {
                var e = (this.ReceivedEvent as MachineInitEvent);
                this.currImpl = e.s;
                this.specToMonitor = new Dictionary<PrtSpecMachine, Type>();

                // register monitors
                foreach (var spec in currImpl.GetAllSpecMachines())
                {
                    var genericTy = typeof(PSharpMonitor<int>).GetGenericTypeDefinition();
                    var specTy = spec.GetType();
                    var monitorTy = genericTy.MakeGenericType(specTy);
                    this.specToMonitor.Add(spec, monitorTy);

                    this.Id.Runtime.RegisterMonitor(monitorTy);
                }

                this.Raise(new Unit());
            }

            void Step()
            {
                if (currImpl.EnabledMachines.Count == 0)
                {
                    return;
                }

                foreach (var tup in specToMonitor)
                {
                    Event ev = tup.Key.currentTemperature == StateTemperature.Hot ? (Event) new MoveToHot() :
                        tup.Key.currentTemperature == StateTemperature.Warm ? (Event) new MoveToWarm() :
                        (Event) new MoveToCold();

                    this.Monitor(tup.Value, ev);
                }


                var num = currImpl.EnabledMachines.Count;
                var choosenext = this.RandomInteger(num);
                currImpl.EnabledMachines[choosenext].PrtRunStateMachine();
                if (currImpl.Exception != null)
                {
                    if (currImpl.Exception is PrtAssumeFailureException)
                    {
                        return;
                    }
                    else
                    {
                        this.Assert(false, currImpl.Exception.ToString());
                    }
                }

                this.Raise(new Unit());
            }

        }

        class MoveToHot : Event { }
        class MoveToCold : Event { }
        class MoveToWarm : Event { }

        class PSharpMonitor<T> : Monitor
        {
            [Start]
            [Cold]
            [OnEventDoAction(typeof(MoveToHot), nameof(GotHot))]
            [OnEventDoAction(typeof(MoveToCold), nameof(GotCold))]
            [OnEventDoAction(typeof(MoveToWarm), nameof(GotWarm))]
            class S1 : MonitorState { }

            [Hot]
            [OnEventDoAction(typeof(MoveToHot), nameof(GotHot))]
            [OnEventDoAction(typeof(MoveToCold), nameof(GotCold))]
            [OnEventDoAction(typeof(MoveToWarm), nameof(GotWarm))]
            class S2 : MonitorState { }

            [OnEventDoAction(typeof(MoveToHot), nameof(GotHot))]
            [OnEventDoAction(typeof(MoveToCold), nameof(GotCold))]
            [OnEventDoAction(typeof(MoveToWarm), nameof(GotWarm))]
            class S3 : MonitorState { }

            void GotHot()
            {
                this.Goto(typeof(S2));
            }

            void GotCold()
            {
                this.Goto(typeof(S1));
            }

            void GotWarm()
            {
                this.Goto(typeof(S3));
            }

        }
    }

}<|MERGE_RESOLUTION|>--- conflicted
+++ resolved
@@ -271,7 +271,6 @@
             var randomScheduler = new Random(DateTime.Now.Millisecond);
             while (numOfSchedules < maxNumOfSchedules)
             {
-<<<<<<< HEAD
                 var currImpl = (StateImpl)s.Clone();
                 if (numOfSchedules % 10 == 0)
                 {
@@ -281,34 +280,10 @@
                 }
                 numOfSteps = 0;
                 while (numOfSteps < maxDepth)
-=======
-                var asm = Assembly.LoadFrom(options.inputFileName);
-                StateImpl s = (StateImpl)asm.CreateInstance("P.Program.Application",
-                                                            false,
-                                                            BindingFlags.CreateInstance,
-                                                            null,
-                                                            new object[] { true },
-                                                            null,
-                                                            new object[] { });
-                if (s == null)
-                    throw new ArgumentException("Invalid assembly");
-
-                int maxNumOfSchedules = options.numberOfSchedules;
-                int maxDepth = 1000;
-                int numOfSchedules = 1;
-                int numOfSteps = 0;
-                var randomScheduler = new Random(DateTime.Now.Millisecond);
-                while (numOfSchedules <= maxNumOfSchedules)
->>>>>>> 02f730c6
                 {
                     if (currImpl.EnabledMachines.Count == 0)
                     {
-<<<<<<< HEAD
                         break;
-=======
-                        Console.WriteLine("-----------------------------------------------------");
-                        Console.WriteLine("Total Schedules Explored: {0}", numOfSchedules);
->>>>>>> 02f730c6
                     }
 
                     var num = currImpl.EnabledMachines.Count;
@@ -333,20 +308,17 @@
                             Console.WriteLine(currImpl.Exception.ToString());
                             Environment.Exit(-1);
                         }
-<<<<<<< HEAD
-=======
-                        numOfSteps++;
-
-                        //print the execution if verbose
-                        if(options.verbose)
-                        {
-                            Console.WriteLine("-----------------------------------------------------");
-                            Console.WriteLine("Execution {0}", numOfSchedules);
-                            Console.WriteLine(currImpl.errorTrace.ToString());
-                        }
->>>>>>> 02f730c6
-                    }
+                    }
+
                     numOfSteps++;
+
+                    //print the execution if verbose
+                    if(options.verbose)
+                    {
+                        Console.WriteLine("-----------------------------------------------------");
+                        Console.WriteLine("Execution {0}", numOfSchedules);
+                        Console.WriteLine(currImpl.errorTrace.ToString());
+                    }                    
                 }
                 numOfSchedules++;
             }
