﻿using System;
using System.Collections.Generic;
using System.IO;
using System.Reflection;
using P.Runtime;
using Microsoft.PSharp;
using Microsoft.PSharp.Utilities;

namespace P.Tester
{
    public enum TestResult
    {
        /// <summary>
        /// No errors were found within the specified limits of the search (if any).
        /// </summary>
        Success = 0,

        /// <summary>
        /// Invalid parameters passed
        /// </summary>
        InvalidParameters = 1,

        /// <summary>
        /// An assertion failure was encountered.
        /// </summary>
        AssertionFailure = 2,

        /// <summary>
        /// An execution was found in which all P machines are blocked and at least one liveness monitor
        /// is in a hot state.
        /// </summary>
        Deadlock = 3,

        /// <summary>
        /// A lasso violating a liveness monitor was discovered.
        /// </summary>
        AcceptingCyleFound = 4,

        /// <summary>
        /// An internal error was encountered, typically indicating a bug in the compiler or runtime.
        /// </summary>
        InternalError = 5,

        /// <summary>
        /// Search stack size exceeded the maximum size.
        /// </summary>
        StackOverFlowError = 6,

        /// <summary>
        /// The search was canceled.
        /// </summary>
        Canceled = 7,

        /// <summary>
        /// Timeout
        /// </summary>
        Timeout = 8,
    }

    public class CommandLineOptions
    {
        public string inputFileName;
        public bool printStats;
        public int timeout;
<<<<<<< HEAD
        public bool UsePSharp = false;
=======
        public bool isRefinement;
        public string LHSModel;
        public string RHSModel;
>>>>>>> 9881baa0
    }

    public class PTesterCommandLine
    {
        public static CommandLineOptions ParseCommandLine(string[] args)
        {
            var options = new CommandLineOptions();
            for (int i = 0; i < args.Length; i++)
            {
                string arg = args[i];

                if (arg[0] == '-' || arg[0] == '/')
                {
                    string option = arg.TrimStart('/', '-').ToLower();
                    string param = string.Empty;

                    int sepIndex = option.IndexOf(':');

                    if (sepIndex > 0)
                    {
                        param = option.Substring(sepIndex + 1);
                        option = option.Substring(0, sepIndex);
                    }
                    else if (sepIndex == 0)
                    {
                        PrintHelp(arg, "Malformed option");
                        return null;
                    }

                    switch (option)
                    {
                        case "?":
                        case "h":
                            {
                                PrintHelp(null, null);
                                Environment.Exit((int)TestResult.Success);
                                break;
                            }
                        case "stats":
                            options.printStats = true;
                            break;

                        case "timeout":
                            if (param.Length != 0)
                            {
                                options.timeout = int.Parse(param);
                            }
                            break;
<<<<<<< HEAD
                        case "psharp":
                            options.UsePSharp = true;
                            break;
                        case "break":
                            System.Diagnostics.Debugger.Launch();
=======
                        case "lhs":
                            if (param.Length != 0)
                            {
                                options.LHSModel = param;
                                options.RHSModel = null;
                                options.isRefinement = true;
                            }
                            else
                            {
                                PrintHelp(arg, "missing file name");
                                return null;
                            }
                            break;
                        case "rhs":
                            if (param.Length != 0)
                            {
                                options.RHSModel = param;
                                options.LHSModel = null;
                                options.isRefinement = true;
                            }
                            else
                            {
                                PrintHelp(arg, "missing file name");
                                return null;
                            }
>>>>>>> 9881baa0
                            break;
                        default:
                            PrintHelp(arg, "Invalid option");
                            return null;
                    }
                }
                else
                {
                    if (options.inputFileName != null)
                    {
                        PrintHelp(arg, "Only one input file is allowed");
                        return null;
                    }

                    if (!File.Exists(arg))
                    {
                        PrintHelp(arg, "Cannot find input file");
                        return null;
                    }

                    options.inputFileName = arg;
                }
            }

            if (!options.isRefinement && options.inputFileName == null)
            {
                PrintHelp(null, "No input file specified");
                return null;
            }
            return options;
        }

        public static void PrintHelp(string arg, string errorMessage)
        {
            if (errorMessage != null)
            {
                if (arg != null)
                    PTesterUtil.PrintErrorMessage(String.Format("Error: \"{0}\" - {1}", arg, errorMessage));
                else
                    PTesterUtil.PrintErrorMessage(String.Format("Error: {0}", errorMessage));
            }

            Console.Write("HELP ME");
        }

        public static void Main(string[] args)
        {
            var options = ParseCommandLine(args);
            if (options == null)
            {
                Environment.Exit((int)TestResult.InvalidParameters);
            }

<<<<<<< HEAD
            var asm = Assembly.LoadFrom(options.inputFileName);
            StateImpl s = (StateImpl)asm.CreateInstance("P.Program.Application",
                                                        false,
                                                        BindingFlags.CreateInstance,
                                                        null,
                                                        new object[] { true },
                                                        null,
                                                        new object[] { });
            if (s == null)
                throw new ArgumentException("Invalid assembly");

            if (options.UsePSharp)
            {
                RunPSharpTester(s);
                return;
            }

            int numOfSchedules = 0;
            int numOfSteps = 0;
            var randomScheduler = new Random(DateTime.Now.Millisecond);
            while (numOfSchedules < 1000)
=======
            if(options.isRefinement)
            {
                var refinementCheck = new RefinementChecking(options);
                if(options.LHSModel == null)
                {
                    refinementCheck.RunCheckerRHS();
                }
                else
                {
                    refinementCheck.RunCheckerLHS();
                }
                return;
            }
            else
>>>>>>> 9881baa0
            {
                var asm = Assembly.LoadFrom(options.inputFileName);
                StateImpl s = (StateImpl)asm.CreateInstance("P.Program.Application",
                                                            false,
                                                            BindingFlags.CreateInstance,
                                                            null,
                                                            new object[] { true },
                                                            null,
                                                            new object[] { });
                if (s == null)
                    throw new ArgumentException("Invalid assembly");

                int maxNumOfSchedules = 10000;
                int maxDepth = 1000;
                int numOfSchedules = 0;
                int numOfSteps = 0;
                var randomScheduler = new Random(DateTime.Now.Millisecond);
                while (numOfSchedules < maxNumOfSchedules)
                {
                    var currImpl = (StateImpl)s.Clone();
                    if (numOfSchedules % 10 == 0)
                    {
                        Console.WriteLine("-----------------------------------------------------");
                        Console.WriteLine("Total Schedules Explored: {0}", numOfSchedules);
                        Console.WriteLine("-----------------------------------------------------");
                    }
                    numOfSteps = 0;
                    while (numOfSteps < maxDepth)
                    {
                        if (currImpl.EnabledMachines.Count == 0)
                        {
                            break;
                        }

                        var num = currImpl.EnabledMachines.Count;
                        var choosenext = randomScheduler.Next(0, num);
                        currImpl.EnabledMachines[choosenext].PrtRunStateMachine();
                        if (currImpl.Exception != null)
                        {
                            if (currImpl.Exception is PrtAssumeFailureException)
                            {
                                break;
                            }
                            else if (currImpl.Exception is PrtException)
                            {
                                Console.WriteLine(currImpl.errorTrace.ToString());
                                Console.WriteLine("ERROR: {0}", currImpl.Exception.Message);
                                Environment.Exit(-1);
                            }
                            else
                            {
                                Console.WriteLine(currImpl.errorTrace.ToString());
                                Console.WriteLine("[Internal Exception]: Please report to the P Team");
                                Console.WriteLine(currImpl.Exception.ToString());
                                Environment.Exit(-1);
                            }
                        }
                        numOfSteps++;
                    }
                    numOfSchedules++;
                }
            }
            
        }

        public static StateImpl main_s;

        public static void RunPSharpTester(StateImpl s)
        {
            main_s = s;

            var configuration = Configuration.Create()
                .WithNumberOfIterations(1000);
            configuration.MaxSchedulingSteps = 1000;


            var engine = Microsoft.PSharp.TestingServices.TestingEngineFactory.CreateBugFindingEngine(
                configuration, PSharpWrapper.Execute);
            engine.Run();

            Console.WriteLine("Bugs found: {0}", engine.TestReport.NumOfFoundBugs);
        }
    }

    public class PSharpWrapper
    {
        public static void Execute(PSharpRuntime runtime)
        {
            runtime.CreateMachine(typeof(PSharpMachine), new MachineInitEvent((StateImpl)PTesterCommandLine.main_s.Clone()));
        }

        public class Unit : Microsoft.PSharp.Event { }

        public class MachineInitEvent : Microsoft.PSharp.Event
        {
            public StateImpl s;

            public MachineInitEvent(StateImpl s)
            {
                this.s = s;
            }
        }

        class PSharpMachine : Microsoft.PSharp.Machine
        {
            StateImpl currImpl;
            Dictionary<PrtSpecMachine, Type> specToMonitor;

            [Microsoft.PSharp.Start]
            [Microsoft.PSharp.OnEntry(nameof(Configure))]
            [Microsoft.PSharp.OnEventDoAction(typeof(Unit), nameof(Step))]
            class Init : Microsoft.PSharp.MachineState { }

            void Configure()
            {
                var e = (this.ReceivedEvent as MachineInitEvent);
                this.currImpl = e.s;
                this.specToMonitor = new Dictionary<PrtSpecMachine, Type>();

                // register monitors
                foreach (var spec in currImpl.GetAllSpecMachines())
                {
                    var genericTy = typeof(PSharpMonitor<int>).GetGenericTypeDefinition();
                    var specTy = spec.GetType();
                    var monitorTy = genericTy.MakeGenericType(specTy);
                    this.specToMonitor.Add(spec, monitorTy);

                    this.Id.Runtime.RegisterMonitor(monitorTy);
                }

                this.Raise(new Unit());
            }

            void Step()
            {
                if (currImpl.EnabledMachines.Count == 0)
                {
                    return;
                }

                foreach (var tup in specToMonitor)
                {
                    Event ev = tup.Key.currentTemperature == StateTemperature.Hot ? (Event) new MoveToHot() :
                        tup.Key.currentTemperature == StateTemperature.Warm ? (Event) new MoveToWarm() :
                        (Event) new MoveToCold();

                    this.Monitor(tup.Value, ev);
                }


                var num = currImpl.EnabledMachines.Count;
                var choosenext = this.RandomInteger(num);
                currImpl.EnabledMachines[choosenext].PrtRunStateMachine();
                if (currImpl.Exception != null)
                {
                    if (currImpl.Exception is PrtAssumeFailureException)
                    {
                        return;
                    }
                    else
                    {
                        this.Assert(false, currImpl.Exception.ToString());
                    }
                }

                this.Raise(new Unit());
            }

        }

        class MoveToHot : Event { }
        class MoveToCold : Event { }
        class MoveToWarm : Event { }

        class PSharpMonitor<T> : Monitor
        {
            [Start]
            [Cold]
            [OnEventDoAction(typeof(MoveToHot), nameof(GotHot))]
            [OnEventDoAction(typeof(MoveToCold), nameof(GotCold))]
            [OnEventDoAction(typeof(MoveToWarm), nameof(GotWarm))]
            class S1 : MonitorState { }

            [Hot]
            [OnEventDoAction(typeof(MoveToHot), nameof(GotHot))]
            [OnEventDoAction(typeof(MoveToCold), nameof(GotCold))]
            [OnEventDoAction(typeof(MoveToWarm), nameof(GotWarm))]
            class S2 : MonitorState { }

            [OnEventDoAction(typeof(MoveToHot), nameof(GotHot))]
            [OnEventDoAction(typeof(MoveToCold), nameof(GotCold))]
            [OnEventDoAction(typeof(MoveToWarm), nameof(GotWarm))]
            class S3 : MonitorState { }

            void GotHot()
            {
                this.Goto(typeof(S2));
            }

            void GotCold()
            {
                this.Goto(typeof(S1));
            }

            void GotWarm()
            {
                this.Goto(typeof(S3));
            }

        }
    }

}<|MERGE_RESOLUTION|>--- conflicted
+++ resolved
@@ -62,13 +62,10 @@
         public string inputFileName;
         public bool printStats;
         public int timeout;
-<<<<<<< HEAD
         public bool UsePSharp = false;
-=======
         public bool isRefinement;
         public string LHSModel;
         public string RHSModel;
->>>>>>> 9881baa0
     }
 
     public class PTesterCommandLine
@@ -117,13 +114,12 @@
                                 options.timeout = int.Parse(param);
                             }
                             break;
-<<<<<<< HEAD
                         case "psharp":
                             options.UsePSharp = true;
                             break;
                         case "break":
                             System.Diagnostics.Debugger.Launch();
-=======
+                            break;
                         case "lhs":
                             if (param.Length != 0)
                             {
@@ -149,7 +145,6 @@
                                 PrintHelp(arg, "missing file name");
                                 return null;
                             }
->>>>>>> 9881baa0
                             break;
                         default:
                             PrintHelp(arg, "Invalid option");
@@ -203,7 +198,20 @@
                 Environment.Exit((int)TestResult.InvalidParameters);
             }
 
-<<<<<<< HEAD
+            if (options.isRefinement)
+            {
+                var refinementCheck = new RefinementChecking(options);
+                if (options.LHSModel == null)
+                {
+                    refinementCheck.RunCheckerRHS();
+                }
+                else
+                {
+                    refinementCheck.RunCheckerLHS();
+                }
+                return;
+            }
+
             var asm = Assembly.LoadFrom(options.inputFileName);
             StateImpl s = (StateImpl)asm.CreateInstance("P.Program.Application",
                                                         false,
@@ -221,89 +229,56 @@
                 return;
             }
 
+            int maxNumOfSchedules = 10000;
+            int maxDepth = 1000;
             int numOfSchedules = 0;
             int numOfSteps = 0;
             var randomScheduler = new Random(DateTime.Now.Millisecond);
-            while (numOfSchedules < 1000)
-=======
-            if(options.isRefinement)
-            {
-                var refinementCheck = new RefinementChecking(options);
-                if(options.LHSModel == null)
-                {
-                    refinementCheck.RunCheckerRHS();
-                }
-                else
-                {
-                    refinementCheck.RunCheckerLHS();
-                }
-                return;
-            }
-            else
->>>>>>> 9881baa0
-            {
-                var asm = Assembly.LoadFrom(options.inputFileName);
-                StateImpl s = (StateImpl)asm.CreateInstance("P.Program.Application",
-                                                            false,
-                                                            BindingFlags.CreateInstance,
-                                                            null,
-                                                            new object[] { true },
-                                                            null,
-                                                            new object[] { });
-                if (s == null)
-                    throw new ArgumentException("Invalid assembly");
-
-                int maxNumOfSchedules = 10000;
-                int maxDepth = 1000;
-                int numOfSchedules = 0;
-                int numOfSteps = 0;
-                var randomScheduler = new Random(DateTime.Now.Millisecond);
-                while (numOfSchedules < maxNumOfSchedules)
-                {
-                    var currImpl = (StateImpl)s.Clone();
-                    if (numOfSchedules % 10 == 0)
-                    {
-                        Console.WriteLine("-----------------------------------------------------");
-                        Console.WriteLine("Total Schedules Explored: {0}", numOfSchedules);
-                        Console.WriteLine("-----------------------------------------------------");
-                    }
-                    numOfSteps = 0;
-                    while (numOfSteps < maxDepth)
-                    {
-                        if (currImpl.EnabledMachines.Count == 0)
+            while (numOfSchedules < maxNumOfSchedules)
+            {
+                var currImpl = (StateImpl)s.Clone();
+                if (numOfSchedules % 10 == 0)
+                {
+                    Console.WriteLine("-----------------------------------------------------");
+                    Console.WriteLine("Total Schedules Explored: {0}", numOfSchedules);
+                    Console.WriteLine("-----------------------------------------------------");
+                }
+                numOfSteps = 0;
+                while (numOfSteps < maxDepth)
+                {
+                    if (currImpl.EnabledMachines.Count == 0)
+                    {
+                        break;
+                    }
+
+                    var num = currImpl.EnabledMachines.Count;
+                    var choosenext = randomScheduler.Next(0, num);
+                    currImpl.EnabledMachines[choosenext].PrtRunStateMachine();
+                    if (currImpl.Exception != null)
+                    {
+                        if (currImpl.Exception is PrtAssumeFailureException)
                         {
                             break;
                         }
-
-                        var num = currImpl.EnabledMachines.Count;
-                        var choosenext = randomScheduler.Next(0, num);
-                        currImpl.EnabledMachines[choosenext].PrtRunStateMachine();
-                        if (currImpl.Exception != null)
+                        else if (currImpl.Exception is PrtException)
                         {
-                            if (currImpl.Exception is PrtAssumeFailureException)
-                            {
-                                break;
-                            }
-                            else if (currImpl.Exception is PrtException)
-                            {
-                                Console.WriteLine(currImpl.errorTrace.ToString());
-                                Console.WriteLine("ERROR: {0}", currImpl.Exception.Message);
-                                Environment.Exit(-1);
-                            }
-                            else
-                            {
-                                Console.WriteLine(currImpl.errorTrace.ToString());
-                                Console.WriteLine("[Internal Exception]: Please report to the P Team");
-                                Console.WriteLine(currImpl.Exception.ToString());
-                                Environment.Exit(-1);
-                            }
+                            Console.WriteLine(currImpl.errorTrace.ToString());
+                            Console.WriteLine("ERROR: {0}", currImpl.Exception.Message);
+                            Environment.Exit(-1);
                         }
-                        numOfSteps++;
-                    }
-                    numOfSchedules++;
-                }
-            }
-            
+                        else
+                        {
+                            Console.WriteLine(currImpl.errorTrace.ToString());
+                            Console.WriteLine("[Internal Exception]: Please report to the P Team");
+                            Console.WriteLine(currImpl.Exception.ToString());
+                            Environment.Exit(-1);
+                        }
+                    }
+                    numOfSteps++;
+                }
+                numOfSchedules++;
+            }
+
         }
 
         public static StateImpl main_s;
