﻿using P.PRuntime;
using System.Collections.Generic;
using System.Linq;
/*
* Simple P program

event dummy;

machine Main {
start state Init {
entry {
send this, dummy;
}
on dummy goto Fail;
}

state Fail {
entry {
assert false;
}
}

}
*/
#region template
/*    
      class Application : PStateImpl {
        // one list for each machine and monitor type
        List<A> A_list;
        List<B> B_list;
         ...
         // implement AllMachines, AllMonitors
         

        // What is the design of the constructor?
        public Application() { ... } 

        Each event becomes a static field in Application class
      
        public static Event A = new Event(...);

        Each static function  B becomes a class and static field in Application class

        // Can static functions be called from monitors
        // If yes, the type parameter must be BaseMachine; if no, it can be Machine
        public class B_Fun : Fun<BaseMachine> {
            // implement the abstract methods in Fun
        }

        public static B_Fun B = new B_Fun();  // static field declaration in Application

        Each machine becomes a class in Application class

        public class Foo : Machine {
            public Foo(int instance): base(instance, numFields, maxBufferSize) {
                // initialize fields
            }

            Create getter/setter for each field so that code in functions looks nice

            Each function A in machine Foo becomes a class and a static field

            public class A_Fun : Fun<Foo> {
                // implement the abstract methods in Fun
            }
            public static A_Fun A = new A_Fun();

            Each state X in machine Foo becomes a static field
            
            public static State X = new State(...);

            static {
                // Create transitions
                // Wire up the states and transitions
                // Put the appropriate funs in states and transitions 
                // Presumably the static fields containing funs have already been initialized
            }
        }
     */
#endregion

namespace SimpleMachine
{
    public class Application : PStateImpl
    {
        #region Constructors
        public Application() :base()
        {
            //initialize all the fields
        }

        public override PStateImpl MakeSkeleton()
        {
            return new Application();
        }

        public Application(bool initialize) : base()
        {
            //create the main machine
            CreateMainMachine();
        }
        #endregion

        //pass the right parameters here !!
        public static PrtEvent dummy = new PrtEvent("dummy", PrtType.NullType, 100, false);

        public PrtMachine CreateMainMachine()
        {
            var mainMachine = new Main(this, 10);
            AddStateMachineToStateImpl(mainMachine);
            return mainMachine;
        }

        public class Main : PrtMachine
        {
            public override PrtState StartState
            {
                get
                {
                    return Init_State;
                }
            }

            public override int NextInstanceNumber(PStateImpl app)
            {
<<<<<<< HEAD
                return app.NextMachineInstanceNumber(this.GetType());
=======
                return app.AllStateMachines.Where(m => m is Main).Count();
>>>>>>> 15989fcb
            }

            public override string Name
            {
                get
                {
                    return "Main";
                }
            }
            //constructor
            public Main(PStateImpl app, int maxB) : base(app, maxB)
            {
                // initialize fields
            }
            //getters and setters


            #region Functions
            public class Anon_0 : PrtFun
            {
                public override string Name
                {
                    get
                    {
                        return "Init_Entry";
                    }
                }
                public override void Execute(PStateImpl application, PrtMachine parent)
                {
                    PrtFunStackFrame currFun = parent.PrtPopFunStack();
                    if (currFun.cont.returnTolocation == 0)
                        goto Loc_0;
                    else
                        goto Ret;


                    Loc_0:
                    parent.PrtEnqueueEvent(application, dummy, PrtValue.NullValue, parent);
                    //Add the continuation with respect to send
                    //parent.cont.Send(1, currCont.locals);

                    Ret:
                    ;
                   //Need to figure out the push for return
                }

                public override List<PrtValue> CreateLocals(params PrtValue[] args)
                {
                    var locals = new List<PrtValue>();
                    locals.AddRange(args);
                    //no local variables hence nothing to add
                    return locals;
                }
            }

            public class Anon_1 : PrtFun
            {
                public override string Name
                {
                    get
                    {
                        return "Fail_Entry";
                    }
                }
                public override void Execute(PStateImpl application, PrtMachine parent)
                {
                    PrtFunStackFrame currFun = parent.PrtPopFunStack();
                    if (currFun.cont.returnTolocation == 0)
                        goto Loc_0;
                    else
                        goto Ret;


                    Loc_0:
                    throw new PrtAssertFailureException();

                    Ret:
                    ;
                    //Need to figure out the push for return

                }

                public override List<PrtValue> CreateLocals(params PrtValue[] args)
                {
                    var locals = new List<PrtValue>();
                    locals.AddRange(args);
                    //no local variables hence nothing to add
                    return locals;
                }
            }

            public static Anon_0 Anon_0_Fun;

            public static Anon_1 Anon_1_Fun;
            #endregion

            #region States
            public class Init : PrtState
            {
                public Init(string name, PrtFun entryFun, PrtFun exitFun, bool hasNullTransition, StateTemperature temperature) 
                    :base (name, entryFun, exitFun, hasNullTransition, temperature)
                {

                }
            }

            public class Fail : PrtState
            {
                public Fail(string name, PrtFun entryFun, PrtFun exitFun, bool hasNullTransition, StateTemperature temperature) 
                    :base (name, entryFun, exitFun, hasNullTransition, temperature)
                {

                }
            }

            public static Init Init_State;
            public static Fail Fail_State;
            #endregion

            static Main()
            {
                //initialize functions
                Anon_0_Fun = new Anon_0();
                Anon_1_Fun = new Anon_1();

                //initialize states 
                Init_State = new Init("Init", Anon_0_Fun, null, false, StateTemperature.Warm);
                Fail_State = new Fail("Fail", Anon_1_Fun, null, false, StateTemperature.Warm);

                //create transition and add them to the state
                PrtTransition transition_1 = new PrtTransition(null, Fail_State);

                //add transition
                Init_State.transitions.Add(dummy, transition_1);

            }

            
        }

    }

    
} <|MERGE_RESOLUTION|>--- conflicted
+++ resolved
@@ -123,11 +123,7 @@
 
             public override int NextInstanceNumber(PStateImpl app)
             {
-<<<<<<< HEAD
                 return app.NextMachineInstanceNumber(this.GetType());
-=======
-                return app.AllStateMachines.Where(m => m is Main).Count();
->>>>>>> 15989fcb
             }
 
             public override string Name
