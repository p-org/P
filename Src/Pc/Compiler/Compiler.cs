--- conflicted
+++ resolved
@@ -605,16 +605,13 @@
             AddErrors(task.Result, "BadLabelError(_)", errors, 0);
             AddErrors(task.Result, "PayloadError(_)", errors, 0);
             AddErrors(task.Result, "TypeDefError(_)", errors, 0);
-<<<<<<< HEAD
             AddErrors(task.Result, "FunRetError(_)", errors, 0);
-=======
 
             AddErrors(task.Result, "FunDeclQualifierError(_, _)", errors, 1);
             AddErrors(task.Result, "FunCallQualifierError(_, _, _)", errors, 2);
             AddErrors(task.Result, "SendQualifierError(_, _)", errors, 1);
             AddErrors(task.Result, "UnavailableVarAccessError(_, _, _)", errors, 2);
             AddErrors(task.Result, "UnavailableParameterError(_, _)", errors, 1);
->>>>>>> 9fb939c2
 
             //// Enumerate structural errors
             AddErrors(task.Result, "missingDecl", errors);
@@ -976,10 +973,7 @@
             transApply = Factory.Instance.AddArg(transApply, Factory.Instance.MkModRef(RootModule, null, RootProgramName.ToString()));
             transApply = Factory.Instance.AddArg(transApply, Factory.Instance.MkCnst(fileName));
             transApply = Factory.Instance.AddArg(transApply, Factory.Instance.MkId(Options.noSourceInfo ? "TRUE" : "FALSE"));
-<<<<<<< HEAD
-=======
             transApply = Factory.Instance.AddArg(transApply, Factory.Instance.MkId(Options.cTest ? "TRUE" : "FALSE"));
->>>>>>> 9fb939c2
             var transStep = Factory.Instance.AddLhs(Factory.Instance.MkStep(transApply), Factory.Instance.MkId(RootModule + "_CModel"));
 
             List<Flag> appFlags;
