--- conflicted
+++ resolved
@@ -22,7 +22,7 @@
 #endif
     using System.Windows.Forms;
 
-    public enum CompilerOutput { None, C, Zing };
+    public enum CompilerOutput { None, C, Zing, CSharp };
 
     public enum LivenessOption { None, Standard, Mace };
 
@@ -246,7 +246,7 @@
                 }
             }
             // for regression test compatibility reasons we do not include the error number when running regression tests.
-            if (Options.test || Options.csharp)
+            if (Options.test)
             {
                 return
                   // this format causes VS to put the errors in the error list window.
@@ -509,7 +509,7 @@
                     }
                 }
 
-                if (!(Options.test || Options.csharp))
+                if (!Options.test)
                 {
                     parsedProgram = Filter(parsedProgram);
                 }
@@ -579,13 +579,9 @@
                 return true;
             }
 
-<<<<<<< HEAD
-            bool rc = (Options.compilerOutput == CompilerOutput.C ? GenerateC(RootProgramName, RootModel) : true) && (Options.compilerOutput == CompilerOutput.Zing ? GenerateZing(RootProgramName, RootModel) : true);
-=======
-            //// Step 3. Generate outputs
-            bool rc = (Options.noCOutput ? true : GenerateC()) && (Options.test ? GenerateZing() : true) &&
-                (Options.csharp ? GenerateCSharp() : true);
->>>>>>> 899f7cfa
+            bool rc = (Options.compilerOutput == CompilerOutput.C ? GenerateC(RootProgramName, RootModel) : true) && 
+                      (Options.compilerOutput == CompilerOutput.Zing ? GenerateZing(RootProgramName, RootModel) : true) && 
+                      (Options.compilerOutput == CompilerOutput.CSharp ? GenerateCSharp(RootProgramName, RootModel) : true);
             return rc;
         }
 
@@ -598,17 +594,18 @@
             }
             return "";
         }
-        public bool GenerateCSharp()
-        {
-            using (new PerfTimer("Compiler generating model with types " + Path.GetFileName(RootModule)))
-            {
-                if (!CreateRootModelWithTypes())
+
+        public bool GenerateCSharp(ProgramName RootProgramName, AST<Model> RootModel)
+        {
+            using (new PerfTimer("Compiler generating model with types " + Path.GetFileName(RootModel.Node.Name)))
+            {
+                if (!CreateRootModelWithTypes(RootProgramName, RootModel))
                 {
                     return false;
                 }
             }
-            
-            AST<Model> zingModel;
+
+            string RootFileName = RootProgramName.ToString();
             string fileName = Path.GetFileNameWithoutExtension(RootFileName);
             if (Options.outputFileName != null)
             {
@@ -618,19 +615,15 @@
             string dllFileName = fileName + ".dll";
             string outputDirName = Options.outputDir == null ? Environment.CurrentDirectory : Options.outputDir;
 
-<<<<<<< HEAD
-        public bool GenerateZing(ProgramName RootProgramName, AST<Model> RootModel)
-=======
             using (new PerfTimer("Generating CSharp"))
             {
                 var pToCSharp = new PToCSharp(this, RootModel, RootModelWithTypes);
                 pToCSharp.GenerateCSharp(csharpFileName);
                 return true;
             }
-
-        }
-        public bool GenerateZing()
->>>>>>> 899f7cfa
+        }
+
+        public bool GenerateZing(ProgramName RootProgramName, AST<Model> RootModel)
         {
             using (new PerfTimer("Compiler generating model with types " + Path.GetFileName(RootModel.Node.Name)))
             {
@@ -640,15 +633,7 @@
                 }
             }
 
-<<<<<<< HEAD
             string RootFileName = RootProgramName.ToString();
-=======
-            //TODO: temp hack; replace with command line option /csharp
-            //var pToCSharp = new PToCSharp(this, RootModel, RootModelWithTypes);
-           // pToCSharp.GenerateCSharp("XXX");
-            //return true;
-
->>>>>>> 899f7cfa
             AST<Model> zingModel;
             string fileName = Path.GetFileNameWithoutExtension(RootFileName);
             if (Options.outputFileName != null)
@@ -1324,15 +1309,9 @@
             var transApply = Factory.Instance.MkModApply(Factory.Instance.MkModRef(P2CTransform, null, MkReservedModuleLocation(P2CTransform)));
             transApply = Factory.Instance.AddArg(transApply, Factory.Instance.MkModRef(RootModel.Node.Name, null, RootProgramName.ToString()));
             transApply = Factory.Instance.AddArg(transApply, Factory.Instance.MkCnst(fileName));
-<<<<<<< HEAD
             transApply = Factory.Instance.AddArg(transApply, Factory.Instance.MkId(Options.test ? "TRUE" : "FALSE"));
             var transStep = Factory.Instance.AddLhs(Factory.Instance.MkStep(transApply), Factory.Instance.MkId(RootModel.Node.Name + "_CModel"));
             transStep = Factory.Instance.AddLhs(transStep, Factory.Instance.MkId(RootModel.Node.Name + "_LinkModel"));
-=======
-            transApply = Factory.Instance.AddArg(transApply, Factory.Instance.MkId((Options.test || Options.csharp) ? "TRUE" : "FALSE"));
-            var transStep = Factory.Instance.AddLhs(Factory.Instance.MkStep(transApply), Factory.Instance.MkId(RootModule + "_CModel"));
-            transStep = Factory.Instance.AddLhs(transStep, Factory.Instance.MkId(RootModule + "_LinkModel"));
->>>>>>> 899f7cfa
 
             List<Flag> appFlags;
             Task<ApplyResult> apply;
