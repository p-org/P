﻿namespace Microsoft.Pc
{
    using System;
    using System.Linq;
    using System.Collections.Generic;
    using System.Diagnostics.Contracts;
    using System.IO;
    using System.Reflection;
    using System.Text;
    using System.Threading.Tasks;

    using Microsoft.Formula.API;
    using Microsoft.Formula.API.ASTQueries;
    using Microsoft.Formula.API.Nodes;
    using Microsoft.Formula.Common;
    using Microsoft.Formula.Compiler;
    using Microsoft.Pc.Parser;
    using Microsoft.Pc.Domains;
    using System.Diagnostics;
    using Formula.Common.Terms;
#if DEBUG_DGML
    using VisualStudio.GraphModel;
#endif
    using System.Windows.Forms;
    using System.Xml.Linq;

    public enum CompilerOutput { None, C0, C, Zing, CSharp, Link };

    public enum LivenessOption { None, Standard, Sampling };


    public class SourceInfo
    {
        public Span entrySpan;
        public Span exitSpan;

        public SourceInfo(Span entrySpan, Span exitSpan)
        {
            this.entrySpan = entrySpan;
            this.exitSpan = exitSpan;
        }
    }

    public interface IProfiler
    {
        IDisposable Start(string operation, string message);
    }

    public class NullProfiler : IProfiler
    {
        public IDisposable Start(string operation, string message)
        {
            return null;
        }
    }

    public class ConsoleProfiler : IProfiler
    {
        ICompilerOutput Log;

        public ConsoleProfiler(ICompilerOutput log)
        {
            this.Log = log;
        }

        public IDisposable Start(string operation, string message)
        {
            return new ConsoleProfileWatcher(Log, operation, message);
        }

        class ConsoleProfileWatcher : IDisposable
        {
            Stopwatch watch = new Stopwatch();
            string operation;
            string message;
            ICompilerOutput Log;

            public ConsoleProfileWatcher(ICompilerOutput log, string operation, string message)
            {
                this.Log = log;
                this.operation = operation;
                this.message = message;
                watch.Start();
            }
            public void Dispose()
            {
                watch.Stop();
                string msg = string.Format("{0}: {1} {2} {3}", DateTime.Now.ToShortTimeString(), watch.Elapsed.ToString(), operation, message);
                Log.WriteMessage(msg, SeverityKind.Info);
            }
        }

    }

    public class XmlProfiler : IProfiler
    {
        XDocument data;
        XElement current;

        public XmlProfiler()
        {
            data = new XDocument(new XElement("data"));
        }

        public XDocument Data { get { return this.data; } }

        public IDisposable Start(string operation, string message)
        {
            XElement e = new XElement("operation", new XAttribute("name", operation), new XAttribute("description", message));
            if (current == null)
            {
                data.Root.Add(e);
            }
            else
            {
                current.Add(e);
            }
            current = e;
            return new XmlProfileWatcher(this, e, operation, message);
        }

        private void Finish(XElement e, DateTime timestamp, TimeSpan elapsed)
        {
            e.Add(new XAttribute("timestsamp", timestamp));
            e.Add(new XAttribute("elapsed", elapsed));
            if (current == e)
            {
                current = current.Parent;
            }
        }

        class XmlProfileWatcher : IDisposable
        {
            XmlProfiler owner;
            XElement e;
            Stopwatch watch = new Stopwatch();
            string operation;
            string message;

            public XmlProfileWatcher(XmlProfiler owner, XElement e, string operation, string message)
            {
                this.e = e;
                this.owner = owner;
                this.operation = operation;
                this.message = message;
                watch.Start();
            }
            public void Dispose()
            {
                watch.Stop();
                owner.Finish(e, DateTime.Now, watch.Elapsed);
            }
        }
    }


    public class StandardOutput : ICompilerOutput
    {
        public void WriteMessage(string msg, SeverityKind severity)
        {
            switch (severity)
            {
                case SeverityKind.Info:
                    Console.ForegroundColor = ConsoleColor.Cyan;
                    break;
                case SeverityKind.Warning:
                    Console.ForegroundColor = ConsoleColor.Yellow;
                    break;
                case SeverityKind.Error:
                    Console.ForegroundColor = ConsoleColor.Red;
                    break;
                default:
                    Console.ForegroundColor = ConsoleColor.White;
                    break;
            }

            Console.WriteLine(msg);
            Console.ForegroundColor = ConsoleColor.Gray;
        }
    }

    public class CompilerOutputStream : ICompilerOutput
    {
        TextWriter writer;

        public CompilerOutputStream(TextWriter writer)
        {
            this.writer = writer;
        }

        public void WriteMessage(string msg, SeverityKind severity)
        {
            this.writer.WriteLine(msg);
        }
    }

    public class ErrorReporter
    {
        private const string MsgPrefix = "msg:";
        private const int TypeErrorCode = 1;
        private const string ErrorClassName = "error";

        public SortedSet<Flag> errors;
        public Dictionary<string, Dictionary<int, SourceInfo>> idToSourceInfo;

        public ErrorReporter()
        {
            this.idToSourceInfo = new Dictionary<string, Dictionary<int, SourceInfo>>();
            this.errors = new SortedSet<Flag>(default(FlagSorter));
        }

        public void PrintErrors(ICompilerOutput Log, CommandLineOptions Options)
        {
            foreach (var f in errors)
            {
                PrintFlag(f, Log, Options);
            }
        }

        public void AddFlag(Flag f)
        {
            if (errors.Contains(f))
            {
                return;
            }
            errors.Add(f);
        }

        public void PrintFlag(Flag f, ICompilerOutput Log, CommandLineOptions Options)
        {
            Log.WriteMessage(FormatError(f, Options), f.Severity);
        }

        public static string FormatError(Flag f, CommandLineOptions Options)
        {
            string programName = "?";
            if (f.ProgramName != null)
            {
                bool shortFileNames = Options.shortFileNames;
                if (shortFileNames)
                {
                    var envParams = new EnvParams(
                        new Tuple<EnvParamKind, object>(EnvParamKind.Msgs_SuppressPaths, true));
                    programName = f.ProgramName.ToString(envParams);
                }
                else
                {
                    programName = (f.ProgramName.Uri.IsFile ? f.ProgramName.Uri.LocalPath : f.ProgramName.ToString());
                }
            }
            // for regression test compatibility reasons we do not include the error number when running regression tests.
            if (Options.eraseModel)
            {
                return
                  // this format causes VS to put the errors in the error list window.
                  string.Format("{0} ({1}, {2}): {3}",
                  programName,
                  f.Span.StartLine,
                  f.Span.StartCol,
                  f.Message);
            }
            else
            {
                string errorNumber = "PC1001"; // todo: invent meaningful error numbers to go with P documentation...
                return
                  // this format causes VS to put the errors in the error list window.
                  string.Format("{0}({1},{2},{3},{4}): error {5}: {6}",
                  programName,
                  f.Span.StartLine,
                  f.Span.StartCol,
                  f.Span.EndLine,
                  f.Span.EndCol,
                  errorNumber,
                  f.Message);
            }
        }

        public static bool FindIdFromTerm(Term term, out string fileName, out int id)
        {
            id = 0;
            fileName = "";
            if (term.Args.Count() == 0) return false;
            var idTerm = term.Args.Last();
            var symbol = idTerm.Args[0].Symbol as BaseCnstSymb;
            if (symbol == null) return false;
            if (symbol.CnstKind != CnstKind.Numeric) return false;
            id = (int)((Rational)symbol.Raw).Numerator;

            symbol = idTerm.Args[1].Symbol as BaseCnstSymb;
            if (symbol == null) return false;
            if (symbol.CnstKind != CnstKind.String) return false;
            fileName = (string)((Cnst)(symbol).Raw).GetStringValue();
            return true;
        }

        public static bool FindIdFromFuncTerm(FuncTerm idTerm, out string fileName, out int id)
        {
            id = 0;
            fileName = "";
            var symbol = idTerm.Args.First() as Cnst;
            if (symbol == null) return false;
            if (symbol.CnstKind != CnstKind.Numeric) return false;
            id = (int)(symbol.GetNumericValue()).Numerator;

            symbol = idTerm.Args.Last() as Cnst;
            if (symbol == null) return false;
            if (symbol.CnstKind != CnstKind.String) return false;
            fileName = (string)(symbol).GetStringValue();
            return true;
        }

        public void AddErrors(ProgramName RootProgramName, QueryResult result, string errorPattern, int locationIndex = -1)
        {
            List<Flag> queryFlags;
            foreach (var p in result.EnumerateProofs(errorPattern, out queryFlags, 1))
            {
                if (!p.HasRuleClass(ErrorClassName))
                {
                    continue;
                }
#if DEBUG_DGML

                graph = new Graph();
                DumpTermGraph(graph, p.Conclusion);
#endif
                var errorMsg = GetMessageFromProof(p);
                if (locationIndex >= 0)
                {
                    int id;
                    string file;
                    if (FindIdFromTerm(p.Conclusion.Args[locationIndex], out file, out id) && idToSourceInfo.ContainsKey(file))
                    {
                        SourceInfo sourceInfo = idToSourceInfo[file][id];
                        Span span = sourceInfo.entrySpan;
                        AddFlag(new Flag(
                            SeverityKind.Error,
                            span,
                            errorMsg,
                            TypeErrorCode,
                            span.Program));
                    }
                    else
                    {
                        foreach (var loc in p.ComputeLocators())
                        {
                            var exprLoc = loc[locationIndex];
                            AddFlag(new Flag(
                                SeverityKind.Error,
                                exprLoc.Span,
                                errorMsg,
                                TypeErrorCode,
                                exprLoc.Span.Program));
                        }
                    }
                }
                else
                {
                    AddFlag(new Flag(
                        SeverityKind.Error,
                        default(Span),
                        errorMsg,
                        TypeErrorCode,
                        RootProgramName));
                }
            }

            foreach (var f in queryFlags)
            {
                AddFlag(f);
            }
        }

        private static string GetMessageFromProof(ProofTree p)
        {
            foreach (var cls in p.RuleClasses)
            {
                if (cls.StartsWith(MsgPrefix))
                {
                    return cls.Substring(MsgPrefix.Length).Trim();

                }
            }

            return "Unknown error";
        }

        public void AddTerms(
                    ProgramName RootProgramName,
                    QueryResult result,
                    string termPattern,
                    SeverityKind severity,
                    int msgCode,
                    string msgPrefix,
                    int locationIndex = -1,
                    int printIndex = -1)
        {
            List<Flag> queryFlags;
            foreach (var p in result.EnumerateProofs(termPattern, out queryFlags, 1))
            {
                if (locationIndex >= 0)
                {
                    foreach (var loc in p.ComputeLocators())
                    {
                        var sw = new System.IO.StringWriter();
                        sw.Write(msgPrefix);
                        sw.Write(" ");
                        if (printIndex < 0)
                        {
                            p.Conclusion.PrintTerm(sw);
                        }
                        else
                        {
                            p.Conclusion.Args[printIndex].PrintTerm(sw);
                        }

                        var exprLoc = loc[locationIndex];
                        AddFlag(new Flag(
                            severity,
                            exprLoc.Span,
                            sw.ToString(),
                            msgCode,
                            exprLoc.Span.Program));
                    }
                }
                else
                {
                    var sw = new System.IO.StringWriter();
                    sw.Write(msgPrefix);
                    sw.Write(" ");
                    if (printIndex < 0)
                    {
                        p.Conclusion.PrintTerm(sw);
                    }
                    else
                    {
                        p.Conclusion.Args[printIndex].PrintTerm(sw);
                    }

                    AddFlag(new Flag(
                        severity,
                        default(Span),
                        sw.ToString(),
                        msgCode,
                        RootProgramName));
                }
            }

            foreach (var f in queryFlags)
            {
                AddFlag(f);
            }
        }

        private struct FlagSorter : IComparer<Flag>
        {
            public int Compare(Flag x, Flag y)
            {
                if (x.Severity != y.Severity)
                {
                    return ((int)x.Severity) - ((int)y.Severity);
                }

                int cmp;
                if (x.ProgramName == null && y.ProgramName != null)
                {
                    return -1;
                }
                else if (y.ProgramName == null && x.ProgramName != null)
                {
                    return 1;
                }
                else if (x.ProgramName != null && y.ProgramName != null)
                {
                    cmp = string.Compare(x.ProgramName.ToString(), y.ProgramName.ToString());
                    if (cmp != 0)
                    {
                        return cmp;
                    }
                }

                if (x.Span.StartLine != y.Span.StartLine)
                {
                    return x.Span.StartLine < y.Span.StartLine ? -1 : 1;
                }

                if (x.Span.StartCol != y.Span.StartCol)
                {
                    return x.Span.StartCol < y.Span.StartCol ? -1 : 1;
                }

                cmp = string.Compare(x.Message, y.Message);
                if (cmp != 0)
                {
                    return cmp;
                }

                if (x.Code != y.Code)
                {
                    return x.Code < y.Code ? -1 : 1;
                }

                return 0;
            }
        }
    }

    public class Compiler
    {
        private const string PDomain = "P";
        private const string PLinkDomain = "PLink";
        private const string PLinkTransform = "PLink2C";
        private const string CDomain = "C";
        private const string ZingDomain = "Zing";
        private const string P2InfTypesTransform = "P2PWithInferredTypes";
        private const string P2CTransform = "P2CProgram";
        private const string AliasPrefix = "p_compiler__";

        private Dictionary<string, string> ReservedModuleToLocation;
        private Dictionary<string, Tuple<AST<Program>, bool>> ManifestPrograms;

        void InitManifestPrograms()
        {
            ReservedModuleToLocation = new Dictionary<string, string>();
            ReservedModuleToLocation.Add(PDomain, "P.4ml");
            ReservedModuleToLocation.Add(PLinkDomain, "PLink.4ml");
            ReservedModuleToLocation.Add(CDomain, "C.4ml");
            ReservedModuleToLocation.Add(ZingDomain, "Zing.4ml");
            ReservedModuleToLocation.Add(P2InfTypesTransform, "PWithInferredTypes.4ml");
            ReservedModuleToLocation.Add(P2CTransform, "P2CProgram.4ml");

            ManifestPrograms = new Dictionary<string, Tuple<AST<Program>, bool>>();
            ManifestPrograms["Pc.Domains.P.4ml"] = Tuple.Create<AST<Program>, bool>(ParseManifestProgram("Pc.Domains.P.4ml", "P.4ml"), false);
            ManifestPrograms["Pc.Domains.PLink.4ml"] = Tuple.Create<AST<Program>, bool>(ParseManifestProgram("Pc.Domains.PLink.4ml", "PLink.4ml"), false);
            ManifestPrograms["Pc.Domains.C.4ml"] = Tuple.Create<AST<Program>, bool>(ParseManifestProgram("Pc.Domains.C.4ml", "C.4ml"), false);
            ManifestPrograms["Pc.Domains.Zing.4ml"] = Tuple.Create<AST<Program>, bool>(ParseManifestProgram("Pc.Domains.Zing.4ml", "Zing.4ml"), false);
            ManifestPrograms["Pc.Domains.PWithInferredTypes.4ml"] = Tuple.Create<AST<Program>, bool>(ParseManifestProgram("Pc.Domains.PWithInferredTypes.4ml", "PWithInferredTypes.4ml"), false);
            ManifestPrograms["Pc.Domains.P2CProgram.4ml"] = Tuple.Create<AST<Program>, bool>(ParseManifestProgram("Pc.Domains.P2CProgram.4ml", "P2CProgram.4ml"), false);
        }

        public ICompilerOutput Log { get; set; }

        public IProfiler Profiler { get; set; }

        public Env CompilerEnv
        {
            get;
            private set;
        }

        public CommandLineOptions Options
        {
            get;
            set;
        }

        private ErrorReporter errorReporter;

        public Compiler(bool shortFileNames)
        {
            InitManifestPrograms();
            EnvParams envParams = null;
            if (shortFileNames)
            {
                envParams = new EnvParams(new Tuple<EnvParamKind, object>(EnvParamKind.Msgs_SuppressPaths, true));
            }
            CompilerEnv = new Env(envParams);
            this.Profiler = new NullProfiler();
        }

        public bool Compile(ICompilerOutput log, CommandLineOptions options)
        {
            if (options.profile)
            {
                this.Profiler = new ConsoleProfiler(log);
            }
            options.eraseModel = options.compilerOutput != CompilerOutput.C0;
            this.Log = log;
            this.Options = options;
            //this.errorReporter = new ErrorReporter();
            return CompileAllFiles();
        }

        private bool CompileAllFiles()
        {
            if (Options.compilerOutput == CompilerOutput.Zing)
            {
                foreach (var inputFileName in Options.inputFileNames)
                {
                    errorReporter = new ErrorReporter();
                    var result = InternalCompile(inputFileName);
                    errorReporter.PrintErrors(Log, Options);
                    if (!result)
                    {
                        Log.WriteMessage("Compilation failed", SeverityKind.Error);
                        return false;
                    }
                }
            }
            else
            {
                Stack<string> importChainOfPFiles = new Stack<string>();
                HashSet<string> visitedPFiles = CreateFileSystemHashSet();
                HashSet<string> wasRecentlyCompiled = new HashSet<string>();
                string outputDirName = Options.outputDir == null ? Environment.CurrentDirectory : Options.outputDir;
                if (!Directory.Exists(outputDirName))
                {
                    Directory.CreateDirectory(outputDirName);
                }
                foreach (var fileName in Options.inputFileNames)
                {
                    var inputFileName = Path.GetFullPath(Path.Combine(Environment.CurrentDirectory, fileName));
                    if (visitedPFiles.Contains(inputFileName)) continue;
                    errorReporter = new ErrorReporter();
                    var result = InternalCompile2(outputDirName, inputFileName, importChainOfPFiles, visitedPFiles, wasRecentlyCompiled);
                    errorReporter.PrintErrors(Log, Options);
                    if (!result)
                    {
                        Log.WriteMessage("Compilation failed", SeverityKind.Error);
                        return false;
                    }
                }
            }
            return true;
        }

        private HashSet<string> CreateFileSystemHashSet()
        {
            return new HashSet<string>(IsFileSystemCaseInensitive() ? StringComparer.OrdinalIgnoreCase : StringComparer.Ordinal);
        }

        static bool? _isFileSystemCaseInsensitive;

        public bool IsFileSystemCaseInensitive()
        {
            if (!_isFileSystemCaseInsensitive.HasValue)
            {
                string fileUpperCase = Path.GetTempPath() + "TEST 4481D0EF-9458-4CA0-802B-DD706A811E3B";
                string fileLowerCase = Path.GetTempPath() + "test 4481d0ef-9458-4ca0-802b-dd706a811e3b";

                if (File.Exists(fileUpperCase))
                {
                    File.Delete(fileUpperCase);
                }
                File.CreateText(fileLowerCase).Close();
                _isFileSystemCaseInsensitive = File.Exists(fileUpperCase);
                File.Delete(fileLowerCase);
            }
            return _isFileSystemCaseInsensitive.Value;
        }

        public bool ParsePProgram2(string inputFileName, out PProgram parsedProgram, out ProgramName RootProgramName, out List<string> importedPFiles)
        {
            parsedProgram = new PProgram();
            RootProgramName = null;
            importedPFiles = null;
            using (this.Profiler.Start("Compiler parsing", Path.GetFileName(inputFileName)))
            {
                try
                {
                    RootProgramName = new ProgramName(inputFileName);
                }
                catch (Exception e)
                {
                    errorReporter.AddFlag(
                        new Flag(
                            SeverityKind.Error,
                            default(Span),
                            Constants.BadFile.ToString(string.Format("{0} : {1}", inputFileName, e.Message)),
                            Constants.BadFile.Code));
                    return false;
                }
                PProgramTopDeclNames topDeclNames = new PProgramTopDeclNames();
                List<Flag> parserFlags;
                var parser = new Parser.PParser();
                List<string> includedFiles;
                var result = parser.ParseFile(RootProgramName, Options, topDeclNames, parsedProgram, errorReporter.idToSourceInfo, out parserFlags, out includedFiles);
                foreach (Flag f in parserFlags)
                {
                    errorReporter.AddFlag(f);
                }
                if (!result)
                {
                    RootProgramName = null;
                    return false;
                }
                importedPFiles = new List<string>();
                string inputDirectoryName = Path.GetDirectoryName(Path.GetFullPath(inputFileName));
                foreach (var fileName in includedFiles)
                {
                    string fullFileName = Path.GetFullPath(Path.Combine(inputDirectoryName, fileName));
                    importedPFiles.Add(fullFileName);
                }
                return true;
            }
        }

        public bool ParsePProgram(string inputFileName, out PProgram parsedProgram, out ProgramName RootProgramName, out bool fileOrDependChanged)
        {
            fileOrDependChanged = false;
            parsedProgram = new PProgram();
            using (this.Profiler.Start("Compiler parsing", Path.GetFileName(inputFileName)))
            {
                try
                {
                    RootProgramName = new ProgramName(Path.GetFullPath(Path.Combine(Environment.CurrentDirectory, inputFileName)));
                }
                catch (Exception e)
                {
                    errorReporter.AddFlag(
                        new Flag(
                            SeverityKind.Error,
                            default(Span),
                            Constants.BadFile.ToString(string.Format("{0} : {1}", inputFileName, e.Message)),
                            Constants.BadFile.Code));
                    RootProgramName = null;
                    return false;
                }

                PProgramTopDeclNames topDeclNames = new PProgramTopDeclNames();
                Dictionary<string, ProgramName> SeenFileNames = new Dictionary<string, ProgramName>(StringComparer.OrdinalIgnoreCase);
                Queue<string> parserWorkQueue = new Queue<string>();
                var RootFileName = RootProgramName.ToString();
                SeenFileNames[RootFileName] = RootProgramName;
                parserWorkQueue.Enqueue(RootFileName);
                string outputDirName = Options.outputDir == null ? Environment.CurrentDirectory : Options.outputDir;
                if (!Directory.Exists(outputDirName))
                {
                    Directory.CreateDirectory(outputDirName);
                }
                var root4mlFilePath = Path.Combine(outputDirName, Path.ChangeExtension(Path.GetFileName(RootFileName), ".4ml"));
                var lastCompileTime = File.Exists(root4mlFilePath) ? File.GetLastWriteTime(root4mlFilePath) : DateTime.MinValue;
                while (parserWorkQueue.Count > 0)
                {
                    List<string> includedFileNames;
                    List<Flag> parserFlags;
                    string currFileName = parserWorkQueue.Dequeue();
                    var parser = new Parser.PParser();
                    var result = parser.ParseFile(SeenFileNames[currFileName], Options, topDeclNames, parsedProgram, errorReporter.idToSourceInfo, out parserFlags, out includedFileNames);
                    foreach (Flag f in parserFlags)
                    {
                        errorReporter.AddFlag(f);
                    }
                    if (!result)
                    {
                        RootProgramName = null;
                        return false;
                    }

                    //check if the parsed file has changed
                    fileOrDependChanged = fileOrDependChanged | CheckIfPFileShouldBeCompiled(currFileName, lastCompileTime);

                    string currDirectoryName = Path.GetDirectoryName(Path.GetFullPath(currFileName));
                    foreach (var fileName in includedFileNames)
                    {
                        string fullFileName = Path.GetFullPath(Path.Combine(currDirectoryName, fileName));
                        ProgramName programName;
                        if (SeenFileNames.ContainsKey(fullFileName)) continue;
                        try
                        {
                            programName = new ProgramName(fullFileName);
                        }
                        catch (Exception e)
                        {
                            errorReporter.AddFlag(
                                new Flag(
                                    SeverityKind.Error,
                                    default(Span),
                                    Constants.BadFile.ToString(string.Format("{0} : {1}", fullFileName, e.Message)),
                                    Constants.BadFile.Code));
                            RootProgramName = null;
                            return false;
                        }
                        SeenFileNames[fullFileName] = programName;
                        parserWorkQueue.Enqueue(fullFileName);
                    }
                }
            }
            return true;
        }

        bool CheckIfPFileShouldBeCompiled(string fullPFilePath, DateTime lastCompileTime)
        {
            var lastWriteTimePFile = File.GetLastWriteTime(fullPFilePath);
            if (DateTime.Compare(lastWriteTimePFile, lastCompileTime) < 0)
            {
                return false;
            }
            else
            {
                return true;
            }
        }

        void InstallProgram(string inputFileName, PProgram parsedProgram, ProgramName RootProgramName, List<string> imported4mlFiles, out AST<Model> RootModel)
        {
            using (this.Profiler.Start("Compiler installing", Path.GetFileName(inputFileName)))
            {
                //// Step 0. Load P.4ml.
                LoadManifestProgram("Pc.Domains.P.4ml");

                //// Step 1. Serialize the parsed object graph into a Formula model and install it. Should not fail.
                AST<Model> rootModel = null;
                var mkModelResult = Factory.Instance.MkModel(
                    MkSafeModuleName(RootProgramName.ToString()),
                    PDomain,
                    parsedProgram.Terms,
                    out rootModel,
                    null,
                    MkReservedModuleLocation(PDomain),
                    ComposeKind.None);
                Contract.Assert(mkModelResult);

                var PFileTerm = Factory.Instance.MkFuncTerm(Factory.Instance.MkId("PFile"));
                PFileTerm = Factory.Instance.AddArg(PFileTerm, Factory.Instance.MkCnst(RootProgramName.Uri.LocalPath));
                rootModel = Factory.Instance.AddFact(rootModel, Factory.Instance.MkModelFact(null, PFileTerm));
                foreach (var fileName in imported4mlFiles)
                {
                    var program = ParseFormulaFile(fileName);
                    program.FindAll(
                        new NodePred[]
                        {
                            NodePredFactory.Instance.Star,
                            NodePredFactory.Instance.MkPredicate(NodeKind.ModelFact)
                        },
                        (path, n) =>
                        {
                            ModelFact mf = (ModelFact)n;
                            FuncTerm ft = mf.Match as FuncTerm;
                            string ftName = (ft.Function as Id).Name;
                            if (ftName == "EventDecl" ||
                                ftName == "EventSet" ||
                                ftName == "TypeDef" ||
                                ftName == "EnumTypeDef" ||
                                ftName == "ModelType" ||
                                ftName == "InterfaceTypeDecl" ||
                                ftName == "FunProtoDecl" ||
                                ftName == "MachineProtoDecl")
                            {
                                rootModel = Factory.Instance.AddFact(rootModel, (AST<ModelFact>)Factory.Instance.ToAST(n));
                            }
                        });
                }

                InstallResult instResult;
                AST<Program> modelProgram = MkProgWithSettings(RootProgramName, new KeyValuePair<string, object>(Configuration.Proofs_KeepLineNumbersSetting, "TRUE"));
                // CompilerEnv only expects one call to Install at a time.
                bool progressed = CompilerEnv.Install(Factory.Instance.AddModule(modelProgram, rootModel), out instResult);
                Contract.Assert(progressed && instResult.Succeeded, GetFirstMessage(from t in instResult.Flags select t.Item2));

                if (Options.outputFormula)
                {
                    string outputDirName = Options.outputDir == null ? Environment.CurrentDirectory : Options.outputDir;
                    StreamWriter wr = new StreamWriter(File.Create(Path.Combine(outputDirName, Path.GetFileName(inputFileName) + ".4ml")));
                    rootModel.Print(wr);
                    wr.Close();
                }

                RootModel = rootModel;
            }
        }

        void UninstallProgram(ProgramName programName)
        {
            InstallResult uninstallResult;
            var uninstallDidStart = CompilerEnv.Uninstall(new ProgramName[] { programName }, out uninstallResult);
            Contract.Assert(uninstallDidStart && uninstallResult.Succeeded);
        }

        bool InternalCompile2(string outputDirName, string inputFileName, Stack<string> importChainOfPFiles, HashSet<string> visitedPFiles, HashSet<string> wasRecentlyCompiled)
        {
            if (importChainOfPFiles.Contains(inputFileName))
            {
                Log.WriteMessage("Circular dependency", SeverityKind.Error);
                return false;
            }
            importChainOfPFiles.Push(inputFileName);
            PProgram parsedProgram;
            ProgramName RootProgramName;
            List<string> importedPFiles;
            if (!ParsePProgram2(inputFileName, out parsedProgram, out RootProgramName, out importedPFiles))
            {
                return false;
            }
            var RootFileName = RootProgramName.ToString();
            var root4mlFilePath = Path.Combine(outputDirName, Path.ChangeExtension(Path.GetFileName(RootFileName), ".4ml"));
            var lastCompileTime = File.Exists(root4mlFilePath) ? File.GetLastWriteTime(root4mlFilePath) : DateTime.MinValue;
            bool compileInputFile = CheckIfPFileShouldBeCompiled(inputFileName, lastCompileTime);
            foreach (var f in importedPFiles)
            {
                if (!visitedPFiles.Contains(f))
                {
                    if (!InternalCompile2(outputDirName, f, importChainOfPFiles, visitedPFiles, wasRecentlyCompiled))
                    {
                        return false;
                    }
                }
                compileInputFile = compileInputFile | wasRecentlyCompiled.Contains(f);
            }

            if (compileInputFile || Options.rebuild)
            {
                List<string> importedFiles = new List<string>();
                List<string> imported4mlFiles = new List<string>();
                foreach (var f in importedPFiles)
                {
                    importedFiles.Add(Path.GetFileNameWithoutExtension(f));
                    imported4mlFiles.Add(Path.Combine(outputDirName, Path.ChangeExtension(Path.GetFileName(f), ".4ml")));
                }
                AST<Model> RootModel;
                InstallProgram(inputFileName, parsedProgram, RootProgramName, imported4mlFiles, out RootModel);
                if (!Check(RootProgramName, RootModel.Node.Name))
                {
                    UninstallProgram(RootProgramName);
                    return false;
                }
                if (Options.compilerOutput == CompilerOutput.None)
                {
                    UninstallProgram(RootProgramName);
                }
                else
                {
                    bool rc;
                    if ((Options.compilerOutput == CompilerOutput.C0 || Options.compilerOutput == CompilerOutput.C))
                    {
                        rc = GenerateC(RootProgramName, RootModel, importedFiles);
                    }
                    else
                    {
                        Debug.Assert(Options.compilerOutput == CompilerOutput.CSharp);
                        rc = GenerateCSharp(RootProgramName, RootModel, importedFiles, errorReporter.idToSourceInfo);
                    }
                    UninstallProgram(RootProgramName);
                    if (!rc)
                    {
                        return false;
                    }
                    wasRecentlyCompiled.Add(inputFileName);
                }
            }
            else
            {
                Log.WriteMessage(string.Format("Ignoring file {0} ...", inputFileName), SeverityKind.Info);
            }
            visitedPFiles.Add(inputFileName);
            importChainOfPFiles.Pop();
            return true;
        }

        bool InternalCompile(string inputFileName)
        {
            PProgram parsedProgram;
            ProgramName RootProgramName;
            AST<Model> RootModel;
            bool doCompileFile = false;
            if (!ParsePProgram(inputFileName, out parsedProgram, out RootProgramName, out doCompileFile))
            {
                return false;
            }

            //If file has not changed and no rebuild required.
            if (!(doCompileFile || Options.rebuild))
            {
                Log.WriteMessage(string.Format("ignoring file {0} ...", inputFileName), SeverityKind.Info);
                return true;
            }

            InstallProgram(inputFileName, parsedProgram, RootProgramName, new List<string>(), out RootModel);

            if (!Check(RootProgramName, RootModel.Node.Name))
            {
                UninstallProgram(RootProgramName);
                return false;
            }

            if (Options.compilerOutput == CompilerOutput.None)
            {
                UninstallProgram(RootProgramName);
                return true;
            }

            bool rc = GenerateZing(RootProgramName, RootModel, errorReporter.idToSourceInfo);
            UninstallProgram(RootProgramName);
            return rc;
        }

        public static string GetFirstMessage(IEnumerable<Flag> flags)
        {
            Flag first = flags.FirstOrDefault();
            if (first != null)
            {
                return first.Message;
            }
            return "";
        }

<<<<<<< HEAD
        public bool GenerateCSharp(ProgramName RootProgramName, AST<Model> RootModel, Dictionary<string, Dictionary<int, SourceInfo>> idToSourceInfo)
=======
        public bool GenerateCSharp(ProgramName RootProgramName, AST<Model> RootModel, List<string> importedFiles, Dictionary<int, SourceInfo> idToSourceInfo)
>>>>>>> d9cf1cdc
        {
            ProgramName RootProgramNameWithTypes;
            AST<Model> RootModelWithTypes;
            using (this.Profiler.Start("Compiler generating model with types", Path.GetFileName(RootModel.Node.Name)))
            {
                if (!CreateRootModelWithTypes(RootProgramName, RootModel, out RootProgramNameWithTypes, out RootModelWithTypes))
                {
                    return false;
                }
            }

            string RootFileName = RootProgramName.ToString();
            string fileName = Path.GetFileNameWithoutExtension(RootFileName);
            string csharpFileName = fileName + ".cs";
            string dllFileName = fileName + ".dll";
            string outputDirName = Options.outputDir == null ? Environment.CurrentDirectory : Options.outputDir;

            using (this.Profiler.Start("Generating 4ml output", Path.GetFileName(RootProgramName.ToString())))
            {
                LoadManifestProgram("Pc.Domains.C.4ml");
                LoadManifestProgram("Pc.Domains.PLink.4ml");
                LoadManifestProgram("Pc.Domains.P2CProgram.4ml");

                //// Apply the P2C transform.
                var transApply = Factory.Instance.MkModApply(Factory.Instance.MkModRef(P2CTransform, null, MkReservedModuleLocation(P2CTransform)));
                transApply = Factory.Instance.AddArg(transApply, Factory.Instance.MkModRef(RootModel.Node.Name, null, RootProgramName.ToString()));
                transApply = Factory.Instance.AddArg(transApply, Factory.Instance.MkCnst(fileName));
                transApply = Factory.Instance.AddArg(transApply, GenerateImportFileNames(importedFiles));
                transApply = Factory.Instance.AddArg(transApply, Factory.Instance.MkId(Options.eraseModel ? "TRUE" : "FALSE"));
                var transStep = Factory.Instance.AddLhs(Factory.Instance.MkStep(transApply), Factory.Instance.MkId(RootModel.Node.Name + "_CModel"));
                transStep = Factory.Instance.AddLhs(transStep, Factory.Instance.MkId(RootModel.Node.Name + "_LinkModel"));

                List<Flag> appFlags;
                Task<ApplyResult> apply;
                Formula.Common.Rules.ExecuterStatistics stats;
                CompilerEnv.Apply(transStep, false, false, out appFlags, out apply, out stats);
                apply.RunSynchronously();
                foreach (Flag f in appFlags)
                {
                    errorReporter.AddFlag(f);
                }

                //// Extract the link model
                var linkProgName = new ProgramName(Path.Combine(Environment.CurrentDirectory, RootModel.Node.Name + "_LinkModel.4ml"));
                string aliasPrefix = null;
                var linkExtractTask = apply.Result.GetOutputModel(RootModel.Node.Name + "_LinkModel", linkProgName, aliasPrefix);
                linkExtractTask.Wait();
                var linkModel = linkExtractTask.Result.FindAny(
                                    new NodePred[] { NodePredFactory.Instance.MkPredicate(NodeKind.Program), NodePredFactory.Instance.MkPredicate(NodeKind.Model) });
                Contract.Assert(linkModel != null);

                string outputFileName = Path.ChangeExtension(fileName, ".4ml");
                //Log.WriteMessage(string.Format("Writing {0} ...", outputFileName), SeverityKind.Info);
                StreamWriter wr = new StreamWriter(File.Create(Path.Combine(outputDirName, outputFileName)));
                linkModel.Print(wr);
                wr.Close();
            }
            using (this.Profiler.Start("Generating CSharp Code", csharpFileName))
            {
                var pToCSharp = new PToCSharpCompiler(this, RootModelWithTypes, idToSourceInfo, csharpFileName);
                var success = pToCSharp.GenerateCSharp();
                UninstallProgram(RootProgramNameWithTypes);
                return success;
            }
        }

        public bool GenerateZing(ProgramName RootProgramName, AST<Model> RootModel, Dictionary<string, Dictionary<int, SourceInfo>> idToSourceInfo)
        {
            ProgramName RootProgramNameWithTypes;
            AST<Model> RootModelWithTypes;
            using (this.Profiler.Start("Compiler generating model with types", Path.GetFileName(RootModel.Node.Name)))
            {
                if (!CreateRootModelWithTypes(RootProgramName, RootModel, out RootProgramNameWithTypes, out RootModelWithTypes))
                {
                    return false;
                }
            }

            string RootFileName = RootProgramName.ToString();
            AST<Model> zingModel;
            string fileName = Path.GetFileNameWithoutExtension(RootFileName);
            string zingFileName = fileName + ".zing";
            string dllFileName = fileName + ".dll";
            string outputDirName = Options.outputDir == null ? Environment.CurrentDirectory : Options.outputDir;

            using (this.Profiler.Start("Generating Zing", zingFileName))
            {
                LoadManifestProgram("Pc.Domains.Zing.4ml");
                zingModel = MkZingOutputModel();
                var pToZing = new PToZing(this, RootModelWithTypes, idToSourceInfo);
                bool success = pToZing.GenerateZing(zingFileName, ref zingModel);
                UninstallProgram(RootProgramNameWithTypes);
                if (!success)
                {
                    return false;
                }
            }

            if (!PrintZingFile(zingModel, CompilerEnv, outputDirName))
                return false;

            System.Diagnostics.Process zcProcess = null;

            using (this.Profiler.Start("Compiling Zing", zingFileName))
            {
                var binPath = new FileInfo(Assembly.GetExecutingAssembly().Location).Directory;
                string zingCompiler = Path.Combine(binPath.FullName, "zc.exe");
                if (!File.Exists(zingCompiler))
                {
                    Log.WriteMessage("Cannot find Zc.exe, did you build it ?", SeverityKind.Error);
                    return false;
                }
                var zcProcessInfo = new System.Diagnostics.ProcessStartInfo(zingCompiler);
                string zingFileNameFull = Path.Combine(outputDirName, zingFileName);
                zcProcessInfo.Arguments = string.Format("/nowarn:292 \"/out:{0}\\{1}\" \"{2}\"", outputDirName, dllFileName, zingFileNameFull);
                zcProcessInfo.UseShellExecute = false;
                zcProcessInfo.CreateNoWindow = true;
                zcProcessInfo.RedirectStandardOutput = true;
                Log.WriteMessage(string.Format("Compiling {0} to {1} ...", zingFileName, dllFileName), SeverityKind.Info);
                zcProcess = System.Diagnostics.Process.Start(zcProcessInfo);
                zcProcess.WaitForExit();
            }

            if (zcProcess.ExitCode != 0)
            {
                Log.WriteMessage("Zc failed to compile the generated code", SeverityKind.Error);
                Log.WriteMessage(zcProcess.StandardOutput.ReadToEnd(), SeverityKind.Error);
                return false;
            }
            return true;
        }

        private bool PrintZingFile(AST<Model> m, Env env, string outputDirName)
        {
            var progName = new ProgramName(Path.Combine(outputDirName, m.Node.Name + "_ZingModel.4ml"));
            var zingProgram = Factory.Instance.MkProgram(progName);
            //// Set the renderer of the Zing program so terms can be converted to text.
            var zingProgramConfig = (AST<Config>)zingProgram.FindAny(new NodePred[]
                {
                    NodePredFactory.Instance.MkPredicate(NodeKind.Program),
                    NodePredFactory.Instance.MkPredicate(NodeKind.Config)
                });
            Contract.Assert(zingProgramConfig != null);
            var binPath = new FileInfo(Assembly.GetExecutingAssembly().Location).Directory;
            zingProgramConfig = Factory.Instance.AddSetting(
                zingProgramConfig,
                Factory.Instance.MkId(Configuration.Parse_ActiveRenderSetting),
                Factory.Instance.MkCnst(typeof(ZingParser.Parser).Name + " at " + Path.Combine(binPath.FullName, "ZingParser.dll")));
            zingProgram = (AST<Program>)Factory.Instance.ToAST(zingProgramConfig.Root);
            zingProgram = Factory.Instance.AddModule(zingProgram, m);

            //var sw = new StreamWriter("out.4ml");
            //zingProgram.Print(sw);
            //sw.Flush();

            //// Install and render the program.
            InstallResult instResult;
            Task<RenderResult> renderTask;
            var didStart = CompilerEnv.Install(zingProgram, out instResult);
            Contract.Assert(didStart);
            PrintResult(instResult);
            if (!instResult.Succeeded)
                return false;
            didStart = CompilerEnv.Render(progName, m.Node.Name, out renderTask);
            Contract.Assert(didStart);
            renderTask.Wait();
            Contract.Assert(renderTask.Result.Succeeded);
            var rendered = renderTask.Result.Module;

            var fileQuery = new NodePred[]
            {
                NodePredFactory.Instance.Star,
                NodePredFactory.Instance.MkPredicate(NodeKind.ModelFact),
                NodePredFactory.Instance.MkPredicate(NodeKind.FuncTerm) &
                NodePredFactory.Instance.MkNamePredicate("File")
            };

            var success = true;
            rendered.FindAll(
                fileQuery,
                (p, n) =>
                {
                    success = PrintZingFile(n, outputDirName) && success;
                });

            InstallResult uninstallResult;
            var uninstallDidStart = CompilerEnv.Uninstall(new ProgramName[] { progName }, out uninstallResult);
            Contract.Assert(uninstallDidStart && uninstallResult.Succeeded);

            return success;
        }

        private bool PrintZingFile(Node n, string outputDirName)
        {
            var file = (FuncTerm)n;
            string fileName;
            Quote fileBody;
            using (var it = file.Args.GetEnumerator())
            {
                it.MoveNext();
                fileName = ((Cnst)it.Current).GetStringValue();
                it.MoveNext();
                fileBody = (Quote)it.Current;
            }
            Log.WriteMessage(string.Format("Writing {0} ...", fileName), SeverityKind.Info);

            try
            {
                var fullPath = Path.Combine(outputDirName, fileName);
                using (var sw = new System.IO.StreamWriter(fullPath))
                {
                    foreach (var c in fileBody.Contents)
                    {
                        Factory.Instance.ToAST(c).Print(sw);
                    }
                    try
                    {
                        var asm = Assembly.GetExecutingAssembly();
                        using (var sr = new StreamReader(asm.GetManifestResourceStream("Pc.Zing.Prt.zing")))
                        {
                            sw.Write(sr.ReadToEnd());
                        }
                        using (var sr = new StreamReader(asm.GetManifestResourceStream("Pc.Zing.PrtTypes.zing")))
                        {
                            sw.Write(sr.ReadToEnd());
                        }
                        using (var sr = new StreamReader(asm.GetManifestResourceStream("Pc.Zing.PrtValues.zing")))
                        {
                            sw.Write(sr.ReadToEnd());
                        }
                    }
                    catch (Exception e)
                    {
                        throw new Exception("Unable to load resources: " + e.Message);
                    }
                }
            }
            catch (Exception e)
            {
                Log.WriteMessage(string.Format("Could not save file {0} - {1}", fileName, e.Message), SeverityKind.Error);
                return false;
            }

            return true;
        }

        private void PrintResult(InstallResult result)
        {
            foreach (var f in result.Flags)
            {
                if (f.Item2.Severity != SeverityKind.Error)
                {
                    continue;
                }
                Log.WriteMessage(string.Format(
                    "{0} ({1}, {2}): {3} - {4}",
                    f.Item1.Node.Name,
                    f.Item2.Span.StartLine,
                    f.Item2.Span.StartCol,
                    f.Item2.Severity,
                    f.Item2.Message), SeverityKind.Error);
            }
        }

        private static string AliasFunc(Symbol s)
        {
            if (s.PrintableName.EndsWith("FunDecl"))
                return "FunDecl";
            else if (s.PrintableName.EndsWith("AnonFunDecl"))
                return "AnonFunDecl";
            else
                return null;
        }

        private bool CreateRootModelWithTypes(ProgramName RootProgramName, AST<Model> RootModel, out ProgramName RootProgramNameWithTypes, out AST<Model> RootModelWithTypes)
        {
            LoadManifestProgram("Pc.Domains.PWithInferredTypes.4ml");
            var transApply = Factory.Instance.MkModApply(Factory.Instance.MkModRef(P2InfTypesTransform, null, MkReservedModuleLocation(P2InfTypesTransform)));
            transApply = Factory.Instance.AddArg(transApply, Factory.Instance.MkModRef(RootModel.Node.Name, null, RootProgramName.ToString()));
            var RootModuleWithTypes = RootModel.Node.Name + "_WithTypes";
            var transStep = Factory.Instance.AddLhs(Factory.Instance.MkStep(transApply), Factory.Instance.MkId(RootModuleWithTypes));
            Task<ApplyResult> apply;
            Formula.Common.Rules.ExecuterStatistics stats;
            List<Flag> applyFlags;
            CompilerEnv.Apply(transStep, false, false, out applyFlags, out apply, out stats);
            apply.RunSynchronously();
            RootProgramNameWithTypes = new ProgramName(Path.Combine(Environment.CurrentDirectory, RootModel.Node.Name + "_WithTypes.4ml"));
            Func<Symbol, string> aliasPrefixFunc = (x => AliasFunc(x));
            var extractTask = apply.Result.GetOutputModel(
                RootModuleWithTypes,
                RootProgramNameWithTypes,
                aliasPrefixFunc);
            extractTask.Wait();
            RootModelWithTypes = (AST<Model>)extractTask.Result.FindAny(
                new NodePred[] { NodePredFactory.Instance.MkPredicate(NodeKind.Program), NodePredFactory.Instance.MkPredicate(NodeKind.Model) });
            Contract.Assert(RootModelWithTypes != null);
            InstallResult instResult;
            AST<Program> modelProgram = MkProgWithSettings(RootProgramNameWithTypes, new KeyValuePair<string, object>(Configuration.Proofs_KeepLineNumbersSetting, "TRUE"));
            bool progressed = CompilerEnv.Install(Factory.Instance.AddModule(modelProgram, RootModelWithTypes), out instResult);
            Contract.Assert(progressed && instResult.Succeeded, GetFirstMessage(from t in instResult.Flags select t.Item2));
            return true;
        }

        /// <summary>
        /// Run static analysis on the program.
        /// </summary>
        private bool Check(ProgramName RootProgramName, string inputModule)
        {
            Task<QueryResult> task;

            using (this.Profiler.Start("Compiler analyzing", Path.GetFileName(inputModule)))
            {
                //// Run static analysis on input program.
                List<Flag> queryFlags;
                Formula.Common.Rules.ExecuterStatistics stats;

                var canStart = CompilerEnv.Query(
                    RootProgramName,
                    inputModule,
                    new AST<Body>[] { Factory.Instance.AddConjunct(Factory.Instance.MkBody(), Factory.Instance.MkFind(null, Factory.Instance.MkId(inputModule + ".requires"))) },
                    true,
                    false,
                    out queryFlags,
                    out task,
                    out stats);
                Contract.Assert(canStart);
                if (canStart)
                {
                    foreach (Flag f in queryFlags)
                    {
                        errorReporter.AddFlag(f);
                    }
                    task.RunSynchronously();
                }
                else
                {
                    MessageBox.Show("Debug me !!!");
                    throw new Exception("Compiler.Query cannot start, is another compile running in parallel?");
                }
            }

            // Enumerate typing errors
            using (this.Profiler.Start("Compiler error reporting", Path.GetFileName(inputModule)))
            {
                errorReporter.AddErrors(RootProgramName, task.Result, "DupNmdSubE(_, _, _, _)", 1);
                errorReporter.AddErrors(RootProgramName, task.Result, "PurityError(_, _)", 1);
                errorReporter.AddErrors(RootProgramName, task.Result, "SpecError(_, _)", 1);
                errorReporter.AddErrors(RootProgramName, task.Result, "LValueError(_, _)", 1);
                errorReporter.AddErrors(RootProgramName, task.Result, "BadLabelError(_)", 0);
                errorReporter.AddErrors(RootProgramName, task.Result, "PayloadError(_)", 0);
                errorReporter.AddErrors(RootProgramName, task.Result, "TypeDefError(_)", 0);
                errorReporter.AddErrors(RootProgramName, task.Result, "FunRetError(_)", 0);

                errorReporter.AddErrors(RootProgramName, task.Result, "QualifierError(_, _, _)", 2);
                errorReporter.AddErrors(RootProgramName, task.Result, "UnavailableVarAccessError(_, _, _)", 1);
                errorReporter.AddErrors(RootProgramName, task.Result, "UnavailableParameterError(_, _)", 0);

                //// Enumerate structural errors
                errorReporter.AddErrors(RootProgramName, task.Result, "OneDeclError(_)", 0);
                errorReporter.AddErrors(RootProgramName, task.Result, "TwoDeclError(_, _)", 1);
                errorReporter.AddErrors(RootProgramName, task.Result, "DeclFunError(_, _)", 1);
                errorReporter.AddErrors(RootProgramName, task.Result, "ExportInterfaceError(_)", 0);

                // this one is slow, so we do it last.
                errorReporter.AddErrors(RootProgramName, task.Result, "TypeOf(_, _, ERROR)", 1);

                if (Options.printTypeInference)
                {
                    errorReporter.AddTerms(RootProgramName, task.Result, "TypeOf(_, _, _)", SeverityKind.Info, 0, "inferred type: ", 1, 2);
                }
            }
            return task.Result.Conclusion == LiftedBool.True;
        }

#if DEBUG_DGML
        Graph graph;

        private void DumpTermGraph(Graph graph, Term term)
        {
            this.graph = graph;
            GraphNode node = graph.Nodes.GetOrCreate(term.GetHashCode().ToString(), term.Symbol.PrintableName, null);
            Walk(term, node);
            graph.Save(@"d:\temp\terms.dgml");
        }

        private void Walk(Term term, GraphNode node)
        {
            foreach (var arg in term.Args)
            {
                GraphNode argNode = graph.Nodes.GetOrCreate(arg.GetHashCode().ToString(), arg.Symbol.PrintableName, null);
                graph.Links.GetOrCreate(node, argNode);
                Walk(arg, argNode);
            }
        }
#endif

        private static AST<Program> MkProgWithSettings(
            ProgramName name,
            params KeyValuePair<string, object>[] settings)
        {
            var prog = Factory.Instance.MkProgram(name);

            var configQuery = new NodePred[]
            {
                NodePredFactory.Instance.MkPredicate(NodeKind.Program),
                NodePredFactory.Instance.MkPredicate(NodeKind.Config)
            };

            var config = (AST<Config>)prog.FindAny(configQuery);
            Contract.Assert(config != null);
            if (settings != null)
            {
                foreach (var kv in settings)
                {
                    if (kv.Value is string)
                    {
                        config = Factory.Instance.AddSetting(config, Factory.Instance.MkId(kv.Key), Factory.Instance.MkCnst((string)kv.Value));
                    }
                    else if (kv.Value is int)
                    {
                        config = Factory.Instance.AddSetting(config, Factory.Instance.MkId(kv.Key), Factory.Instance.MkCnst((int)kv.Value));
                    }
                    else
                    {
                        throw new NotImplementedException();
                    }
                }
            }

            return (AST<Program>)Factory.Instance.ToAST(config.Root);
        }

        private void LoadManifestProgram(string manifestName)
        {
            // ManifestPrograms is a static field; so lock must be held while reading and updating it.
            lock (ManifestPrograms)
            {
                InstallResult result;
                var tuple = ManifestPrograms[manifestName];
                if (tuple.Item2) return;
                var program = tuple.Item1;
                CompilerEnv.Install(program, out result);

                if (!result.Succeeded)
                {
                    StringBuilder sb = new StringBuilder();
                    sb.AppendLine("Error: Could not load program: " + program);
                    foreach (var pair in result.Flags)
                    {
                        sb.AppendLine(ErrorReporter.FormatError(pair.Item2, Options));
                    }
                    throw new Exception("Error: Could not load resources");
                }
                ManifestPrograms[manifestName] = Tuple.Create<AST<Program>, bool>(program, true);
            }
        }

        private static AST<Program> ParseManifestProgram(string manifestName, string programName)
        {
            var execDir = (new FileInfo(Assembly.GetExecutingAssembly().Location)).DirectoryName;
            Task<ParseResult> parseTask = null;
            try
            {
                var asm = Assembly.GetExecutingAssembly();
                string programStr;
                using (var sr = new StreamReader(asm.GetManifestResourceStream(manifestName)))
                {
                    programStr = sr.ReadToEnd();
                }

                parseTask = Factory.Instance.ParseText(new ProgramName(Path.Combine(execDir, programName)), programStr);
            }
            catch (Exception e)
            {
                throw new Exception("Unable to load resources: " + e.Message);
            }

            if (!parseTask.Result.Succeeded)
            {
                throw new Exception("Unable to load resources");
            }

            return parseTask.Result.Program;
        }

        private string MkReservedModuleLocation(string resModule)
        {
            return Path.Combine(
                (new FileInfo(Assembly.GetExecutingAssembly().Location)).DirectoryName,
                ReservedModuleToLocation[resModule]);
        }

        /// <summary>
        /// Makes a legal formula module name that does not clash with other modules installed
        /// by the compiler. Module name is based on the input filename.
        /// NOTE: Expected to be a function from filename -> safe module name
        /// </summary>
        /// <param name="filename"></param>
        /// <returns></returns>
        private string MkSafeModuleName(string filename)
        {
            try
            {
                var fileInfo = new FileInfo(filename);
                var mangledName = string.Empty;
                var fileOnlyName = fileInfo.Name;
                char c;
                for (int i = 0; i < fileOnlyName.Length; ++i)
                {
                    c = fileOnlyName[i];
                    if (char.IsLetterOrDigit(c) || c == '_')
                    {
                        mangledName += c;
                    }
                    else if (c == '.')
                    {
                        mangledName += '_';
                    }
                }

                if (mangledName == string.Empty || !char.IsLetter(mangledName[0]))
                {
                    mangledName = "file_" + mangledName;
                }

                while (ReservedModuleToLocation.ContainsKey(mangledName))
                {
                    mangledName += "_";
                }

                return mangledName;
            }
            catch
            {
                return "unknown";
            }
        }

        public bool GenerateC(ProgramName RootProgramName, AST<Model> RootModel, List<string> importedFiles)
        {
            using (this.Profiler.Start("Compiler generating C", Path.GetFileName(RootProgramName.ToString())))
            {
                LoadManifestProgram("Pc.Domains.C.4ml");
                LoadManifestProgram("Pc.Domains.PLink.4ml");
                LoadManifestProgram("Pc.Domains.P2CProgram.4ml");
                return InternalGenerateC(RootProgramName, RootModel, importedFiles);
            }
        }

        private AST<Node> GenerateImportFileNames(List<string> importedFiles)
        {
            AST<Node> ret = Factory.Instance.MkId("NIL");
            foreach (var f in importedFiles)
            {
                var ft = Factory.Instance.MkFuncTerm(Factory.Instance.MkId("in.StringList"));
                ret = Factory.Instance.AddArg(Factory.Instance.AddArg(ft, Factory.Instance.MkCnst(f)), ret);
            }
            return ret;
        }

        bool InternalGenerateC(ProgramName RootProgramName, AST<Model> RootModel, List<string> importedFiles)
        {
            string RootFileName = RootProgramName.ToString();
            string fileName = Path.GetFileNameWithoutExtension(RootFileName);

            //// Apply the P2C transform.
            var transApply = Factory.Instance.MkModApply(Factory.Instance.MkModRef(P2CTransform, null, MkReservedModuleLocation(P2CTransform)));
            transApply = Factory.Instance.AddArg(transApply, Factory.Instance.MkModRef(RootModel.Node.Name, null, RootProgramName.ToString()));
            transApply = Factory.Instance.AddArg(transApply, Factory.Instance.MkCnst(fileName));
            transApply = Factory.Instance.AddArg(transApply, GenerateImportFileNames(importedFiles));
            transApply = Factory.Instance.AddArg(transApply, Factory.Instance.MkId(Options.eraseModel ? "TRUE" : "FALSE"));
            var transStep = Factory.Instance.AddLhs(Factory.Instance.MkStep(transApply), Factory.Instance.MkId(RootModel.Node.Name + "_CModel"));
            transStep = Factory.Instance.AddLhs(transStep, Factory.Instance.MkId(RootModel.Node.Name + "_LinkModel"));

            List<Flag> appFlags;
            Task<ApplyResult> apply;
            Formula.Common.Rules.ExecuterStatistics stats;
            CompilerEnv.Apply(transStep, false, false, out appFlags, out apply, out stats);
            apply.RunSynchronously();
            foreach (Flag f in appFlags)
            {
                errorReporter.AddFlag(f);
            }

            //// Extract the result
            var progName = new ProgramName(Path.Combine(Environment.CurrentDirectory, RootModel.Node.Name + "_CModel.4ml"));
            var extractTask = apply.Result.GetOutputModel(RootModel.Node.Name + "_CModel", progName, AliasPrefix);
            extractTask.Wait();
            var cProgram = extractTask.Result;
            Contract.Assert(cProgram != null);
            var success = Render(cProgram, RootModel.Node.Name + "_CModel", progName);

            //// Extract the link model
            var linkProgName = new ProgramName(Path.Combine(Environment.CurrentDirectory, RootModel.Node.Name + "_LinkModel.4ml"));
            string linkerAliasPrefix = null;
            var linkExtractTask = apply.Result.GetOutputModel(RootModel.Node.Name + "_LinkModel", linkProgName, linkerAliasPrefix);
            linkExtractTask.Wait();
            var linkModel = linkExtractTask.Result.FindAny(
                                new NodePred[] { NodePredFactory.Instance.MkPredicate(NodeKind.Program), NodePredFactory.Instance.MkPredicate(NodeKind.Model) });
            Contract.Assert(linkModel != null);

            string outputFileName = Path.ChangeExtension(fileName, ".4ml");
            Log.WriteMessage(string.Format("Writing {0} ...", outputFileName), SeverityKind.Info);
            string outputDirName = Options.outputDir == null ? Environment.CurrentDirectory : Options.outputDir;
            StreamWriter wr = new StreamWriter(File.Create(Path.Combine(outputDirName, outputFileName)));
            linkModel.Print(wr);
            wr.Close();
            return success;
        }

        private bool Render(AST<Program> cProgram, string moduleName, ProgramName progName)
        {
            //// Set the renderer of the C program so terms can be converted to text.
            var cProgramConfig = (AST<Config>)cProgram.FindAny(new NodePred[]
                {
                    NodePredFactory.Instance.MkPredicate(NodeKind.Program),
                    NodePredFactory.Instance.MkPredicate(NodeKind.Config)
                });
            Contract.Assert(cProgramConfig != null);
            var binPath = new FileInfo(Assembly.GetExecutingAssembly().Location).Directory;

            cProgramConfig = Factory.Instance.AddSetting(
                cProgramConfig,
                Factory.Instance.MkId(Configuration.ParsersCollectionName + ".C"),
                Factory.Instance.MkCnst(typeof(CParser.Parser).Name + " at " + Path.Combine(binPath.FullName, "CParser.dll")));

            cProgramConfig = Factory.Instance.AddSetting(
                cProgramConfig,
                Factory.Instance.MkId(Configuration.Parse_ActiveRenderSetting),
                Factory.Instance.MkCnst("C"));

            cProgram = (AST<Program>)Factory.Instance.ToAST(cProgramConfig.Root);

            //// Install and render the program.
            InstallResult instResult;
            Task<RenderResult> renderTask;
            bool didStart = false;
            didStart = CompilerEnv.Install(cProgram, out instResult);
            Contract.Assert(didStart && instResult.Succeeded);
            if (!instResult.Succeeded)
            {
                return false;
            }
            didStart = CompilerEnv.Render(cProgram.Node.Name, moduleName, out renderTask);
            Contract.Assert(didStart);
            renderTask.Wait();
            Contract.Assert(renderTask.Result.Succeeded);

            InstallResult uninstallResult;
            var uninstallDidStart = CompilerEnv.Uninstall(new ProgramName[] { progName }, out uninstallResult);
            Contract.Assert(uninstallDidStart && uninstallResult.Succeeded);

            var fileQuery = new NodePred[]
            {
                NodePredFactory.Instance.Star,
                NodePredFactory.Instance.MkPredicate(NodeKind.ModelFact),
                NodePredFactory.Instance.MkPredicate(NodeKind.FuncTerm) &
                NodePredFactory.Instance.MkNamePredicate("File")
            };

            var success = true;
            renderTask.Result.Module.FindAll(
                fileQuery,
                (p, n) =>
                {
                    success = PrintFile(string.Empty, n) && success;
                });
            return success;
        }

        private static AST<Program> ParseFormulaFile(string fileName)
        {
            Task<ParseResult> parseTask = null;
            try
            {
                string programStr;
                using (var sr = new StreamReader(fileName))
                {
                    programStr = sr.ReadToEnd();
                }

                parseTask = Factory.Instance.ParseText(new ProgramName(fileName), programStr);
            }
            catch (Exception e)
            {
                throw new Exception("Unable to parse file: " + e.Message);
            }

            if (!parseTask.Result.Succeeded)
            {
                throw new Exception("Unable to parse file");
            }

            return parseTask.Result.Program;
        }

        public bool ParseLinkProgram(string inputFileName, out LProgram parsedProgram, out ProgramName RootProgramName)
        {
            parsedProgram = new LProgram();
            try
            {
                RootProgramName = new ProgramName(Path.GetFullPath(Path.Combine(Environment.CurrentDirectory, inputFileName)));
            }
            catch (Exception e)
            {
                errorReporter.AddFlag(
                    new Flag(
                        SeverityKind.Error,
                        default(Span),
                        Constants.BadFile.ToString(string.Format("{0} : {1}", inputFileName, e.Message)),
                        Constants.BadFile.Code));
                RootProgramName = null;
                return false;
            }

            LProgramTopDeclNames topDeclNames = new LProgramTopDeclNames();
            List<Flag> parserFlags;
            var parser = new LParser();
            var result = parser.ParseFile(RootProgramName, topDeclNames, parsedProgram, errorReporter.idToSourceInfo, out parserFlags);
            foreach (Flag f in parserFlags)
            {
                errorReporter.AddFlag(f);
            }
            if (!result)
            {
                RootProgramName = null;
                return false;
            }

            return true;
        }

        public bool Link(ICompilerOutput log, CommandLineOptions options)
        {
            if (options.profile)
            {
                this.Profiler = new ConsoleProfiler(log);
            }
            this.Log = log;
            this.Options = options;
            this.errorReporter = new ErrorReporter();
            var linkModel = Factory.Instance.MkModel(
                                    "OutputLinker",
                                    false,
                                    Factory.Instance.MkModRef(PLinkDomain, null, MkReservedModuleLocation(PLinkDomain)),
                                    ComposeKind.Extends);

            try
            {
                // compile the P file into formula file 
                var plinkFile = options.PFiles.Count == 1 ? options.PFiles.First() : "";

                using (this.Profiler.Start("Linker parsing", Path.GetFileName(plinkFile)))
                {
                    LProgram linkProgram;
                    ProgramName RootProgramName;
                    AST<Model> RootModel = null;
                    if (options.PFiles.Count == 1)
                    {
                        if (!ParseLinkProgram(plinkFile, out linkProgram, out RootProgramName))
                        {
                            errorReporter.PrintErrors(Log, Options);
                            Log.WriteMessage("Parsing failed", SeverityKind.Error);
                            return false;
                        }

                        //// Step 0. Load PLink.4ml.
                        LoadManifestProgram("Pc.Domains.PLink.4ml");

                        //// Step 1. Serialize the parsed object graph into a Formula model and install it. Should not fail.
                        var mkModelResult = Factory.Instance.MkModel(
                            MkSafeModuleName(RootProgramName.ToString()),
                            PLinkDomain,
                            linkProgram.Terms,
                            out RootModel,
                            null,
                            MkReservedModuleLocation(PLinkDomain),
                            ComposeKind.None);

                        Contract.Assert(mkModelResult);

                        AST<Program> modelProgram = MkProgWithSettings(RootProgramName, new KeyValuePair<string, object>(Configuration.Proofs_KeepLineNumbersSetting, "TRUE"));
                        RootModel.FindAll(
                            new NodePred[]
                            {
                            NodePredFactory.Instance.Star,
                            NodePredFactory.Instance.MkPredicate(NodeKind.ModelFact)
                            },
                            (path, n) =>
                            {
                                linkModel = Factory.Instance.AddFact(linkModel, (AST<ModelFact>)Factory.Instance.ToAST(n));
                            });
                    }
                    foreach (var fileName in options.FormulaFiles)
                    {
                        var program = ParseFormulaFile(fileName);
                        program.FindAll(
                            new NodePred[]
                            {
                            NodePredFactory.Instance.Star,
                            NodePredFactory.Instance.MkPredicate(NodeKind.ModelFact)
                            },
                            (path, n) =>
                            {
                                linkModel = Factory.Instance.AddFact(linkModel, (AST<ModelFact>)Factory.Instance.ToAST(n));
                            });
                    }

                    // Dump out the formula file corresponding to linker
                    if (options.outputFormula)
                    {
                        string outputDirName = Options.outputDir == null ? Environment.CurrentDirectory : Options.outputDir;
                        StreamWriter wr = new StreamWriter(File.Create(Path.Combine(outputDirName, "output.4ml")));
                        linkModel.Print(wr);
                        wr.Close();
                    }
                }
            }
            catch (Exception)
            {
                return false;
            }

            var linkProgName = new ProgramName(Path.Combine(Environment.CurrentDirectory, "LinkModel.4ml"));
            using (this.Profiler.Start("Linker analyzing", linkProgName.ToString()))
            {
                return InternalLink(linkProgName, linkModel);
            }
        }

        private bool InternalLink(ProgramName linkProgramName, AST<Model> linkModel)
        {
            InstallResult instResult;
            AST<Program> modelProgram = MkProgWithSettings(linkProgramName, new KeyValuePair<string, object>(Configuration.Proofs_KeepLineNumbersSetting, "TRUE"));
            bool progressed = CompilerEnv.Install(Factory.Instance.AddModule(modelProgram, linkModel), out instResult);
            Contract.Assert(progressed && instResult.Succeeded, GetFirstMessage(from t in instResult.Flags select t.Item2));

            var transApply = Factory.Instance.MkModApply(Factory.Instance.MkModRef(PLinkTransform, null, MkReservedModuleLocation(PLinkDomain)));
            transApply = Factory.Instance.AddArg(transApply, Factory.Instance.MkModRef(linkModel.Node.Name, null, linkProgramName.ToString()));
            var transStep = Factory.Instance.AddLhs(Factory.Instance.MkStep(transApply), Factory.Instance.MkId("ErrorModel"));
            transStep = Factory.Instance.AddLhs(transStep, Factory.Instance.MkId("CLinkModel"));

            List<Flag> appFlags;
            Task<ApplyResult> apply;
            Formula.Common.Rules.ExecuterStatistics stats;
            CompilerEnv.Apply(transStep, false, false, out appFlags, out apply, out stats);
            apply.RunSynchronously();
            foreach (Flag f in appFlags)
            {
                errorReporter.AddFlag(f);
            }

            bool success = true;
            Task<AST<Program>> extractTask;

            var errorProgName = new ProgramName(Path.Combine(Environment.CurrentDirectory, "ErrorModel.4ml"));
            string errorAliasPrefix = null;
            extractTask = apply.Result.GetOutputModel("ErrorModel", errorProgName, errorAliasPrefix);
            extractTask.Wait();
            var errorProgram = extractTask.Result;
            Contract.Assert(errorProgram != null);
            string outputDirName = Options.outputDir == null ? Environment.CurrentDirectory : Options.outputDir;
            if (Options.outputFormula)
            {
                StreamWriter wr = new StreamWriter(File.Create(Path.Combine(outputDirName, "outputError.4ml")));
                errorProgram.Print(wr);
                wr.Close();
            }
            success = AddLinkerErrorFlags(errorProgram);

            errorReporter.PrintErrors(Log, Options);
            if (!success)
            {
                Log.WriteMessage("Linking failed", SeverityKind.Error);
                UninstallProgram(linkProgramName);
                return false;
            }

            var linker = new PToCSharpLinker(Log, errorProgram, Options.FormulaFiles.Select(x => Path.GetFileNameWithoutExtension(x)).ToList());
            linker.GenerateCSharpLinkerOutput(outputDirName);

            var progName = new ProgramName(Path.Combine(Environment.CurrentDirectory, "CLinkModel.4ml"));
            string linkerAliasPrefix = null;
            extractTask = apply.Result.GetOutputModel("CLinkModel", progName, linkerAliasPrefix);
            extractTask.Wait();
            var cProgram = extractTask.Result;
            Contract.Assert(cProgram != null);
            success = Render(cProgram, "CLinkModel", progName);

            UninstallProgram(linkProgramName);
            return success;
        }

        void AddLinkerErrorFlag(FuncTerm ft, ref int linkErrorCount)
        {
            /* Rules:
            (1) The last arg of the error term is always the error message. 
            (2) The first arg if of type Id is the span info otherwise the span info is default.
            */
            if ((ft.Function as Id).Name.ToString().StartsWith("CSharp"))
            {
                //Console.WriteLine("Ignored");
                return;
            }

            Span errorSpan = default(Span);
            //check if the first argument is Id.
            var firstArg = ft.Args.First();
            int id;
            string file;
            if (ErrorReporter.FindIdFromFuncTerm((firstArg as FuncTerm), out file, out id) && errorReporter.idToSourceInfo.ContainsKey(file))
            {
                SourceInfo sourceInfo = errorReporter.idToSourceInfo[file][id];
                errorSpan = sourceInfo.entrySpan;
            }

            string errorMessage;
            using (var it = ft.Args.GetEnumerator())
            {
                it.MoveNext();
                //ignore the first term as its already accounted for.

                //there can be 3 arguments or 4
                if (ft.Args.Count == 3)
                {
                    it.MoveNext();
                    string name = (it.Current as Cnst).GetStringValue();
                    it.MoveNext();
                    string msg = (it.Current as Cnst).GetStringValue();
                    errorMessage = String.Format("({0}), {1}", name, msg);
                }
                else
                {
                    it.MoveNext();
                    string name1 = (it.Current as Cnst).GetStringValue();
                    it.MoveNext();
                    string name2 = (it.Current as Cnst).GetStringValue();
                    it.MoveNext();
                    string msg = (it.Current as Cnst).GetStringValue();
                    errorMessage = String.Format("({0}, {1}), {2}", name1, name2, msg);
                }
                //Add Flags
                errorReporter.AddFlag(new Flag(
                     SeverityKind.Error,
                     errorSpan,
                     errorMessage,
                     1,
                     errorSpan.Program));
                linkErrorCount++;
            }
        }

        bool AddLinkerErrorFlags(AST<Program> program)
        {
            int linkErrorCount = 0;
            program.FindAll(
                        new NodePred[]
                        {
                        NodePredFactory.Instance.Star,
                        NodePredFactory.Instance.MkPredicate(NodeKind.ModelFact)
                        },
                        (path, n) =>
                        {
                            ModelFact mf = (ModelFact)n;
                            AddLinkerErrorFlag((FuncTerm)mf.Match, ref linkErrorCount);
                        });
            return linkErrorCount == 0;
        }

        private bool PrintFile(string filePrefix, Node n)
        {
            var file = (FuncTerm)n;
            string fileName;
            string shortFileName;
            Quote fileBody;
            using (var it = file.Args.GetEnumerator())
            {
                it.MoveNext();
                shortFileName = filePrefix + ((Cnst)it.Current).GetStringValue();
                fileName = Path.Combine(Options.outputDir == null ? Environment.CurrentDirectory : Options.outputDir, shortFileName);
                it.MoveNext();
                fileBody = (Quote)it.Current;
            }

            Log.WriteMessage(string.Format("Writing {0} ...", shortFileName), SeverityKind.Info);

            try
            {
                using (var sw = new System.IO.StreamWriter(fileName))
                {
                    foreach (var c in fileBody.Contents)
                    {
                        Factory.Instance.ToAST(c).Print(sw);
                    }
                }
            }
            catch (Exception e)
            {
                errorReporter.AddFlag(
                    new Flag(
                        SeverityKind.Error,
                        default(Span),
                        string.Format("Could not save file {0} - {1}", fileName, e.Message),
                        1));
                return false;
            }

            return true;
        }

        private AST<Model> MkZingOutputModel()
        {
            var mod = Factory.Instance.MkModel(
                "OutputZing",
                false,
                Factory.Instance.MkModRef(ZingDomain, null, MkReservedModuleLocation(ZingDomain)),
                ComposeKind.Extends);

            var conf = (AST<Config>)mod.FindAny(
                new NodePred[]
                {
                    NodePredFactory.Instance.MkPredicate(NodeKind.AnyNodeKind),
                    NodePredFactory.Instance.MkPredicate(NodeKind.Config)
                });

            var myDir = System.IO.Path.GetDirectoryName(System.Reflection.Assembly.GetEntryAssembly().Location);
            conf = Factory.Instance.AddSetting(
                conf,
                Factory.Instance.MkId("parsers.Zing"),
                Factory.Instance.MkCnst("Parser at " + myDir + "\\ZingParser.dll"));
            conf = Factory.Instance.AddSetting(
                conf,
                Factory.Instance.MkId("parse_ActiveRenderer"),
                Factory.Instance.MkCnst("Zing"));

            return (AST<Model>)Factory.Instance.ToAST(conf.Root);
        }
    }
}<|MERGE_RESOLUTION|>--- conflicted
+++ resolved
@@ -297,12 +297,12 @@
         {
             id = 0;
             fileName = "";
-            var symbol = idTerm.Args.First() as Cnst;
+            var symbol = idTerm.Args.ElementAt(0) as Cnst;
             if (symbol == null) return false;
             if (symbol.CnstKind != CnstKind.Numeric) return false;
             id = (int)(symbol.GetNumericValue()).Numerator;
 
-            symbol = idTerm.Args.Last() as Cnst;
+            symbol = (idTerm.Args.ElementAt(1) as FuncTerm).Args.ElementAt(0) as Cnst;
             if (symbol == null) return false;
             if (symbol.CnstKind != CnstKind.String) return false;
             fileName = (string)(symbol).GetStringValue();
@@ -993,11 +993,7 @@
             return "";
         }
 
-<<<<<<< HEAD
-        public bool GenerateCSharp(ProgramName RootProgramName, AST<Model> RootModel, Dictionary<string, Dictionary<int, SourceInfo>> idToSourceInfo)
-=======
-        public bool GenerateCSharp(ProgramName RootProgramName, AST<Model> RootModel, List<string> importedFiles, Dictionary<int, SourceInfo> idToSourceInfo)
->>>>>>> d9cf1cdc
+        public bool GenerateCSharp(ProgramName RootProgramName, AST<Model> RootModel, List<string> importedFiles, Dictionary<string, Dictionary<int, SourceInfo>> idToSourceInfo)
         {
             ProgramName RootProgramNameWithTypes;
             AST<Model> RootModelWithTypes;
