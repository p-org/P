--- conflicted
+++ resolved
@@ -1125,19 +1125,6 @@
                 (p, n) =>
                 {
                     nodes.Add((FuncTerm)n);
-<<<<<<< HEAD
-                });
-            nodes.Sort(delegate (FuncTerm ft1, FuncTerm ft2)
-            {
-                string name1 = ((Cnst)PTranslation.GetArgByIndex(ft1, 0)).GetStringValue();
-                string name2 = ((Cnst)PTranslation.GetArgByIndex(ft2, 0)).GetStringValue();
-                return name1.CompareTo(name2);
-            });
-            var success = true;
-            foreach (FuncTerm node in nodes)
-            {
-                success = PrintFile(string.Empty, node) && success;
-=======
                 });
             nodes.Sort(delegate (FuncTerm ft1, FuncTerm ft2)
             {
@@ -1176,7 +1163,6 @@
             foreach (FuncTerm node in nodes)
             {
                 success = PrintCFile(node) && success;
->>>>>>> 647bead9
             }
             return success;
         }
@@ -1540,11 +1526,7 @@
             return linkErrorCount == 0;
         }
 
-<<<<<<< HEAD
-        private bool PrintFile(string filePrefix, FuncTerm file)
-=======
         private bool PrintCFile(FuncTerm file)
->>>>>>> 647bead9
         {
             string fileName;
             string shortFileName;
