--- conflicted
+++ resolved
@@ -256,22 +256,6 @@
 	OneDeclError(inter) :- inter is InterfaceTypeDef(_, es, _, _), no EventSetDecl(es, _).
 
 	//interface declared in the exports
-<<<<<<< HEAD
-	[rule_Classes = '"error, msg: interface exported by the machine is not declared"']
-	OneDeclError(m) :- MachineExports(m, i), no InterfaceTypeDecl(i, _, _, _), no InterfaceTypeDef(i, _, _, _).
-
-	//interfaces or machine names in the creates
-	[rule_Classes = '"error, msg: interface or machine-name in creates list of the machine is not declared"']
-	OneDeclError(m) :- MachineCreates(m, name), name != NIL, no InterfaceTypeDef(name, _, _, _), no InterfaceTypeDecl(name, _, _, _), no MachineDecl(name, _, _, _, _), no MachineProtoDecl(name, _).
-
-	//events in sends
-	[rule_Classes = '"error, msg: event in sends list of the machine is not declared"']
-	OneDeclError(m) :- MachineSends(m, name), name: String, no EventDecl(name, _, _, _), name != NIL.
-
-	//events in receives
-	[rule_Classes = '"error, msg: event in receives list of the machine is not declared"']
-	OneDeclError(m) :- MachineReceives(m, name), name: String, no EventDecl(name, _, _, _), name != NIL.
-=======
 	[rule_Classes = '"error, msg: interface in exports is not declared"']
 	OneIdError(m.id, "Interface in exports is not declared"),
 	OneDeclError(me) :- me is MachineExports(m, i), no InterfaceTypeDecl(i, _, _, _), no InterfaceTypeDef(i, _, _, _).
@@ -290,7 +274,6 @@
 	[rule_Classes = '"error, msg: event in receives list is not declared"']
 	OneIdError(m.id, "Event in receives list is not declared"),
 	OneDeclError(mr) :- mr is MachineReceives(m, name), name: String, no EventDecl(name, _, _, _), name != NIL.
->>>>>>> 4e93bb3e
 
 	//multiple declarations of the same event
 	[rule_Classes = '"error, msg: multiple declarations of the same event"']
