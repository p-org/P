﻿domain P extends PStaticTyping, PStructuralTyping
{

}

domain PError extends PData
{
	ERROR0 ::= (String).
	ERROR1  ::= (Id, String).
	ERROR2  ::= (Id, Id, String).
}

domain PData
{   
	PUnit ::= new (name: String).
	PUnitContains ::= new (unitName: String, fileName: String).
	DependsOn ::= new (thisUnitName: String, thatUnitName: String + { NIL }).
	IdList  ::= new (val: Integer + String, tl: any IdList + { NIL }).
	Id ::= { NIL } + Integer + String + IdList.

    /*************************************************************/
    /****************          Type Language          ************/
    /*************************************************************/    
    Qualifier       ::= { NONE, MOVE, SWAP }.
    
	StringList		::= new (hd: String, tl: any StringList + { NIL }).
	IntegerList		::= new (hd: Integer, tl: any IntegerList + { NIL }).
	EnumTypeDef		::= new (name: String, elems: any StringList, values: any IntegerList + { NIL }, id: any Id).
	TypeDef         ::= new (name: String, type: any TypeExpr + { NIL }, id: any Id).

	NameType        ::= new (name: String).
    BaseType        ::= new ({ NULL, BOOL, INT, FLOAT, EVENT, MACHINE}).
    AnyType			::= new (perm: String + { NIL, DATA }).
	AnyTypeDecl		::= new (perm: String, id: Id).	
	TupType         ::= new (hd: any TypeExpr, tl: any TupType + { NIL }).
    NmdTupType      ::= new (hd: any NmdTupTypeField, tl: any NmdTupType + { NIL }).
    SeqType         ::= new (x: any TypeExpr).
    MapType         ::= new (k: any TypeExpr, v: any TypeExpr).
    NmdTupTypeField ::= new (name: any String, type: any TypeExpr). 
	InterfaceType	::= new (ev: any NonNullEventName, tail: any InterfaceType + { NIL }).
    TypeExpr        ::= NameType + BaseType + AnyType + TupType + NmdTupType + SeqType + MapType + InterfaceType.
        
    /*************************************************************/
    /****************          Action Language        ************/
    /*************************************************************/    
                               
    //// Expressions
    Name       ::= new (name: String, id: any Id).
    New        ::= new (name: String, args: any Exprs + { NIL }, id: any Id).
    FunApp     ::= new (name: String, args: any Exprs + { NIL }, label: Natural, id: any Id).
    NulApp     ::= new (op: Integer + Boolean + Real + { THIS, NONDET, FAIRNONDET, NULL, HALT }, id: any Id).
    UnApp      ::= new (op: { NOT, NEG, KEYS, VALUES, SIZEOF }, arg1: any Expr, id: any Id).
    BinApp     ::= new (op: { ADD, SUB, MUL, DIV, AND, OR, EQ, NEQ, LT, LE, GT, GE, IDX, IN }, arg1: any Expr, arg2: any Expr, id: any Id).
    Field      ::= new (arg: any Expr, name: String + Natural, id: any Id).
    Default    ::= new (type: any TypeExpr, id: any Id). 
    Cast       ::= new (arg: any Expr, type: any TypeExpr, id: any Id). 
    Tuple      ::= new (body: any Exprs, id: any Id).
    NamedTuple ::= new (body: any NamedExprs, id: any Id).
    Exprs      ::= new (qual: Qualifier, head: any Expr, tail: any Exprs + { NIL }).
    NamedExprs ::= new (field: String, exp: any Expr, tail: any NamedExprs + { NIL }).
    Expr       ::= Name + New + FunApp + NulApp + UnApp + BinApp + Field + Default + Cast + Tuple + NamedTuple.
    ExprsExt   ::= Expr + Exprs + NamedExprs.

    //// Statements
    NewStmt  ::= new (name: String, args: any Exprs + { NIL }, aout: any Name + { NIL }, id: any Id).
    Raise    ::= new (ev: any Expr, args: any Exprs + { NIL }, id: any Id).
    Send     ::= new (dest: any Expr, ev: any Expr, args: any Exprs + { NIL }, id: any Id).
    Announce ::= new (ev: any Expr, args: any Exprs + { NIL }, id: any Id).
    FunStmt  ::= new (name: String, args: any Exprs + { NIL }, aout: any Name + { NIL }, label: Natural, id: any Id).
    NulStmt  ::= new (op: { SKIP, POP }, id: any Id).
    BinStmt  ::= new (op: { REMOVE, ASSIGN, INSERT }, arg1: any Expr, qual: Qualifier, arg2: any Expr, id: any Id).
    Return   ::= new (expr: any Expr + { NIL }, id: any Id).
    While    ::= new (cond: any Expr, body: any Stmt, id: any Id).
    Ite      ::= new (cond: any Expr, true: any Stmt, false: any Stmt, id: any Id).
    Seq      ::= new (s1: any Stmt, s2: any Stmt, id: any Id).
	Cases	 ::= new (trig: String + { NULL, HALT }, action: any AnonFunDecl, cases: any Cases + { NIL }, id: any Id).
	Receive  ::= new (cases: any Cases, label: Natural, id: any Id).
	Assert   ::= new (cond: any Expr, msg: String + { NIL }, id: any Id). 
	Segments ::= new (formatArg: Natural, str: String, tl: any Segments + { NIL }).
	Print    ::= new (msg: String, segs: any Segments + { NIL }, args: any Exprs + { NIL }, id: any Id).
	Goto	 ::= new (dst: any QualifiedName, args: any Exprs + { NIL }, id: any Id).
	
    Stmt ::= NewStmt + Raise + Send + Announce + FunStmt + NulStmt + BinStmt + Return + While + Ite + Seq + Receive + Assert + Print + Goto. 

	/**************************************************************/
	/***********	Module system declarations	*******************/
	/**************************************************************/
	EventSetDecl ::= fun (name : String -> id: any Id).
	EventSetContains ::= new (evset: any EventSetDecl, ev: NonNullEventName).
	EventSet ::= fun (name: String -> list: any EventNameList + { NIL }).
	InterfaceTypeDef ::= fun (name: String -> evsetName: String, argType: any TypeExpr, id: any Id).
	InterfaceTypeDecl ::= new (name: String, evList: any InterfaceType, argType: any TypeExpr, id: any Id).
	MachineExports ::= fun (mach: String -> iname: String).
	MachineReceives ::= new (mach: String, ev: NonNullEventName + { ALL }).
	MachineSends ::= new (mach: String, ev: NonNullEventName + { ALL }).

    /*************************************************************/
    /****************  State Machine Declarations    *************/
    /*************************************************************/

    EventDecl      ::= new (name: String, card: any QueueConstraint, type: any TypeExpr + { NIL }, id: any Id).    
    MachineKind    ::= fun (name: String -> kind: { REAL, SPEC }).
	MachineCard    ::= fun (name: String -> card: any QueueConstraint).
	MachineStart   ::= fun (name: String -> start: any QualifiedName).
	MachineDecl    ::= new (name: String, id: any Id).
	MachineProtoDecl ::= fun (name: String -> constType: any TypeExpr).

	ObservesDecl   ::= new (spec: String, ev: NonNullEventName).

    VarDecl        ::= fun (name: String, owner: String -> type: any TypeExpr, id: any Id).
    
	// For both FunDecl and AnonFunDecl, the order of locals in the input file is left to right 
	// and top to bottom (since multiple variable declaration lists are allowed).
	// For FunDecl, the order of params is left to right.
	// For AnonFunDecl, the order of envVars is left to right and top to bottom.
	// Thus, the numbering of variables is consistent across nested scopes.
    FunDecl        ::= fun (name: String, owner: String + { NIL } -> params: any NmdTupType + { NIL }, return: any TypeExpr + { NIL }, locals: any NmdTupType + { NIL }, body: any Stmt + { NIL }, id: any Id).
    FunProtoDecl   ::= fun (name: String -> params: any NmdTupType + { NIL }, return: any TypeExpr + { NIL }).
	FunProtoCreatesDecl ::= fun (fp: FunProtoDecl -> iormlist: StringList).
	GlobalFunCreates ::= new (name: String, iorm: String).

	AnonFunDecl    ::= new (owner: String + { NIL }, ownerFun: String + { NIL }, locals: any NmdTupType + { NIL }, body: any Stmt, envVars: any NmdTupType, id: any Id).
    
    StateDecl      ::= fun (name: any QualifiedName, owner: String -> entryAction: any AnonFunDecl + String, exitFun: any AnonFunDecl + String, temperature: { HOT, WARM, COLD }, id: any Id).
    TransDecl      ::= fun (src: StateDecl, trig: String + { NULL, HALT } -> dst: any QualifiedName, action: any { PUSH } + AnonFunDecl + String, id: any Id).
    DoDecl         ::= fun (src: StateDecl, trig: String + { NULL, HALT } -> action: any { DEFER, IGNORE } + AnonFunDecl + String, id: any Id).

    PDecl          ::= AnyTypeDecl + EventDecl + MachineDecl + VarDecl + AnonFunDecl + FunDecl + StateDecl + TransDecl + DoDecl + EventSetDecl + InterfaceTypeDef + InterfaceTypeDecl + MachineExports + MachineSends + MachineReceives + FunProtoCreatesDecl  + TypeDef + EnumTypeDef.            

    AssumeMaxInstances ::= new (bound: Natural).
    AssertMaxInstances ::= new (bound: Natural).
    QualifiedName      ::= new (name: String, qualifier: any QualifiedName + { NIL }).
    QueueConstraint    ::= AssumeMaxInstances + AssertMaxInstances + { NIL }.
    EventName         ::= String + { NULL, HALT }.
    EventNameList ::= new (hd: EventName, tl: any EventNameList + { NIL }).
	NonNullEventName  ::= String + { HALT }.


    /*************************************************************/
    /****************          Annotations           *************/
    /*************************************************************/

    Annotation  ::= new (ant: Annotatable, key: String, value: any AnnotValue, id: any Id).
    Annotatable ::= EventDecl + MachineDecl + VarDecl + FunDecl + FunProtoDecl + StateDecl + TransDecl + DoDecl + { NIL }.
    AnnotValue  ::= Integer + String + Boolean + { NULL }.
}

domain PStructuralTyping extends PData, PError
{
    /*************************************************************/
	conforms no OneDeclError(_).
	conforms no TwoDeclError(_, _).
	conforms no DeclFunError(_, _).
    /*************************************************************/

	////// Three kinds of declaration errors
    OneDeclError ::= (PDecl).
    TwoDeclError ::= (PDecl, PDecl).
    DeclFunError ::= (PDecl, String).
	
	//// List representation of interfacetypedecl
    InterfaceTypeDecl(name, it, ctype, id) :- InterfaceTypeDef(name, esname, ctype, id), eventset is EventSetDecl(esname, _), 
                                       it = toList(#InterfaceType, NIL, {ev | EventSetContains(eventset, ev), ev != NULL }), it : InterfaceType.

    ERROR2(f1.id, f2.id, "Multiple functions with same name"),
	TwoDeclError(f1, f2) :- f1 != f2, f1 is FunDecl, f2 is FunDecl, f1.name = f2.name, f1.owner = NIL, f2.owner != NIL.
	
	ERROR2(f1.id, f2.id, "Multiple functions with same name"),
    TwoDeclError(f1, f2) :- f1 != f2, f1 is FunDecl, f2 is FunDecl, f1.name = f2.name, f1.owner = NIL, f2.owner = NIL.
	
	ERROR2(t1.id, t2.id, "Multiple transitions over the same event"),
	TwoDeclError(t1, t2) :- t1 != t2, t1 is TransDecl, t2 is TransDecl, t1.src = t2.src, t1.trig = t2.trig.
	
	ERROR2(a1.id, a2.id, "Multiple actions over the same event"),
	TwoDeclError(a1, a2) :- a1 != a2, a1 is DoDecl, a2 is DoDecl, a1.src = a2.src, a1.trig = a2.trig.
	
	ERROR2(t.id, a.id, "Action and transition over the same event"),
	TwoDeclError(t, a)   :- t is TransDecl, a is DoDecl, t.src = a.src, t.trig = a.trig.

	ERROR2(id, id', "Inconsistent partial annotations"),
	TwoDeclError(m, m') :- m is MachineDecl(name, id), m' is MachineDecl(name, id'), id != id', Annotation(m, "partial", _, _), no Annotation(m', "partial", _, _).

	ERROR2(id, id', "Another machine with same name declared"),
	TwoDeclError(m, m') :- m is MachineDecl(name, id), m' is MachineDecl(name, id'), id != id', no Annotation(m, "partial", _, _), no Annotation(m', "partial", _, _).

	ERROR1(id, "No start state in machine"),
	OneDeclError(m) :- m is MachineDecl(name, id), no MachineStart(name, _).

	ERROR1(id, "Multiple start states in machine"),
	OneDeclError(m) :- m is MachineDecl(name, id), MachineStart(name, s1), MachineStart(name, s2), s1 != s2.

	ERROR1(id, "Inconsistent machine kinds"),
	OneDeclError(m) :- m is MachineDecl(name, id), MachineKind(name, k1), MachineKind(name, k2), k1 != k2.

	ERROR1(id, "Multiple cardinality constraints in machine"),
	OneDeclError(m) :- m is MachineDecl(name, id), MachineCard(name, c1), MachineCard(name, c2), c1 != c2.
	
	ERROR1(id1, "Another variable with same name declared"),
	OneDeclError(m) :- m is VarDecl(name, owner, _, id1), VarDecl(name, owner, _, id2), id1 != id2.

	ERROR1(id1, "Another state with same name declared"),
	OneDeclError(m) :- m is StateDecl(name, owner, _, _, _, id1), StateDecl(name, owner, _, _, _, id2), id1 != id2.

<<<<<<< HEAD
	ERROR1(id1, "Another function with same name declared"),
	OneDeclError(m) :- m is FunDecl(name, owner, _, _, _, _, _, id1), FunDecl(name, owner, _, _, _, _, _, id2), owner != NIL, id1 != id2.
=======
	[rule_Classes = '"error, msg: another function with same name declared"']
	OneIdError(id1, "Another function with same name declared"),
	OneDeclError(m) :- m is FunDecl(name, owner, _, _, _, _, id1), FunDecl(name, owner, _, _, _, _, id2), owner != NIL, id1 != id2.
>>>>>>> a48e6a52

	//Valid TransDecl
	ERROR1(trns.id, "Transition on an undefined event"),
	OneDeclError(trns) :- trns is TransDecl, no EventDecl(trns.trig, _, _, _), trns.trig != NULL, trns.trig != HALT.
	
	ERROR1(trns.id, "Transition to an undefined state"),
	OneDeclError(trns) :- trns is TransDecl, no StateDecl(trns.dst, trns.src.owner, _, _, _, _).
	
	ERROR1(trns.id, "Transition function not defined"),
	OneDeclError(trns) :- trns is TransDecl(_, _, _, act, _), act : String, 
	                      no FunDecl(act, trns.src.owner, _, _, _, _, _), no FunDecl(act, NIL, _, _, _, _, _), no FunProtoDecl(act, _, _).
	
<<<<<<< HEAD
	ERROR1(trns.id, "Function cannot take arguments"),
	OneDeclError(trns) :- trns is TransDecl(_, _, _, act, _), act : String, FunDecl(act, trns.src.owner, _, p, _, _, _, _), p != NIL;
	                      trns is TransDecl(_, _, _, act, _), act : String, FunDecl(act, NIL, _, p, _, _, _, _), p != NIL.
=======
	[rule_Classes = '"error, msg: function cannot take arguments"']
	OneIdError(trns.id, "Function cannot take arguments"),
	OneDeclError(trns) :- trns is TransDecl(_, _, _, act, _), act : String, FunDecl(act, trns.src.owner, p, _, _, _, _), p != NIL;
	                      trns is TransDecl(_, _, _, act, _), act : String, FunDecl(act, NIL, p, _, _, _, _), p != NIL.
>>>>>>> a48e6a52
	
	//Valid DoDecl
	ERROR1(doD.id, "Action on an undefined event"),
	OneDeclError(doD) :- doD is DoDecl, no EventDecl(doD.trig, _, _, _), doD.trig != HALT, doD.trig != NULL.
	
	ERROR1(trns.id, "Function not defined"),
	OneDeclError(trns) :- trns is DoDecl(_, _, act, _), act : String, 
	                      no FunDecl(act, trns.src.owner, _, _, _, _, _), no FunDecl(act, NIL, _, _, _, _, _), no FunProtoDecl(act, _, _).
	
<<<<<<< HEAD
	ERROR1(trns.id, "Function cannot take arguments"),
	OneDeclError(trns) :- trns is DoDecl(_, _, act, _), act : String , FunDecl(act, trns.src.owner, _, p, _, _, _, _), p != NIL;
	                      trns is DoDecl(_, _, act, _), act : String , FunDecl(act, NIL, _, p, _, _, _, _), p != NIL.
=======
	[rule_Classes = '"error, msg: function cannot take arguments"']
	OneIdError(trns.id, "Function cannot take arguments"),
	OneDeclError(trns) :- trns is DoDecl(_, _, act, _), act : String, FunDecl(act, trns.src.owner, p, _, _, _, _), p != NIL;
	                      trns is DoDecl(_, _, act, _), act : String, FunDecl(act, NIL, p, _, _, _, _), p != NIL.
>>>>>>> a48e6a52
	
	//Entry Exit Functions
	ERROR1(s.id, "Undefined function for entry"),
	DeclFunError(s, eF) :- s is StateDecl(_, _, eF, _, _, _), eF : String, 
	                       no FunDecl(eF, s.owner, _, _, _, _, _), no FunDecl(eF, NIL, _, _, _, _, _). 

	ERROR1(s.id, "Undefined function for exit"),
	DeclFunError(s, eF) :- s is StateDecl(_, _, _, eF, _, _), eF : String, 
	                       no FunDecl(eF, s.owner, _, _, _, _, _), no FunDecl(eF, NIL, _, _, _, _, _).
	
<<<<<<< HEAD
	ERROR1(s.id, "Entry function cannot take arguments"),
	DeclFunError(s, eF) :- s is StateDecl(_, _, eF, _, _, _), eF : String , FunDecl(eF, s.owner, _, p, _, _, _, _), p != NIL;
	                       s is StateDecl(_, _, eF, _, _, _), eF : String , FunDecl(eF, NIL, _, p, _, _, _, _), p != NIL.
	
	ERROR1(s.id, "Exit function cannot take arguments"),
	DeclFunError(s, eF) :- s is StateDecl(_, _, _, eF, _, _), eF : String , FunDecl(eF, s.owner, _, p, _, _, _, _), p != NIL;
	                       s is StateDecl(_, _, _, eF, _, _), eF : String , FunDecl(eF, NIL, _, p, _, _, _, _), p != NIL.
=======
	[rule_Classes = '"error, msg: function cannot take arguments"']
	OneIdError(s.id, "Entry function cannot take arguments"),
	DeclFunError(s, eF) :- s is StateDecl(_, _, eF, _, _, _), eF : String , FunDecl(eF, s.owner, p, _, _, _, _), p != NIL;
	                       s is StateDecl(_, _, eF, _, _, _), eF : String , FunDecl(eF, NIL, p, _, _, _, _), p != NIL.
	
	[rule_Classes = '"error, msg: function cannot take arguments"']
	OneIdError(s.id, "Exit function cannot take arguments"),
	DeclFunError(s, eF) :- s is StateDecl(_, _, _, eF, _, _), eF : String , FunDecl(eF, s.owner, p, _, _, _, _), p != NIL;
	                       s is StateDecl(_, _, _, eF, _, _), eF : String , FunDecl(eF, NIL, p, _, _, _, _), p != NIL.
>>>>>>> a48e6a52
	
	//cannot have null in spec machines
	ERROR1(t.id, "Transition on null event not allowed in spec machine"),
	OneDeclError(t) :- t is TransDecl(s, NULL, _, _, _), m is MachineKind(s.owner, SPEC).
	
	ERROR1(t.id, "Push transition not allowed in spec machine"),
	OneDeclError(t) :- t is TransDecl(s, _, _, PUSH, _), m is MachineKind(s.owner, SPEC).

	//no defer in Spec
	ERROR1(d.id, "Event cannot be deferred in spec machine"),
	OneDeclError(d) :- d is DoDecl(s, _, DEFER, _), m is MachineKind(s.owner, SPEC).	

	//event in spec is defined
	ERROR1(id, "Event in observes list is undefined"),
	OneDeclError(decl) :- obs is ObservesDecl, decl is MachineDecl(obs.spec, id), MachineKind(obs.spec, SPEC), no EventDecl(obs.ev, _, _, _).	

	//event in eventset not declared
	ERROR1(eventset.id, "Unknown event in eventset"),
	OneDeclError(eventset) :- EventSetContains(eventset, ev), ev != HALT, no EventDecl(ev, _, _, _).

	//eventset not declared
	ERROR1(atype.id, "eventset not declared"),
	OneDeclError(atype) :- no EventSetDecl(es, _), atype is AnyTypeDecl, atype.perm = es.

	//eventset in interface type
	ERROR1(inter.id, "Unknown eventset in interface declaration"),
	OneDeclError(inter) :- inter is InterfaceTypeDef(_, es, _, _), no EventSetDecl(es, _).

	//interface declared in the exports
	ERROR1(id, "Interface in exports is not declared"),
	OneDeclError(me) :- decl is MachineDecl(mach, id), me is MachineExports(mach, i), no InterfaceTypeDecl(i, _, _, _), no InterfaceTypeDef(i, _, _, _).

	MemberOfStringList ::= sub (StringList, String).
	//interfaces or machine names in the creates of a fun proto
	ERROR1(NIL, "Interface or machine in creates of extern fun is not declared"),
	OneDeclError(fp) :- fp is FunProtoCreatesDecl(f, list), MemberOfStringList(list, name), no InterfaceTypeDef(name, _, _, _), no InterfaceTypeDecl(name, _, _, _), no MachineDecl(name, _), no MachineProtoDecl(name, _).

	//events in sends
	ERROR1(id, "Event in sends list is not declared"),
	OneDeclError(ms) :- decl is MachineDecl(mach, id), ms is MachineSends(mach, name), name: String, no EventDecl(name, _, _, _), name != NIL.

	//events in receives
	ERROR1(id, "Event in receives list is not declared"),
	OneDeclError(mr) :- decl is MachineDecl(mach, id), mr is MachineReceives(mach, name), name: String, no EventDecl(name, _, _, _), name != NIL.

	//multiple declarations of the same event
	ERROR2(ev.id, ev'.id, "Multiple declarations of the same event"),
	OneDeclError(ev) :- ev is EventDecl, ev' is EventDecl, ev.name = ev'.name, ev.id != ev'.id.

	/* Rules for separate compilation checks */
	NamedTypes ::= (type: TypeDef + EnumTypeDef + InterfaceTypeDecl).
	NamedTypes(t) :- t is TypeDef; t is EnumTypeDef; t is EnumTypeDef; t is InterfaceTypeDecl.

	//multiple declarations of the same type
	ERROR2(td.id, td'.id, "Multiple declarations of named types have same name"),
	OneDeclError(td) :- NamedTypes(td), NamedTypes(td'), td != td', td.name = td'.name.
}

domain PStaticTyping extends PData, PError
/*
[
    compiler_ProductivityCheck = "TypeOf[1]"
]
*/
{
    /*************************************************************/
	conforms no TypeOf(_, _, ERROR). 
	conforms no DupNmdSubE(_, _, _, _).
	conforms no PurityError(_, _).
	conforms no SpecError(_, _).
	conforms no LValueError(_, _).
	conforms no BadLabelError(_).
	conforms no PayloadError(_).
	conforms no TypeDefError(_).
	conforms no QualifierError(_, _, _).
	conforms no UnavailableVarAccessError(_, _, _).
	conforms no UnavailableParameterError(_, _).
	conforms no FunRetError(_).
	conforms no ExportInterfaceError(_).
	conforms no InferredCreatesError(_).
    /*************************************************************/
	
	//populate the depends on
	DependsOn(n, NIL) :- PUnit(n).

	/******************************************************************/
	/*		Computation related to module system					  */
	/******************************************************************/

	//// List representation of interfacetypedecl
    InterfaceTypeDecl(name, it, ctype, id) :- InterfaceTypeDef(name, esname, ctype, id), eventset is EventSetDecl(esname, _), 
                                       it = toList(#InterfaceType, NIL, {ev | EventSetContains(eventset, ev), ev != NULL }), it : InterfaceType.
    
    //// List representation of EventSet
    EventSet(esname, list) :- eventset is EventSetDecl(esname, _), 
                              list = toList(#EventNameList, NIL, {ev | EventSetContains(eventset, ev), ev != NULL }), list : EventNameList.

	MemberOfInterfaceType ::= sub (InterfaceType, NonNullEventName).


	InferredMachineCreates ::= (mname: String, iorM: String).
	
	
	LocalFunCreates ::= (f: FunDecl, iorm: String).
	LocalAnonFunCreates ::= (af: AnonFunDecl, iorm : String).

	//// Populate the inferred creates for each machine
	InferredMachineCreates (m, iorm) :-
		MachineDecl(m, _), af is AnonFunDecl, LocalAnonFunCreates(af, iorm), af.owner = m;
		StateDecl(_, m, ent, _, _, _), ent : String, FunAvailable(fdecl, m), fdecl.name = ent, no LocalFunCreates(fdecl, _), GlobalFunCreates(ent, iorm);
		StateDecl(_, m, ent, _, _, _), ent : String, FunAvailable(fdecl, m), fdecl.name = ent, LocalFunCreates(fdecl, iorm);
		StateDecl(_, m, _, ext, _, _), ext : String, FunAvailable(fdecl, m), fdecl.name = ext, no LocalFunCreates(fdecl, _), GlobalFunCreates(ext, iorm);
		StateDecl(_, m, _, ext, _, _), ext : String, FunAvailable(fdecl, m), fdecl.name = ext, LocalFunCreates(fdecl, iorm);
		DoDecl(src, _, act, _), src.owner = m, act : String, FunAvailable(fdecl, m), fdecl.name = act, no LocalFunCreates(fdecl, _), GlobalFunCreates(act, iorm);
		DoDecl(src, _, act, _), src.owner = m, act : String, FunAvailable(fdecl, m), fdecl.name = act, FunAvailable(fdecl, m), fdecl.name = act, LocalFunCreates(fdecl, iorm);
		TransDecl(src, _, _, act, _), src.owner = m, act : String, FunAvailable(fdecl, m), fdecl.name = act, no LocalFunCreates(fdecl, _), GlobalFunCreates(act, iorm);
		TransDecl(src, _, _, act, _), src.owner = m, act : String, FunAvailable(fdecl, m), fdecl.name = act, FunAvailable(fdecl, m), fdecl.name = act, LocalFunCreates(fdecl, iorm).

	InferredCreatesError ::= (m: FunDecl).

	MemberOfStringList ::= sub (StringList, String).
	ERROR1(f.id, "Creates list of the function prototype is not a subset of the inferred creates list for the function"),
	InferredCreatesError(f) :- f is FunDecl, fd is FunProtoDecl, f.owner = NIL, f.name = fd.name, GlobalFunCreates(f.name, iorm), FunProtoCreatesDecl(fd, list), no MemberOfStringList(list, iorm);
							   f is FunDecl, fd is FunProtoDecl, f.owner = NIL, f.name = fd.name, GlobalFunCreates(f.name, _), no FunProtoCreatesDecl(fd, _).

	//// Compute the FunCreates
	GlobalFunCreates(f.name, iorm) :-
		f is FunDecl, f.owner = NIL, SubSE(f, NewStmt(iorm, _, _, _));
		f is FunDecl, f.owner = NIL, SubSE(f, FunApp(fcall, _, _, _)), GlobalFunCreates(fcall, iorm);
		f is FunDecl, f.owner = NIL, SubSE(f, FunStmt(fcall, _, _, _, _)), GlobalFunCreates(fcall, iorm);
		f is FunDecl, f.owner = NIL, af is AnonFunDecl, af.owner = NIL, af.ownerFun = f.name, SubSE(af, NewStmt(iorm, _, _, _));
		f is FunDecl, f.owner = NIL, af is AnonFunDecl, af.owner = NIL, af.ownerFun = f.name, SubSE(af, FunApp(fcall, _, _, _)), GlobalFunCreates(fcall, iorm);
		f is FunDecl, f.owner = NIL, af is AnonFunDecl, af.owner = NIL, af.ownerFun = f.name, SubSE(af, FunStmt(fcall, _, _, _, _)), GlobalFunCreates(fcall, iorm);
		f is FunProtoDecl, no FunDecl(f.name, NIL, _, _, _, _, _), FunProtoCreatesDecl(f, list), MemberOfStringList(list, iorm).

	LocalFunCreates(f, iorm) :-
		f is FunDecl, f.owner != NIL, SubSE(f, NewStmt(iorm, _, _, _));
		f is FunDecl, f.owner != NIL, SubSE(f, FunApp(fcall, _, _, _)), FunAvailable(fcalldecl, f.owner), fcalldecl.name = fcall, GlobalFunCreates(fcalldecl.name, iorm);
		f is FunDecl, f.owner != NIL, SubSE(f, FunApp(fcall, _, _, _)), FunAvailable(fcalldecl, f.owner), fcalldecl.name = fcall, LocalFunCreates(fcalldecl, iorm);
		f is FunDecl, f.owner != NIL, SubSE(f, FunStmt(fcall, _, _, _, _)), FunAvailable(fcalldecl, f.owner), fcalldecl.name = fcall, GlobalFunCreates(fcalldecl.name, iorm);
		f is FunDecl, f.owner != NIL, SubSE(f, FunStmt(fcall, _, _, _, _)), FunAvailable(fcalldecl, f.owner), fcalldecl.name = fcall, LocalFunCreates(fcalldecl, iorm);
		f is FunDecl, f.owner != NIL, af is AnonFunDecl, af.ownerFun = f.name, af.owner = f.owner, SubSE(af, NewStmt(iorm, _, _, _));
		f is FunDecl, f.owner != NIL, af is AnonFunDecl, af.ownerFun = f.name, af.owner = f.owner, SubSE(af, FunApp(fcall, _, _, _)), FunAvailable(fcalldecl, af.owner), fcalldecl.name = fcall, GlobalFunCreates(fcalldecl.name, iorm);
		f is FunDecl, f.owner != NIL, af is AnonFunDecl, af.ownerFun = f.name, af.owner = f.owner, SubSE(af, FunApp(fcall, _, _, _)), FunAvailable(fcalldecl, af.owner), fcalldecl.name = fcall, LocalFunCreates(fcalldecl, iorm);
		f is FunDecl, f.owner != NIL, af is AnonFunDecl, af.ownerFun = f.name, af.owner = f.owner, SubSE(af, FunStmt(fcall, _, _, _, _)), FunAvailable(fcalldecl, af.owner), fcalldecl.name = fcall, GlobalFunCreates(fcalldecl.name, iorm);
		f is FunDecl, f.owner != NIL, af is AnonFunDecl, af.ownerFun = f.name, af.owner = f.owner, SubSE(af, FunStmt(fcall, _, _, _, _)), FunAvailable(fcalldecl, af.owner), fcalldecl.name = fcall, LocalFunCreates(fcalldecl, iorm).

	LocalAnonFunCreates(af, iorm) :-
		af is AnonFunDecl, af.owner != NIL, af.ownerFun = NIL, SubSE(af, NewStmt(iorm, _, _, _));
		af is AnonFunDecl, af.owner != NIL, af.ownerFun = NIL, SubSE(af, FunApp(fcall, _, _, _)), FunAvailable(fcalldecl, af.owner), fcalldecl.name = fcall, LocalFunCreates(fcalldecl, iorm);
		af is AnonFunDecl, af.owner != NIL, af.ownerFun = NIL, SubSE(af, FunStmt(fcall, _, _, _, _)), FunAvailable(fcalldecl, af.owner), fcalldecl.name = fcall, GlobalFunCreates(fcalldecl.name, iorm);
		af is AnonFunDecl, af.owner != NIL, af.ownerFun = NIL, SubSE(af, FunStmt(fcall, _, _, _, _)), FunAvailable(fcalldecl, af.owner), fcalldecl.name = fcall, LocalFunCreates(fcalldecl, iorm).
		
	
	//populate the receive set if the machine exports an interface
	MachineReceives(m, ev) :- MachineExports(m, i), InterfaceTypeDecl(i, it, _, _), MemberOfInterfaceType(it, ev).

	//Checking the constructor type error for each exported interface
	CompTypeRel(t1, t2) :- MachineExports(name, i), InterfaceTypeDecl(i, _, t1', _), TypeExpansion(t1', t1), ConstructorType(name, _, t2).

	ExportInterfaceError ::= (m: MachineDecl).
	ERROR1(id, "the exported interface argument type is not a subtype of the constructor argument type"),
	ExportInterfaceError(m) :- m is MachineDecl(name, id), MachineExports(name, i), ConstructorType(name, _, ct),
	                           InterfaceTypeDecl(i, _, iargt, _), TypeExpansion(iargt, eargt), ct != eargt, TypeRel(eargt, ct, k), k != SUB. 						 
    
	PFile ::= (fileName: String).
	PFile(fileName) :- PUnit(unitName), PUnitContains(unitName, fileName).

	ExportedEvent ::= (String).
	ExportedEvent(e.name) :- e is EventDecl, PFile(fileName), e.id.tl.val = fileName.

	//// Check that TypeDef's are used properly

	AllTypeExprs ::= sub (TypeExpr).
	TypeDefError ::= (name: String).

<<<<<<< HEAD
	ERROR0(errorMsg),
	TypeDefError(name) :- AllTypeExprs(type), type = NameType(name), no ModelType(name, _), no TypeDef(name, _, _), no EnumTypeDef(name, _, _, _), no InterfaceTypeDecl(name, _, _, _),
=======
	[rule_Classes = '"error, msg: undefined type"']
	ZeroIdError(errorMsg),
	TypeDefError(name) :- AllTypeExprs(type), type = NameType(name), no TypeDef(name, _, _), no EnumTypeDef(name, _, _, _), no InterfaceTypeDecl(name, _, _, _),
>>>>>>> a48e6a52
						  errorMsg = strJoin("Undefined type: ", name).
	
	ERROR2(td1.id, td2.id, "Multiple type definitions for a type name"),
	TypeDefError(name) :- td1 is TypeDef(name, type1, _), td2 is TypeDef(name, type2, _), type1 != type2;
	                      td1 is EnumTypeDef(name, list1, _, _), td2 is EnumTypeDef(name, list2, _, _), list1 != list2;
						  td1 is EnumTypeDef(name, _, list1, _), td2 is EnumTypeDef(name, _, list2, _), list1 != list2;
						  td1 is TypeDef(name, _, _), td2 is EnumTypeDef(name, _, _, _).

	TypeDefDepends ::= sub (typeDef: TypeDef, type: NameType).
	NameTypeDepends ::= (name1: String, name2: String).
	NameTypeDepends(typeDef.name, type.name) :- TypeDefDepends(typeDef, type).
	NameTypeDepends(name1, name3) :- NameTypeDepends(name1, name2), NameTypeDepends(name2, name3).
	
	ERROR1(td.id, "Type depends on itself"),
	TypeDefError(name) :- NameTypeDepends(name, name), td is TypeDef(name, _, _).

	EnumTypeElem ::= (EnumTypeDef, StringList, IntegerList + { NIL }).
	EnumTypeElem(d, list1, list2) :- d is EnumTypeDef(_, list1, list2, _).
	EnumTypeElem(d, list1, NIL) :- EnumTypeElem(d, StringList(_, list1), NIL), list1: StringList.
	EnumTypeElem(d, list1, list2) :- EnumTypeElem(d, StringList(_, list1), IntegerList(_, list2)), list1: StringList.

	ERROR1(def.id, "Multiple enum elements with the same name"),
	TypeDefError(name) :- EnumTypeElem(def, list1, _), EnumTypeElem(def, list2, _), list1 != list2, list1.hd = list2.hd, name = def.name.
	
	ERROR2(def1.id, def2.id, "Element names of different enum types must be disjoint"),
	TypeDefError(name) :- EnumTypeElem(def1, list1, _), EnumTypeElem(def2, list2, _), def1 != def2, list1.hd = list2.hd, name = def1.name.
	
	ERROR2(ed.id, def.id, "Enum element names must be disjoint from event names"),
	TypeDefError(name) :- ed is EventDecl(name, _, _, _), EnumTypeElem(def, StringList(name, _), _).
	
	ERROR1(d.id, "At least one enum element should be numbered 0"),
	TypeDefError(name) :- d is EnumTypeDef(name, _, _, _), no EnumTypeElemIndex(d, _, _, _, 0).

	EnumTypeElemIndex ::= (EnumTypeDef, StringList, IntegerList + { NIL }, String, Integer).
	EnumTypeElemIndex(d, list, NIL, str, i) :- EnumTypeElem(d, list, NIL), list = StringList(str, NIL), i = lstLength(#StringList, d.elems) - 1.
	EnumTypeElemIndex(d, list, NIL, str, i) :- EnumTypeElem(d, list, NIL), list = StringList(str, list'), 
											   EnumTypeElemIndex(d, list', NIL, _, j), i = j - 1.
  	EnumTypeElemIndex(d, list1, list2, str, i) :- EnumTypeElem(d, list1, list2), 
												  list1 = StringList(str, _), list2 = IntegerList(i, _).

	TypeExpansion ::= (type: TypeExpr, eType: TypeExpr).
	TypeExpansion(BaseType(NULL), BaseType(NULL)).
	TypeExpansion(BaseType(BOOL), BaseType(BOOL)).
	TypeExpansion(BaseType(INT), BaseType(INT)).
	TypeExpansion(BaseType(FLOAT), BaseType(FLOAT)).
	TypeExpansion(BaseType(EVENT), BaseType(EVENT)).
	TypeExpansion(BaseType(MACHINE), BaseType(MACHINE)).
	
	TypeExpansion(type, type) :- AllTypeExprs(type), type : AnyType.
	TypeExpansion(type, type)  :- AllTypeExprs(type), type : InterfaceType.
	TypeExpansion(type, type)  :- TypeDef(typeName, NIL, _), no TypeDefError(typeName), type = NameType(typeName).
	TypeExpansion(type, type)  :- EnumTypeDef(typeName, _, _, _), no TypeDefError(typeName), type = NameType(typeName).
	TypeExpansion(type, eType), TypeExpansion(eType, eType) :- TypeDef(typeName, typeExpr, _), no TypeDefError(typeName), type = NameType(typeName), TypeExpansion(typeExpr, eType).
	TypeExpansion(type, eType), TypeExpansion(eType, eType) :- type = NameType(name), InterfaceTypeDecl(name, eType, _, _).
	TypeExpansion(type, eType), TypeExpansion(eType, eType) :- MachineReceives(name, ev), ev: NonNullEventName, type = NameType(name), eType = toList(#InterfaceType, NIL, {ev | MachineReceives(name, ev), ev: NonNullEventName}), eType : InterfaceType.
	TypeExpansion(type, eType), TypeExpansion(eType, eType) :- MachineReceives(name, ALL), type = NameType(name), eType = BaseType(MACHINE).
	TypeExpansion(type, eType), TypeExpansion(eType, eType) :- MachineExports(name, iname), type = NameType(iname), InterfaceTypeDecl(iname, eType, _, _).
	TypeExpansion(type, eType), TypeExpansion(eType, eType) :- MachineProtoDecl(name, _), type = NameType(name), eType = BaseType(MACHINE).
	TypeExpansion(type, eType), TypeExpansion(eType, eType) :- AllTypeExprs(type), type = TupType(hd, NIL), TypeExpansion(hd, hd'), eType = TupType(hd', NIL).
	TypeExpansion(type, eType), TypeExpansion(eType, eType) :- AllTypeExprs(type), type = TupType(hd, tl), tl != NIL, TypeExpansion(hd, hd'), TypeExpansion(tl, tl'), eType = TupType(hd', tl').
	TypeExpansion(type, eType), TypeExpansion(eType, eType) :- AllTypeExprs(type), type = NmdTupType(NmdTupTypeField(name, hd), NIL), TypeExpansion(hd, hd'), eType = NmdTupType(NmdTupTypeField(name, hd'), NIL).
	TypeExpansion(type, eType), TypeExpansion(eType, eType) :- AllTypeExprs(type), type = NmdTupType(NmdTupTypeField(name, hd), tl), tl != NIL, TypeExpansion(hd, hd'), TypeExpansion(tl, tl'), eType = NmdTupType(NmdTupTypeField(name, hd'), tl').
	TypeExpansion(type, eType), TypeExpansion(eType, eType) :- AllTypeExprs(type), type = SeqType(x), TypeExpansion(x, x'), eType = SeqType(x').
	TypeExpansion(type, eType), TypeExpansion(eType, eType) :- AllTypeExprs(type), type = MapType(k, v), TypeExpansion(k, k'), TypeExpansion(v, v'), eType = MapType(k', v').

	OldTranslatedTypeExpr ::= (type: TypeExpr).
	OldTranslatedTypeExpr(eType) :- TypeExpansion(_, eType).
	OldTranslatedTypeExpr(t) :- SubSE(c, e), TypeOf(c, e, t), e = Tuple(_, _), t : TypeExpr.
	OldTranslatedTypeExpr(t) :- SubSE(c, e), TypeOf(c, e, t), e = NamedTuple(_, _), t : TypeExpr.
	OldTranslatedTypeExpr(h)  :- OldTranslatedTypeExpr(t), t = TupType(h, _). 
	OldTranslatedTypeExpr(t') :- OldTranslatedTypeExpr(t), t = TupType(_, t'), t' : TypeExpr. 
	OldTranslatedTypeExpr(h)  :- OldTranslatedTypeExpr(t), t = NmdTupType(NmdTupTypeField(_, h), _). 
	OldTranslatedTypeExpr(t') :- OldTranslatedTypeExpr(t), t = NmdTupType(_, t'), t' : TypeExpr. 

	ExportedType ::= (String, TypeExpr).
	ExportedType(name, eType) :- TypeDef(name, type, id), PFile(fileName), id.tl.val = fileName, TypeExpansion(type, eType).
	ExportedType(name, eType) :- TypeDef(name, NIL, id), PFile(fileName), id.tl.val = fileName, eType = NameType(name).
	ExportedType(name, eType) :- EnumTypeDef(name, _, _, id), PFile(fileName), id.tl.val = fileName, eType = NameType(name).
	ExportedType(name, eType) :- InterfaceTypeDecl(name, eType, _, id), PFile(fileName), id.tl.val = fileName.

	ImportedType ::= (String, TypeExpr).
	ImportedType(name, eType) :- TypeDef(name, type, id), PFile(fileName), id.tl.val != fileName, TypeExpansion(type, eType), no ExportedType(_, eType).
	ImportedType(name, eType) :- TypeDef(name, NIL, id), PFile(fileName), id.tl.val != fileName, eType = NameType(name), no ExportedType(_, eType).
	ImportedType(name, eType) :- EnumTypeDef(name, _, _, id), PFile(fileName), id.tl.val != fileName, eType = NameType(name), no ExportedType(_, eType).
	ImportedType(name, eType) :- InterfaceTypeDecl(name, eType, _, id), PFile(fileName), id.tl.val != fileName, no ExportedType(_, eType).

	NotImportedType ::= (type: TypeExpr).
	NotImportedType(type) :- OldTranslatedTypeExpr(type), no ImportedType(_, type).
	
	TranslatedTupType ::= (tupType: TupType).
	TranslatedTupType(t) :- TranslatedTypeExpr(t), NotImportedType(t), t: TupType. 
	TranslatedTupType(t) :- TranslatedTupType(TupType(_, t)), t: TupType.

	TranslatedNmdTupType ::= (tupType: NmdTupType).
	TranslatedNmdTupType(t) :- TranslatedTypeExpr(t), NotImportedType(t), t: NmdTupType.
	TranslatedNmdTupType(t) :- TranslatedNmdTupType(NmdTupType(_, t)), t: NmdTupType.

	TranslatedTypeExpr ::= (type: TypeExpr).
	TranslatedTypeExpr(BaseType(NULL)).
	TranslatedTypeExpr(BaseType(BOOL)).
	TranslatedTypeExpr(BaseType(INT)).
	TranslatedTypeExpr(BaseType(EVENT)).
	TranslatedTypeExpr(BaseType(MACHINE)).
	TranslatedTypeExpr(eType) :- ExportedType(_, eType).
	TranslatedTypeExpr(eType) :- EventDecl(_, _, type, id), PFile(fileName), id.tl.val = fileName, TypeExpansion(type, eType).
	TranslatedTypeExpr(eType) :- VarDecl(_, _, type, _), TypeExpansion(type, eType).
	TranslatedTypeExpr(eType) :- decl is TypingContext, TypeExpansion(decl.locals, eType).
	TranslatedTypeExpr(eType) :- decl is AnonFunDecl, r = lstReverse(#NmdTupType, decl.envVars), TypeExpansion(r.hd.type, eType).
	TranslatedTypeExpr(eType) :- decl is FunDecl, TypeExpansion(decl.return, eType).
	TranslatedTypeExpr(t) :- SubSE(c, e), TypeOf(c, e, t), e = Tuple(_, _), t : TypeExpr.
	TranslatedTypeExpr(t) :- SubSE(c, e), TypeOf(c, e, t), e = NamedTuple(_, _), t : TypeExpr.
	TranslatedTypeExpr(t) :- SubSE(c, e), TypeOf(c, e, t), e = Default(_, _), t: TypeExpr.
	TranslatedTypeExpr(t) :- SubSE(c, e), TypeOf(c, e, t), e = Cast(_, _, _), t: TypeExpr.
	TranslatedTypeExpr(t) :- TranslatedTupType(TupType(t, _)).
	TranslatedTypeExpr(t) :- TranslatedNmdTupType(NmdTupType(NmdTupTypeField(_, t), _)). 
	TranslatedTypeExpr(k), TranslatedTypeExpr(v) :- TranslatedTypeExpr(t), NotImportedType(t), t = MapType(k, v). 
	TranslatedTypeExpr(x) :- TranslatedTypeExpr(t), NotImportedType(t), t = SeqType(x).

	FunAvailable ::= (f: FunDecl + FunProtoDecl, name: String + { NIL }).
    FunAvailable(f, name) :- f is FunDecl, m is MachineDecl(name, _), f.owner = NIL;
	                         f is FunDecl, f.owner = name.
	FunAvailable(f, name) :- f is FunProtoDecl, m is MachineDecl(name, _);
						     f is FunProtoDecl, name = NIL.

    //// The declarations that may contain expressions or statements that should be typed.
    TypingContext ::= FunDecl + AnonFunDecl.
    
    //// The set of typeable expressions and statements.
    Typeable ::= Expr + Stmt + Exprs + NamedExprs + Cases.
    
    //// The type judgement. NIL is a placeholder for untyped constructs.
    TypeOf ::= (cntxt: TypingContext, expr: Typeable, type: TypeExpr + { ERROR, NIL }).

    //// All typing contexts anywhere in the input program.
	SubCntxt ::= sub (cntxt: TypingContext).
    
	SubSE0 ::= (cntxt: TypingContext, typeable: Typeable).
	SubSE0(cntxt, typeable) :- SubCntxt(cntxt), cntxt = AnonFunDecl(_, _, _, typeable, _, _).
	SubSE0(cntxt, typeable) :- SubCntxt(cntxt), cntxt = FunDecl(_, _, _, _, _, typeable, _), typeable: Stmt.
	SubSE0(c, e), SubSE0(c, s) :- SubSE0(c, While(e, s, _)).
	SubSE0(c, e), SubSE0(c, s1), SubSE0(c, s2) :- SubSE0(c, Ite(e, s1, s2, _)).
	SubSE0(c, s1), SubSE0(c, s2) :- SubSE0(c, Seq(s1, s2, _)).
	SubSE0(c, cases) :- SubSE0(c, Receive(cases, _, _)).
	SubSE0(c, cases) :- SubSE0(c, Cases(_, _, cases, _)), cases: Cases.
	SubSE0(c, e) :- SubSE0(c, Return(e, _)), e: Expr.
	SubSE0(c, e1), SubSE0(c, e2) :- SubSE0(c, BinStmt(_, e1, _, e2, _)).
	SubSE0(c, e) :- SubSE0(c, Assert(e, _, _)).
	SubSE0(c, es) :- SubSE0(c, FunStmt(_, es, _, _, _)), es: Exprs.
	SubSE0(c, e) :- SubSE0(c, FunStmt(_, _, e, _, _)), e: Name.
	SubSE0(c, es) :- SubSE0(c, Print(_, _, es, _)), es: Exprs.
	SubSE0(c, e) :- SubSE0(c, Announce(e, _, _)).
	SubSE0(c, e) :- SubSE0(c, Announce(_, e, _)), e: Exprs.
	SubSE0(c, e1), SubSE0(c, e2) :- SubSE0(c, Send(e1, e2, _, _)).
	SubSE0(c, e) :- SubSE0(c, Send(_, _, e, _)), e: Exprs.
	SubSE0(c, e) :- SubSE0(c, Raise(e, _, _)).
	SubSE0(c, e) :- SubSE0(c, Raise(_, e, _)), e: Exprs.
	SubSE0(c, e) :- SubSE0(c, Goto(_, e, _)), e: Exprs.
	SubSE0(c, e) :- SubSE0(c, NewStmt(_, e, _, _)), e: Exprs.
	SubSE0(c, e) :- SubSE0(c, NewStmt(_, _, e, _)), e: Name.
	SubSE0(c, e) :- SubSE0(c, New(_, e, _)), e: Exprs.
	SubSE0(c, es) :- SubSE0(c, FunApp(_, es, _, _)), es: Exprs.
	SubSE0(c, e) :- SubSE0(c, UnApp(_, e, _)).
	SubSE0(c, e1), SubSE0(c, e2) :- SubSE0(c, BinApp(_, e1, e2, _)).
	SubSE0(c, e) :- SubSE0(c, Field(e, _, _)).
	SubSE0(c, e) :- SubSE0(c, Cast(e, _, _)).
	SubSE0(c, es) :- SubSE0(c, Tuple(es, _)).
	SubSE0(c, es) :- SubSE0(c, NamedTuple(es, _)).
	SubSE0(c, e) :- SubSE0(c, Exprs(_, e, _)).
	SubSE0(c, es) :- SubSE0(c, Exprs(_, _, es)), es: Exprs.
    SubSE0(c, e) :- SubSE0(c, NamedExprs(_, e, _)).
	SubSE0(c, es) :- SubSE0(c, NamedExprs(_, _, es)), es: NamedExprs.

	ImpureExprsInFunApp ::= (TypingContext, Exprs).
	ImpureExprsInFunApp(c, exprs) :- SubSE0(c, exprs), exprs: Exprs, exprs.qual != NONE.
	ImpureExprsInFunApp(c, exprs) :- SubSE0(c, exprs), exprs = Exprs(_, _, exprs'), ImpureExprsInFunApp(c, exprs').

	ImpureFunApp ::= (TypingContext, FunApp).
	ImpureFunApp(c, e) :- 
			SubSE0(c, e), e: FunApp, Impure(called), FunAvailable(called, c.owner), called.name = e.name;
			SubSE0(c, e), e: FunApp, ImpureExprsInFunApp(c, e.args).

	ImpureExprsInFunStmt ::= (TypingContext, Exprs).
	ImpureExprsInFunStmt(c, exprs) :- SubSE0(c, exprs), exprs = Exprs(qual, Name(n, _), _), qual != NONE, no VarInLocalScope(c, _, n).
	ImpureExprsInFunStmt(c, exprs) :- SubSE0(c, exprs), exprs = Exprs(_, _, exprs'), ImpureExprsInFunStmt(c, exprs').

	ImpureFunStmt ::= (TypingContext, FunStmt).
	ImpureFunStmt(c, e) :- 
			SubSE0(c, e), e: FunStmt, Impure(called), FunAvailable(called, c.owner), called.name = e.name;
			SubSE0(c, e), e: FunStmt, ImpureExprsInFunStmt(c, e.args).

	SubSETrans ::= (cntxt: TypingContext, from: Typeable, to: Typeable).
	SubSETrans(c, stmt, stmt') :- SubSE0(c, stmt), stmt = While(e, s, id), SubSETrans(c, s, s'), stmt' = While(e, s', id).
	SubSETrans(c, stmt, stmt') :- SubSE0(c, stmt), stmt = Ite(e, s1, s2, id), SubSETrans(c, s1, s1'), SubSETrans(c, s2, s2'), stmt' = Ite(e, s1', s2', id).
	SubSETrans(c, stmt, stmt') :- SubSE0(c, stmt), stmt = Seq(s1, s2, id), SubSETrans(c, s1, s1'), SubSETrans(c, s2, s2'), stmt' = Seq(s1', s2', id).
	SubSETrans(c, stmt, stmt)  :- SubSE0(c, stmt), stmt = BinStmt(op, _, _, _, _), op != ASSIGN.
	SubSETrans(c, stmt, stmt)  :- SubSE0(c, stmt), stmt = BinStmt(_, _, qual, _, _), qual != NONE.
	SubSETrans(c, stmt, stmt)  :- SubSE0(c, stmt), stmt = BinStmt(ASSIGN, e1, NONE, _, _), toSymbol(e1) != #Name.
	SubSETrans(c, stmt, stmt)  :- SubSE0(c, stmt), stmt = BinStmt(ASSIGN, _, NONE, e2, _), toSymbol(e2) != #FunApp, toSymbol(e2) != #New.
	SubSETrans(c, stmt, stmt)  :- SubSE0(c, stmt), stmt = BinStmt(ASSIGN, e1, NONE, e2, _), e1: Name, e2: FunApp, no ImpureFunApp(c, e2).
	SubSETrans(c, stmt, stmt') :- SubSE0(c, stmt), stmt = BinStmt(ASSIGN, e1, NONE, e2, id), e1: Name, e2 = FunApp(name, args, label, _), ImpureFunApp(c, e2), stmt' = FunStmt(name, args, e1, label, id).
	SubSETrans(c, stmt, stmt') :- SubSE0(c, stmt), stmt = BinStmt(ASSIGN, e1, NONE, e2, id), e1: Name, e2 = New(name, args, _), stmt' = NewStmt(name, args, e1, id).
	SubSETrans(c, stmt, stmt)  :- SubSE0(c, stmt), stmt: Receive.
	SubSETrans(c, cases, cases) :- SubSE0(c, cases), cases: Cases.
	SubSETrans(c, stmt, stmt)  :- SubSE0(c, stmt), stmt: Return.
	SubSETrans(c, stmt, stmt)  :- SubSE0(c, stmt), stmt: Assert.
	SubSETrans(c, stmt, stmt)  :- SubSE0(c, stmt), stmt: FunStmt.
	SubSETrans(c, stmt, stmt)  :- SubSE0(c, stmt), stmt: Print.
	SubSETrans(c, stmt, stmt)  :- SubSE0(c, stmt), stmt: Announce.
	SubSETrans(c, stmt, stmt)  :- SubSE0(c, stmt), stmt: Send.
	SubSETrans(c, stmt, stmt)  :- SubSE0(c, stmt), stmt: Raise.
	SubSETrans(c, stmt, stmt)  :- SubSE0(c, stmt), stmt: Goto.
	SubSETrans(c, stmt, stmt)  :- SubSE0(c, stmt), stmt: NewStmt.
	SubSETrans(c, stmt, stmt)  :- SubSE0(c, stmt), stmt: NulStmt.

	SubSE ::= (cntxt: TypingContext, s: Typeable).
    SubSE(c, s) :- SubSETrans(c, _, s).
	SubSE(c, e) :- SubSE(c, While(e, _, _)).
	SubSE(c, e) :- SubSE(c, Ite(e, _, _, _)).
	SubSE(c, e) :- SubSE(c, Return(e, _)), e: Expr.
	SubSE(c, e1), SubSE(c, e2) :- SubSE(c, BinStmt(_, e1, _, e2, _)).
	SubSE(c, e) :- SubSE(c, Assert(e, _, _)).
	SubSE(c, es) :- SubSE(c, FunStmt(_, es, _, _, _)), es: Exprs.
	SubSE(c, e) :- SubSE(c, FunStmt(_, _, e, _, _)), e: Name.
	SubSE(c, es) :- SubSE(c, Print(_, _, es, _)), es: Exprs.
	SubSE(c, e) :- SubSE(c, Announce(e, _, _)).
	SubSE(c, e) :- SubSE(c, Announce(_, e, _)), e: Exprs.
	SubSE(c, e1), SubSE(c, e2) :- SubSE(c, Send(e1, e2, _, _)).
	SubSE(c, es) :- SubSE(c, Send(_, _, es, _)), es: Exprs.
	SubSE(c, e) :- SubSE(c, Raise(e, _, _)).
	SubSE(c, es) :- SubSE(c, Raise(_, es, _)), es: Exprs.
	SubSE(c, es) :- SubSE(c, Goto(_, es, _)), es: Exprs.
	SubSE(c, es) :- SubSE(c, NewStmt(_, es, _, _)), es: Exprs.
	SubSE(c, e) :- SubSE(c, NewStmt(_, _, e, _)), e: Name.
	SubSE(c, es) :- SubSE(c, FunApp(_, es, _, _)), es: Exprs.
	SubSE(c, e) :- SubSE(c, UnApp(_, e, _)).
	SubSE(c, e1), SubSE(c, e2) :- SubSE(c, BinApp(_, e1, e2, _)).
	SubSE(c, e) :- SubSE(c, Field(e, _, _)).
	SubSE(c, e) :- SubSE(c, Cast(e, _, _)).
	SubSE(c, es) :- SubSE(c, Tuple(es, _)).
	SubSE(c, es) :- SubSE(c, NamedTuple(es, _)).
	SubSE(c, e) :- SubSE(c, Exprs(_, e, _)).
	SubSE(c, es) :- SubSE(c, Exprs(_, _, es)), es: Exprs.
    SubSE(c, e) :- SubSE(c, NamedExprs(_, e, _)).
	SubSE(c, es) :- SubSE(c, NamedExprs(_, _, es)), es: NamedExprs.

	TranslatedBody ::= (cntxt: TypingContext, body: Stmt).
	TranslatedBody(c, bodyTrans) :- SubSETrans(c, c.body, bodyTrans), bodyTrans: Stmt.

	/*************************************************************/
    /*                      Types of Expressions                 */
    /*************************************************************/
    
    //// (1) The types of nullary expressions
    TypeOf(c, e, BaseType(NULL))  :- SubSE(c, e), e = NulApp(NULL, _).
    TypeOf(c, e, BaseType(EVENT)) :- SubSE(c, e), e = NulApp(HALT, _).
	
	
    // Type of THIS is the receive set implemented by the machine, machine type if the receive set is empty.
    TypeOf(c, e, i)  :- SubSE(c, e), e = NulApp(THIS, _), c.owner != NIL, no MachineReceives(c.owner, ALL), MachineReceives(c.owner, _), i = toList(#InterfaceType, NIL, {ev | MachineReceives(c.owner, ev), ev: NonNullEventName}), i : InterfaceType;
						SubSE(c, e), e = NulApp(THIS, _), c.owner != NIL, no MachineReceives(c.owner, _), i = BaseType(MACHINE);
						SubSE(c, e), e = NulApp(THIS, _), c.owner != NIL, MachineReceives(c.owner, ALL), i = BaseType(MACHINE).

    // "this" is not allowed in global functions
	ERROR1(e.id, "Keyword this is not allowed in global functions"),
	TypeOf(c, e, ERROR)  :- SubSE(c, e), e = NulApp(THIS, _), c.owner = NIL.

	
	TypeOf(c, e, BaseType(BOOL))  :- SubSE(c, e), e = NulApp(NONDET, _).

    TypeOf(c, e, BaseType(BOOL))  :- SubSE(c, e), e = NulApp(FAIRNONDET, _).
	    
    TypeOf(c, e, BaseType(INT))   :- SubSE(c, e), e = NulApp(v, _), v : Integer.
    TypeOf(c, e, BaseType(BOOL))  :- SubSE(c, e), e = NulApp(v, _), v : Boolean.
	TypeOf(c, e, BaseType(FLOAT))  :- SubSE(c, e), e = NulApp(v, _), v : Real, rflIsMember(v, #Integer) = FALSE.
    
    //// (2) The types of unary expressions
    TypeOf(c, e, et)              :- SubSE(c, e), e = Default(t, _), TypeExpansion(t, et). 
	
    TypeOf(c, e, t1)              :- TypeOfArg1(c, e, t1), e : Tuple.     

    TypeOf(c, e, t1)              :- TypeOfArg1(c, e, t1), e : NamedTuple.

	// Names can hide other names in the following order: local variable hides machine variable hides (event name + enum name)
    IsLocalVar ::= (TypingContext, String, TypeExpr).
    IsLocalVar(c, n, et) :- SubSE(c, e), e = Name(n, _), TypeOfLocalVar(c, n, t), TypeExpansion(t, et).

    VarDeclExp ::= (VarDecl, TypeExpr).
    VarDeclExp(decl, et) :- decl is VarDecl(_, _, t, _), TypeExpansion(t, et).

    IsMachineVar ::= (TypingContext, String, VarDecl, TypeExpr).
    IsMachineVar(c, n, decl, et) :- SubSE(c, e), e = Name(n, _), VarDeclExp(decl, et), decl = VarDecl(n, c.owner, _, _), no TypeOfLocalVar(c, n, _).

    IsEventCnst ::= (TypingContext, String, TypeExpr).
    IsEventCnst(c, n, BaseType(NULL)) :- SubSE(c, e), e = Name(n, _), EventDecl(n, _, NIL, _), no VarDecl(n, c.owner, _, _), no TypeOfLocalVar(c, n, _). 
    IsEventCnst(c, n, pt)             :- SubSE(c, e), e = Name(n, _), EventDecl(n, _, t, _), no VarDecl(n, c.owner, _, _), no TypeOfLocalVar(c, n, _), TypeExpansion(t, pt).

	IsEnumCnst ::= (TypingContext, String, TypeExpr).
	IsEnumCnst(c, n, t) :- SubSE(c, e), e = Name(n, _), no VarDecl(n, c.owner, _, _), no TypeOfLocalVar(c, n, _), EnumTypeElem(d, StringList(n, _), _), t = NameType(d.name).

	TypeOf(c, e, et)              :- SubSE(c, e), e = Name(n, _), IsLocalVar(c, n, et).
    TypeOf(c, e, et)              :- SubSE(c, e), e = Name(n, _), IsMachineVar(c, n, _, et).
    TypeOf(c, e, BaseType(EVENT)) :- SubSE(c, e), e = Name(n, _), IsEventCnst(c, n, _).
	TypeOf(c, e, t)               :- SubSE(c, e), e = Name(n, _), IsEnumCnst(c, n, t).

	ERROR1(e.id, "Undefined symbol"),
    TypeOf(c, e, ERROR)           :- SubSE(c, e), e = Name(n, _), no EventDecl(n, _, _, _), no VarDecl(n, c.owner, _, _), no TypeOfLocalVar(c, n, _), no EnumTypeElem(_, StringList(n, _), _). 
    
    TypeOf(c, e, BaseType(BOOL))  :- TypeOfArg1(c, e, t1), e = UnApp(NOT, _, _), t1 = BaseType(BOOL). 
	
	ERROR1(e.id, "Operator expected a boolean value"),
    TypeOf(c, e, ERROR)           :- TypeOfArg1(c, e, t1), e = UnApp(NOT, _, _), t1 != BaseType(BOOL). 
    
    TypeOf(c, e, BaseType(INT))   :- TypeOfArg1(c, e, t1), e = UnApp(NEG, _, _), t1 = BaseType(INT).
	TypeOf(c, e, BaseType(FLOAT))   :- TypeOfArg1(c, e, t1), e = UnApp(NEG, _, _), t1 = BaseType(FLOAT).

	ERROR1(e.id, "expected an integer or float value"),
    TypeOf(c, e, ERROR)           :- TypeOfArg1(c, e, t1), e = UnApp(NEG, _, _), t1 != BaseType(INT), t1 != BaseType(FLOAT). 
    
    TypeOf(c, e, SeqType(dom))    :- TypeOfArg1(c, e, t1), e = UnApp(KEYS, _, _), t1 = MapType(dom, _). 
	
	ERROR1(e.id, "Operator expected a map value"),
    TypeOf(c, e, ERROR)           :- TypeOfArg1(c, e, t1), e = UnApp(KEYS, _, _), toSymbol(t1) != #MapType. 

    TypeOf(c, e, SeqType(cod))    :- TypeOfArg1(c, e, t1), e = UnApp(VALUES, _, _), t1 = MapType(_, cod). 
	
	ERROR1(e.id, "Operator expected a map value"),
    TypeOf(c, e, ERROR)           :- TypeOfArg1(c, e, t1), e = UnApp(VALUES, _, _), toSymbol(t1) != #MapType. 

    TypeOf(c, e, BaseType(INT))   :- TypeOfArg1(c, e, t1), e = UnApp(SIZEOF, _, _), t1 : MapType. 
    TypeOf(c, e, BaseType(INT))   :- TypeOfArg1(c, e, t1), e = UnApp(SIZEOF, _, _), t1 : SeqType. 
	
	ERROR1(e.id, "Operator expected a map or sequence value"),
    TypeOf(c, e, ERROR)           :- TypeOfArg1(c, e, t1), e = UnApp(SIZEOF, _, _), toSymbol(t1) != #MapType, toSymbol(t1) != #SeqType. 
    
    //// (3) The types of binary expressions
    TypeOf(c, e, t2')              :- TypeOfArg1(c, e, t1), e = Cast(_, t2, _), TypeExpansion(t2, t2'), toSymbol(t2') != #InterfaceType, TypeRel(t1, t2', k), k != EMPTY.
	//if the type is interface type then it acts as reduce, hence subset relation
	TypeOf(c, e, t2')              :- TypeOfArg1(c, e, t1), e = Cast(_, t2, _), TypeExpansion(t2, t2'), t2' : InterfaceType.
	
	ERROR1(e.id, "Cast can never succeed"),
    TypeOf(c, e, ERROR)            :- TypeOfArg1(c, e, t1), e = Cast(_, t2, _), TypeExpansion(t2, t2'), toSymbol(t2') != #InterfaceType, TypeRel(t1, t2', k), k = EMPTY.
	
	AllInterfaceTypes ::= sub(InterfaceType).
	NotSubsetInterfaces ::= (InterfaceType, InterfaceType).
	NotSubsetInterfaces(i1, i2) :- AllInterfaceTypes(i1), AllInterfaceTypes(i2), count({ ev | MemberOfInterfaceType(i1, ev), no MemberOfInterfaceType(i2, ev) }) != 0.
	
	ERROR1(e.id, "Reduce can never succeed"),
    TypeOf(c, e, ERROR)            :- TypeOfArg1(c, e, t1), e = Cast(_, t2, _), TypeExpansion(t2, t2'), t2' : InterfaceType, TypeRel(t1, BaseType(MACHINE), k), k = EMPTY;
									  TypeOfArg1(c, e, t1), e = Cast(_, t2, _), TypeExpansion(t2, t2'), t2' : InterfaceType, t1 : InterfaceType, t2' != t1, NotSubsetInterfaces(t2', t1).
									  
    TypeOf(c, e, t2)               :- TypeOfArg2(c, e, _, t2), e : Field, t2 != ERROR.
	
	ERROR1(e.id, "Bad field name"),
    TypeOf(c, e, ERROR)            :- TypeOfArg2(c, e, _, t2), e : Field, t2 = ERROR.
	
	ERROR1(e.id, "Operator expected a (named) tuple value"),
    TypeOf(c, e, ERROR)            :- TypeOfArg1(c, e, t1), e : Field, toSymbol(t1) != #TupType, toSymbol(t1) != #NmdTupType.
    
    PureIntOrFloatOp ::= { ADD, SUB, MUL, DIV }.
    TypeOf(c, e, BaseType(INT))             :- TypeOfArg2(c, e, BaseType(INT), BaseType(INT)), e = BinApp(op, _, _, _), op : PureIntOrFloatOp.
	TypeOf(c, e, BaseType(FLOAT))           :- TypeOfArg2(c, e, BaseType(FLOAT), t2), e = BinApp(op, _, _, _), op : PureIntOrFloatOp, TypeRel(t2, BaseType(FLOAT), SUB);
											   TypeOfArg2(c, e, t1, BaseType(FLOAT)), e = BinApp(op, _, _, _), op : PureIntOrFloatOp, TypeRel(t1, BaseType(FLOAT), SUB).

	
	ERROR1(e.id, "Operator expected first argument to be an integer or float or enum constant value"),
    TypeOf(c, e, ERROR)            :- TypeOfArg1(c, e, t1), e = BinApp(op, _, _, _), op : PureIntOrFloatOp, t1 != BaseType(INT), t1 != BaseType(FLOAT), toSymbol(t1) != #NameType.    
	
	ERROR1(e.id, "Operator expected second argument to be an integer or float or enum constant value"),
    TypeOf(c, e, ERROR)            :- SubSE(c, e), e = BinApp(op, _, e2, _), op : PureIntOrFloatOp, TypeOf(c, e2, t2), t2 != BaseType(INT), t2 != BaseType(FLOAT), toSymbol(t2) != #NameType.     
    
    PureIntOrFloatRel ::= { LT, LE, GT, GE }.
    TypeOf(c, e, BaseType(BOOL))   :- TypeOfArg2(c, e, t1, t2), e = BinApp(op, e', e'', _), op : PureIntOrFloatRel, TypeRel(t1, BaseType(FLOAT), SUB), TypeRel(t2, BaseType(FLOAT), SUB).

	ERROR1(e.id, "Operator expected first argument to be an integer or float or enum constant value"),
    TypeOf(c, e, ERROR)            :- TypeOfArg1(c, e, t1), e = BinApp(op, _, _, _), op : PureIntOrFloatRel, t1 != BaseType(INT), t1 != BaseType(FLOAT), toSymbol(t1) != #NameType.    
	
	ERROR1(e.id, "Operator expected second argument to be an integer or float or enum constant value"),
    TypeOf(c, e, ERROR)            :- SubSE(c, e), e = BinApp(op, _, e2, _), TypeOf(c, e2, t2), op : PureIntOrFloatRel, t2 != BaseType(INT), t2 != BaseType(FLOAT), toSymbol(t2) != #NameType.    
    
    PureBoolOp ::= { AND, OR }.
    TypeOf(c, e, BaseType(BOOL))   :- TypeOfArg2(c, e, t1, t2), e = BinApp(op, _, _, _), op : PureBoolOp, t1 = bbool, t2 = bbool, bbool = BaseType(BOOL).
	
	ERROR1(e.id, "Operator expected first argument to be a boolean value"),
    TypeOf(c, e, ERROR)            :- TypeOfArg1(c, e, t1), e = BinApp(op, _, _, _), op : PureBoolOp, t1 != BaseType(BOOL).    
	
	ERROR1(e.id, "Operator expected second argument to be a boolean value"),
    TypeOf(c, e, ERROR)            :- SubSE(c, e), e = BinApp(op, _, e2, _), TypeOf(c, e2, t2), op : PureBoolOp, t2 != BaseType(BOOL).    
    
    PolyRel ::= { EQ, NEQ }.
    TypeOf(c, e, BaseType(BOOL))   :- TypeOfArg2(c, e, t1, t2), e = BinApp(op, _, _, _), op : PolyRel, TypeRel(t1, t2, k), k != EMPTY.
	
	ERROR1(e.id, "Values cannot be compared because their types are incompatible"),
    TypeOf(c, e, ERROR)            :- TypeOfArg2(c, e, t1, t2), e = BinApp(op, _, _, _), op : PolyRel, TypeRel(t1, t2, k), k = EMPTY.
    
    TypeOf(c, e, inner)            :- TypeOfArg2(c, e, t1, t2), e = BinApp(IDX, _, _, _), t1 = SeqType(inner), TypeRel(t2, BaseType(INT), SUB).
    TypeOf(c, e, cod)              :- TypeOfArg2(c, e, t1, t2), e = BinApp(IDX, _, _, _), t1 = MapType(dom, cod), TypeRel(t2, dom, SUB).
    
	ERROR1(e.id, "Indexer must be applied to a sequence or map"),
	TypeOf(c, e, ERROR)            :- TypeOfArg1(c, e, t1), e = BinApp(IDX, _, _, _), toSymbol(t1) != #SeqType, toSymbol(t1) != #MapType.
	
	ERROR1(e.id, "Index must be an integer"),
    TypeOf(c, e, ERROR)            :- TypeOfArg2(c, e, t1, t2), e = BinApp(IDX, _, _, _), t1 : SeqType, t2 != BaseType(INT), toSymbol(t2) != #NameType.
	
	ERROR1(e.id, "Index may not be in the domain of the map"),
    TypeOf(c, e, ERROR)            :- TypeOfArg2(c, e, t1, t2), e = BinApp(IDX, _, _, _), t1 = MapType(dom, _), TypeRel(t2, dom, k), t2 != dom, k != SUB.
    
    TypeOf(c, e, BaseType(BOOL))   :- TypeOfArg2(c, e, t1, t2), e = BinApp(IN, _, _, _), t2 = MapType(dom, _), TypeRel(t1, dom, k), k != EMPTY.        
	
	ERROR1(e.id, "Value can never be in the map"),
    TypeOf(c, e, ERROR)            :- TypeOfArg2(c, e, t1, t2), e = BinApp(IN, _, _, _),  t2 = MapType(dom, _), TypeRel(t1, dom, EMPTY).        
	
	ERROR1(e.id, "Operator in expects a map"),
    TypeOf(c, e, ERROR)            :- SubSE(c, e), e = BinApp(IN, _, e2, _),  TypeOf(c, e2, t2), toSymbol(t2) != #MapType.
    
	///// (4) Exprs produces a tuple type
	TypeOf(c, e, t) :- TypeOfArg1(c, e, t1), e = Exprs(_, _, NIL), t = TupType(t1, NIL).
	TypeOf(c, e, t) :- TypeOfArg2(c, e, t1, t2), e : Exprs, t2 : TupType, t = TupType(t1, t2).
		
	//// (5) NamedExprs produces a named tuple type.
	TypeOf(c, e, t) :- TypeOfArg1(c, e, t1), e = NamedExprs(n, _, NIL), t = NmdTupType(NmdTupTypeField(n, t1), NIL).
	TypeOf(c, e, t) :- TypeOfArg2(c, e, t1, t2), e = NamedExprs(n, _, _), t2 : NmdTupType, t = NmdTupType(NmdTupTypeField(n, t1), t2).
	
	//// (6) FunApps must refer to a defined function that has a non-NIL return type and args must be sub-types of function signature. 
	TypeOf(c, e, et) :- SubSE(c, e), e = FunApp(n, NIL, _, _), FunAvailable(decl, c.owner), decl.name = n, FuncSig(decl, NIL, et), et != NIL.
	TypeOf(c, e, et) :- TypeOfArg1(c, e, t1), e = FunApp(n, _, _, _), FunAvailable(decl, c.owner), decl.name = n, FuncSig(decl, inpt, et), et != NIL, TypeRel(t1, inpt, SUB).

<<<<<<< HEAD
	ERROR1(e.id, "Function not defined"),
	TypeOf(c, e, ERROR) :- SubSE(c, e), e = FunApp(n, _, _, _), no FunDecl(n, c.owner, _, _, _, _, _, _), no FunDecl(n, NIL, _, _, _, _, _, _), no FunProtoDecl(n, _, _).
	
	ERROR1(e.id, "Function does not return a value"),
=======
	[ rule_Classes = '"error, msg: function not defined"']
	OneIdError(e.id, "Function not defined"),
	TypeOf(c, e, ERROR) :- SubSE(c, e), e = FunApp(n, _, _, _), no FunDecl(n, c.owner, _, _, _, _, _), no FunDecl(n, NIL, _, _, _, _, _), no FunProtoDecl(n, _, _).
	[ rule_Classes = '"error, msg: function does not return a value"']
	OneIdError(e.id, "Function does not return a value"),
>>>>>>> a48e6a52
	TypeOf(c, e, ERROR) :- SubSE(c, e), e = FunApp(n, _, _, _), FunAvailable(decl, c.owner), decl.name = n, decl.return = NIL.
	
	ERROR1(e.id, "Function requires arguments"),
	TypeOf(c, e, ERROR) :- SubSE(c, e), e = FunApp(n, NIL, _, _), FunAvailable(decl, c.owner), decl.name = n, decl.params != NIL.
	
	ERROR1(e.id, "Function arguments have incorrect types"),
	TypeOf(c, e, ERROR) :- TypeOfArg1(c, e, t1), e = FunApp(n, _, _, _), FunAvailable(decl, c.owner), decl.name = n, FuncSig(decl, inpt, _), TypeRel(t1, inpt, k), t1 != inpt, k != SUB.
	

    /*************************************************************/
	/*                      Qualifier Checking                   */
    /*************************************************************/
	StmtArgs ::= (TypingContext, FunApp + FunStmt + NewStmt + Goto + Print + Announce + Raise + Send, Exprs + { NIL }).
	StmtArgs(c, e, e.args) :-	SubSE(c, e), e: FunApp; 
								SubSE(c, e), e: FunStmt; 
								SubSE(c, e), e: NewStmt; 
								SubSE(c, e), e: Goto;
								SubSE(c, e), e: Print;
								SubSE(c, e), e: Announce;
								SubSE(c, e), e: Raise;
								SubSE(c, e), e: Send.
	StmtArgs(c, e, exprs) :- StmtArgs(c, e, Exprs(_, _, exprs)).

	QualifierError ::= (TypingContext, FunApp + FunStmt + NewStmt + Goto + Print + Announce + Raise + Send + BinStmt, Expr). 

	ERROR1(e.id, "Argument should be a variable"),
	QualifierError(c, e, expr) :- StmtArgs(c, e, exprs), exprs = Exprs(qual, expr, _), qual != NONE, toSymbol(expr) != #Name.
	ERROR1(e.id, "Argument should be a local variable"),
	QualifierError(c, e, expr) :- StmtArgs(c, e, exprs), exprs = Exprs(qual, expr, _), qual != NONE, expr = Name(n, _), no TypeOfLocalVar(c, n, _).
	ERROR1(e.id, "Linear argument should be passed for exactly one parameter"),
	QualifierError(c, e, expr) :- StmtArgs(c, e, Exprs(qual, expr, tl)), expr = Name(n, _), StmtArgs(c, e, Exprs(_, expr', tl')), expr' = Name(n, _), qual != NONE, tl != tl'.
	ERROR1(e.id, "Keywords move or swap not allowed"),
	QualifierError(c, e, expr) :- StmtArgs(c, e, exprs), e: FunApp, exprs = Exprs(qual, expr, _), qual != NONE.
	ERROR1(e.id, "Keywords move or swap not allowed"),
	QualifierError(c, e, expr) :- StmtArgs(c, e, exprs), e: Announce, exprs = Exprs(qual, expr, _), qual != NONE.
	ERROR1(e.id, "Keywords move or swap not allowed"),
	QualifierError(c, e, expr) :- StmtArgs(c, e, exprs), e: Print, exprs = Exprs(qual, expr, _), qual != NONE.
	ERROR1(e.id, "Keyword swap not allowed"),
	QualifierError(c, e, expr) :- StmtArgs(c, e, exprs), e: NewStmt, exprs = Exprs(qual, expr, _), qual = SWAP.
	ERROR1(e.id, "Keyword swap not allowed"),
	QualifierError(c, e, expr) :- StmtArgs(c, e, exprs), e: Goto, exprs = Exprs(qual, expr, _), qual = SWAP.
	ERROR1(e.id, "Keyword swap not allowed"),
	QualifierError(c, e, expr) :- StmtArgs(c, e, exprs), e: Raise, exprs = Exprs(qual, expr, _), qual = SWAP.
	ERROR1(e.id, "Keyword swap not allowed"),
	QualifierError(c, e, expr) :- StmtArgs(c, e, exprs), e: Send, exprs = Exprs(qual, expr, _), qual = SWAP.

	ERROR1(e.id, "Argument should be a variable"),
	QualifierError(c, e, expr) :- SubSE(c, e), e = BinStmt(_, _, qual, expr, _), qual != NONE, toSymbol(expr) != #Name.
	
	ERROR1(e.id, "Argument should be a local variable"),
	QualifierError(c, e, expr) :- SubSE(c, e), e = BinStmt(_, _, qual, expr, _), qual != NONE, expr = Name(n, _), no TypeOfLocalVar(c, n, _).
	
	ERROR1(e.id, "Keywords move or swap not allowed"),
	QualifierError(c, e, expr) :- SubSE(c, e), e = BinStmt(REMOVE, _, qual, expr, _), qual != NONE.
	
	ERROR1(e.id, "Keywords move or swap not allowed"),
	QualifierError(c, e, expr) :- SubSE(c, e), e = BinStmt(INSERT, _, qual, expr, _), qual != NONE.

	EnvVars ::= (AnonFunDecl, String, NmdTupType + { NIL }).
	EnvVars(c, n, envVars) :- c is AnonFunDecl, c.envVars.tl = NmdTupType(NmdTupTypeField(n, _), envVars).
	EnvVars(c, n, envVars) :- EnvVars(c, _, NmdTupType(NmdTupTypeField(n, _), envVars)).

	UnavailableBefore ::= (TypingContext, Stmt + Cases, String).
	UnavailableAfter  ::= (TypingContext, Stmt + Cases, String).
	
	UnavailableBefore(c, s2, n)   :- SubSE(c, Seq(s1, s2, _)), UnavailableAfter(c, s1, n).
	UnavailableAfter(c, s, n)     :- SubSE(c, s), s = Seq(_, s', _), UnavailableAfter(c, s', n).
	UnavailableBefore(c, s', n)   :- SubSE(c, s), s = Seq(s', _, _), UnavailableBefore(c, s, n).

	UnavailableBefore(c, s, n)  :- SubSE(c, s), s = While(_, s', _), UnavailableAfter(c, s', n).
	UnavailableBefore(c, s, n)  :- SubSE(c, s'), s' = While(_, s, _), UnavailableBefore(c, s', n).
	UnavailableAfter(c, s, n)   :- SubSE(c, s), s: While, UnavailableBefore(c, s, n).
	
	UnavailableBefore(c, s, n)  :- SubSE(c, s'), s' = Ite(_, s, _, _), UnavailableBefore(c, s', n); 
								   SubSE(c, s'), s' = Ite(_, _, s, _), UnavailableBefore(c, s', n).
	UnavailableAfter(c, s, n)   :- SubSE(c, s), s = Ite(_, s', _, _), UnavailableAfter(c, s', n); 
								   SubSE(c, s), s = Ite(_, _, s', _), UnavailableAfter(c, s', n).

	UnavailableBefore(c, cases, n)  :- ReceiveCases(c, s, cases), UnavailableBefore(c, s, n).
	UnavailableBefore(c', s, n)     :- UnavailableBefore(c, cases, n), cases = Cases(_, c', _, _), TranslatedBody(c', s).
	UnavailableAfter(c, s, n)       :- ReceiveCases(c, s, cases), cases = Cases(_, c', _, _), 
	                                   TranslatedBody(c', bodyTrans), UnavailableAfter(c', bodyTrans, n), EnvVars(c', n, _).

	UnavailableAfter(c, s, n)   :- SubSE(c, s), s: NewStmt, UnavailableBefore(c, s, n), s.aout = NIL.
	UnavailableAfter(c, s, n)   :- SubSE(c, s), s: NewStmt, UnavailableBefore(c, s, n), s.aout = Name(n', _), n' != n.
	UnavailableAfter(c, s, n)   :- StmtArgs(c, s, Exprs(MOVE, Name(n, _), _)), s: NewStmt, s.aout = NIL.
	UnavailableAfter(c, s, n)   :- StmtArgs(c, s, Exprs(MOVE, Name(n, _), _)), s: NewStmt, s.aout = Name(n', _), n' != n.

	UnavailableAfter(c, s, n)   :- SubSE(c, s), s: Announce, UnavailableBefore(c, s, n).
	UnavailableAfter(c, s, n)   :- SubSE(c, s), s: Assert, UnavailableBefore(c, s, n).
	UnavailableAfter(c, s, n)   :- SubSE(c, s), s: Print, UnavailableBefore(c, s, n).
	UnavailableAfter(c, s, n)   :- SubSE(c, s), s = NulStmt(SKIP, _), UnavailableBefore(c, s, n).

	UnavailableAfter(c, s, n)   :- SubSE(c, s), s: FunStmt, UnavailableBefore(c, s, n), s.aout = NIL.
	UnavailableAfter(c, s, n)   :- SubSE(c, s), s: FunStmt, UnavailableBefore(c, s, n), s.aout = Name(n', _), n' != n.
	UnavailableAfter(c, s, n)   :- StmtArgs(c, s, Exprs(MOVE, Name(n, _), _)), s: FunStmt, s.aout = NIL.
	UnavailableAfter(c, s, n)   :- StmtArgs(c, s, Exprs(MOVE, Name(n, _), _)), s: FunStmt, s.aout = Name(n', _), n' != n.

	UnavailableAfter(c, s, n)   :- SubSE(c, s), s: Send, UnavailableBefore(c, s, n).
	UnavailableAfter(c, s, n)   :- StmtArgs(c, s, Exprs(MOVE, Name(n, _), _)), s: Send.

	UnavailableAfter(c, s, n)   :- SubSE(c, s), s = BinStmt(op, _, _, _, _), op != ASSIGN, UnavailableBefore(c, s, n).
	UnavailableAfter(c, s, n)   :- SubSE(c, s), s = BinStmt(ASSIGN, e, _, _, _), toSymbol(e) != #Name, UnavailableBefore(c, s, n).
	UnavailableAfter(c, s, n)   :- SubSE(c, s), s = BinStmt(ASSIGN, Name(n', _), _, _, _), UnavailableBefore(c, s, n), n' != n.
	UnavailableAfter(c, s, n)   :- SubSE(c, s), s = BinStmt(ASSIGN, e, MOVE, Name(n, _), _), toSymbol(e) != #Name.
	UnavailableAfter(c, s, n)   :- SubSE(c, s), s = BinStmt(ASSIGN, Name(n', _), MOVE, Name(n, _), _), n' != n.

	NeededBefore ::= (TypingContext, Stmt, ExprsExt + { NIL }).
	NeededBefore(c, s, e) :- SubSE(c, s), s: NewStmt, e = s.args.
	NeededBefore(c, s, e) :- SubSE(c, s), s: Raise, e = s.ev.
	NeededBefore(c, s, e) :- SubSE(c, s), s: Raise, e = s.args.
	NeededBefore(c, s, e) :- SubSE(c, s), s: Announce, e = s.ev.
	NeededBefore(c, s, e) :- SubSE(c, s), s: Announce, e = s.args.
	NeededBefore(c, s, e) :- SubSE(c, s), s: Send, e = s.dest.
	NeededBefore(c, s, e) :- SubSE(c, s), s: Send, e = s.ev.
	NeededBefore(c, s, e) :- SubSE(c, s), s: Send, e = s.args.
	NeededBefore(c, s, e) :- SubSE(c, s), s: FunStmt, e = s.args.
	NeededBefore(c, s, e) :- SubSE(c, s), s: BinStmt, s.op != ASSIGN, e = s.arg1.
	NeededBefore(c, s, e) :- SubSE(c, s), s: BinStmt, toSymbol(s.arg1) != #Name, e = s.arg1.
	NeededBefore(c, s, e) :- SubSE(c, s), s: BinStmt, e = s.arg2.
	NeededBefore(c, s, e) :- SubSE(c, s), s: Return, e = s.expr.
	NeededBefore(c, s, e) :- SubSE(c, s), s: While, e = s.cond.
	NeededBefore(c, s, e) :- SubSE(c, s), s: Ite, e = s.cond.
	NeededBefore(c, s, e) :- SubSE(c, s), s: Assert, e = s.cond.
	NeededBefore(c, s, e) :- SubSE(c, s), s: Print, e = s.args.
	NeededBefore(c, s, e) :- SubSE(c, s), s: Goto, e = s.args.
	NeededBefore(c, s, e) :- NeededBefore(c, s, e'), e': FunApp, e = e'.args.
	NeededBefore(c, s, e) :- NeededBefore(c, s, e'), e': UnApp, e = e'.arg1.
	NeededBefore(c, s, e) :- NeededBefore(c, s, e'), e': BinApp, e = e'.arg1.
	NeededBefore(c, s, e) :- NeededBefore(c, s, e'), e': BinApp, e = e'.arg2.
	NeededBefore(c, s, e) :- NeededBefore(c, s, e'), e': Field, e = e'.arg.
	NeededBefore(c, s, e) :- NeededBefore(c, s, e'), e': Cast, e = e'.arg.
	NeededBefore(c, s, e) :- NeededBefore(c, s, e'), e': Tuple, e = e'.body.
	NeededBefore(c, s, e) :- NeededBefore(c, s, e'), e': NamedTuple, e = e'.body.
	NeededBefore(c, s, e) :- NeededBefore(c, s, e'), e': Exprs, e = e'.head.
	NeededBefore(c, s, e) :- NeededBefore(c, s, e'), e': Exprs, e = e'.tail.
	NeededBefore(c, s, e) :- NeededBefore(c, s, e'), e': NamedExprs, e = e'.exp.
	NeededBefore(c, s, e) :- NeededBefore(c, s, e'), e': NamedExprs, e = e'.tail.

	UnavailableVarAccessError ::= (TypingContext, Stmt, String).
	ERROR2(s.id, e.id, "Variable is not available"),
	UnavailableVarAccessError(c, s, n) :- NeededBefore(c, s, e), e: Name, n = e.name, UnavailableBefore(c, s, n).

	UnavailableAtReturn ::= (TypingContext, String).
	UnavailableAtReturn(c, n) :- FormalParam(c, n), TranslatedBody(c, bodyTrans), UnavailableAfter(c, bodyTrans, n);  
 								 t is TransDecl, PayloadVar(t, c, n, _), TranslatedBody(c, bodyTrans), UnavailableAfter(c, bodyTrans, n). 
 	UnavailableAtReturn(c, n) :- FormalParam(c, n), UnavailableBefore(c, Return(_, _), n); 
 								 t is TransDecl, PayloadVar(t, c, n, _), UnavailableBefore(c, Return(_, _), n). 
	
	FunArgsParams ::= (TypingContext, FunStmt, Exprs + { NIL }, NmdTupType + { NIL }).
	FunArgsParams(c, e, e.args, decl.params) :- SubSE(c, e), e: FunStmt, FunAvailable(decl, c.owner), decl.name = e.name.
	FunArgsParams(c, e, exprs, nmdTupType) :- FunArgsParams(c, e, exprs', nmdTupType'), exprs' = Exprs(_, _, exprs), nmdTupType' = NmdTupType(_, nmdTupType).
							 
	UnavailableParameterError ::= (TypingContext, String). 
	
	ERROR2(t.id, c.id, "Payload parameter not available at return"),
	UnavailableParameterError(c, n) :- t is TransDecl, PayloadVar(t, c, n, _), UnavailableAtReturn(c, n). 
 	
	ERROR2(e.id, decl.id, "Parameter passed with swap not available at callee return"),
	UnavailableParameterError(c, n) :- FunArgsParams(c, e, Exprs(SWAP, _, _), NmdTupType(NmdTupTypeField(n,_), _)), 
									   FunAvailable(decl, c.owner), e.name = decl.name, UnavailableAtReturn(decl, n).
	
	/*************************************************************/
    /*            Permissions Embedded in Types                  */
    /*************************************************************/

	//// Compute the permission set associated with each high level type
	//// A(e)
	MemberOfEventNameList ::= sub(EventNameList, EventName).
	EmbeddedPermissionsInType ::= (t: TypeExpr, perm: NonNullEventName).

	EmbeddedPermissionsInType(BaseType(MACHINE), ev) :- EventDecl(ev, _, _, _).
	EmbeddedPermissionsInType(type, ev)  :- AllTypeExprs(type), TypeExpansion(type, etype), etype : InterfaceType, MemberOfInterfaceType(etype, ev).
	EmbeddedPermissionsInType(type, ev)  :- AllTypeExprs(type), TypeExpansion(type, etype), etype = AnyType(NIL), EventDecl(ev, _, _, _);
											AllTypeExprs(type), TypeExpansion(type, etype), etype = AnyType(esname), EventSet(esname, evlist), MemberOfEventNameList(evlist, ev), ev : NonNullEventName.
	EmbeddedPermissionsInType(type, ev)  :- AllTypeExprs(type), TypeExpansion(type, etype), etype = TupType(hd, NIL), EmbeddedPermissionsInType(hd, ev).
	EmbeddedPermissionsInType(type, ev)  :- AllTypeExprs(type), TypeExpansion(type, etype), etype = TupType(hd, tl), tl != NIL, EmbeddedPermissionsInType(hd, ev);
											AllTypeExprs(type), TypeExpansion(type, etype), etype = TupType(hd, tl), tl != NIL, EmbeddedPermissionsInType(tl, ev).
	EmbeddedPermissionsInType(type, ev)  :- AllTypeExprs(type), TypeExpansion(type, etype), etype = NmdTupType(NmdTupTypeField(name, hd), NIL), EmbeddedPermissionsInType(hd, ev).
	EmbeddedPermissionsInType(type, ev)  :- AllTypeExprs(type), TypeExpansion(type, etype), etype = NmdTupType(NmdTupTypeField(name, hd), tl), tl != NIL, EmbeddedPermissionsInType(hd, ev);
	 										AllTypeExprs(type), TypeExpansion(type, etype), etype = NmdTupType(NmdTupTypeField(name, hd), tl), tl != NIL, EmbeddedPermissionsInType(tl, ev).
	EmbeddedPermissionsInType(type, ev)  :- AllTypeExprs(type), TypeExpansion(type, etype), etype = SeqType(x), EmbeddedPermissionsInType(x, ev).
	EmbeddedPermissionsInType(type, ev)  :- AllTypeExprs(type), TypeExpansion(type, etype), etype = MapType(k, v), EmbeddedPermissionsInType(v, ev).							   
    
	/*************************************************************/
    /*                      Types of Statements                  */
    /*************************************************************/

	//// (1) Nullary statements
    TypeOf(c, e, NIL)              :- SubSE(c, e), e = NulStmt(SKIP, _).
    TypeOf(c, e, NIL)              :- SubSE(c, e), e = NulStmt(POP, _).

	//// (2) Return statement
    TypeOf(c, e, NIL)              :- SubSE(c, e), e = Return(NIL, _), c = FunDecl(_, _, _, NIL, _, _, _). 
    TypeOf(c, e, NIL)              :- SubSE(c, e), e = Return(NIL, _), c : AnonFunDecl.
    TypeOf(c, e, NIL)              :- TypeOfArg1(c, e, t1), e : Return, FuncSig(c, _, et), TypeRel(t1, et, SUB).
<<<<<<< HEAD
 	
	ERROR1(e.id, "Function must return a value"),
    TypeOf(c, e, ERROR)            :- SubSE(c, e), e = Return(NIL, _), c = FunDecl(_, _, _, _, t, _, _, _), t != NIL. 
	
	ERROR1(e.id, "Function cannot return a value"),
    TypeOf(c, e, ERROR)            :- SubSE(c, e), e = Return(e1, _), e1 != NIL, c = FunDecl(_, _, _, _, NIL, _, _, _). 
	
	ERROR1(e.id, "Return value has incorrect type"),
=======
	[ rule_Classes = '"error, msg: function must return a value"']
 	OneIdError(e.id, "Function must return a value"),
    TypeOf(c, e, ERROR)            :- SubSE(c, e), e = Return(NIL, _), c = FunDecl(_, _, _, t, _, _, _), t != NIL. 
	[ rule_Classes = '"error, msg: function cannot return a value"']
	OneIdError(e.id, "Function cannot return a value"),
    TypeOf(c, e, ERROR)            :- SubSE(c, e), e = Return(e1, _), e1 != NIL, c = FunDecl(_, _, _, NIL, _, _, _). 
	[ rule_Classes = '"error, msg: return value has incorrect type"' ]
	OneIdError(e.id, "Return value has incorrect type"),
>>>>>>> a48e6a52
    TypeOf(c, e, ERROR)            :- TypeOfArg1(c, e, t1), e : Return, FuncSig(c, _, et), TypeRel(t1, et, k), t1 != et, k != SUB.
	
	ERROR1(e.id, "Anonymous function cannot return a value"),
    TypeOf(c, e, ERROR)            :- SubSE(c, e), e = Return(e1, _), c : AnonFunDecl, e1 != NIL. 

	//// (3) Non-mutating statements
    TypeOf(c, e, NIL)              :- SubSE(c, e), e = Seq(_, _, _).
    
	TypeOf(c, e, NIL)              :- SubSE(c, e), e = Print(_, _, _, _).

    TypeOf(c, e, NIL)              :- TypeOfArg1(c, e, t1), e = Assert(_, _, _), t1 = BaseType(BOOL).
	
	ERROR1(e.id, "Boolean value expected"),
    TypeOf(c, e, ERROR)            :- TypeOfArg1(c, e, t1), e = Assert(_, _, _), t1 != BaseType(BOOL).
    
    TypeOf(c, e, NIL)              :- TypeOfArg1(c, e, t1), e : Ite, t1 = BaseType(BOOL).
	
	ERROR1(e.id, "Boolean value expected"),
    TypeOf(c, e, ERROR)            :- TypeOfArg1(c, e, t1), e : Ite, t1 != BaseType(BOOL).
    
    TypeOf(c, e, NIL)              :- TypeOfArg1(c, e, t1), e : While, t1 = BaseType(BOOL).
	
	ERROR1(e.id, "Boolean value expected"),
    TypeOf(c, e, ERROR)            :- TypeOfArg1(c, e, t1), e : While, t1 != BaseType(BOOL).
               
	ERROR1(e.id, "Cannot create a spec machine"),
    TypeOf(c, e, ERROR)            :- SubSE(c, e), e = NewStmt(n, _, _, _), MachineKind(n, SPEC).

	ERROR1(e.id, "Undefined machine or interface type"),
    TypeOf(c, e, ERROR)            :- SubSE(c, e), e = NewStmt(n, _, _, _), no MachineDecl(n, _), 
									  no MachineProtoDecl(n, _), no InterfaceTypeDecl(n, _, _, _).

    TypeOf(c, e, NIL)              :- SubSE(c, e), e = NewStmt(n, _, _, _), m is MachineKind(n, kind), kind != SPEC,
									  TypeExpansion(NameType(n), t1), TypeOfArg2(c, e, _, t2), TypeRel(t1, t2, SUB).

	ERROR1(e.id, "Invalid assignment: right hand side is not a subtype of left hand side"),
    TypeOf(c, e, ERROR)            :- SubSE(c, e), e = NewStmt(n, _, _, _), m is MachineKind(n, kind), kind != SPEC,
									  TypeExpansion(NameType(n), t1), TypeOfArg2(c, e, _, t2), TypeRel(t1, t2, k), k != SUB, t1 != t2.

	TypeOf(c, e, NIL)			   :- SubSE(c, e), e = NewStmt(n, _, _, _), m is MachineProtoDecl(n, _), no MachineDecl(n, _),
									  TypeExpansion(NameType(n), t1), TypeOfArg2(c, e, _, t2), TypeRel(t1, t2, SUB).

	ERROR1(e.id, "Invalid assignment: right hand side is not a subtype of left hand side"),
	TypeOf(c, e, ERROR)			   :- SubSE(c, e), e = NewStmt(n, _, _, _), m is MachineProtoDecl(n, _), 
									  TypeExpansion(NameType(n), t1), TypeOfArg2(c, e, _, t2), TypeRel(t1, t2, k), k != SUB, t1 != t2.

	TypeOf(c, e, NIL)			   :- SubSE(c, e), e = NewStmt(n, _, _, _), no MachineDecl(n, _), 
									  no MachineProtoDecl(n, _), InterfaceTypeDecl(n, _, _, _), 
									  TypeExpansion(NameType(n), t1), TypeOfArg2(c, e, _, t2), TypeRel(t1, t2, SUB).
	
	ERROR1(e.id, "Invalid assignment: right hand side is not a subtype of left hand side"),
	TypeOf(c, e, ERROR)			   :- SubSE(c, e), e = NewStmt(n, _, _, _), no MachineDecl(n, _), 
									  no MachineProtoDecl(n, _), InterfaceTypeDecl(n, _, _, _), 
									  TypeExpansion(NameType(n), t1), TypeOfArg2(c, e, _, t2), TypeRel(t1, t2, k), k != SUB, t1 != t2.

	//// Error rules for pop.
	ERROR1(e.id, "Global function must not use pop statement"),
	TypeOf(c, e, ERROR) :- SubSE(c, e), e = NulStmt(POP, _), c.owner = NIL.

	//// Rules for raise.
    TypeOf(c, e, NIL)              :- CommStmtPLType(c, e, plt), e = Raise(_, NIL, _),              ///// < raise has NIL payload,
	                                  TypeRel(BaseType(NULL), plt, SUB).                          ///// < event type contains null.

    TypeOf(c, e, NIL)              :- CommStmtPLType(c, e, plt), e = Raise(_, p, _), p != NIL,      ///// < raise has non-NIL payload,             
	                                  TypeOf(c, p, pt), TypeRel(pt, plt, SUB).                    ///// < and pt is a subtype of evt.

	//// Error rules for raise.
	ERROR1(e.id, "Global function must not use raise statement"),
	TypeOf(c, e, ERROR) :- SubSE(c, e), e = Raise(_, _, _), c.owner = NIL.
	
	ERROR1(e.id, "Argument 1 of raise expects an event value"),
    TypeOf(c, e, ERROR)            :- TypeOfArg1(c, e, t1), e : Raise, t1 != BaseType(EVENT).
	
	ERROR1(e.id, "Invalid payload type in raise (cannot send null value)"),
    TypeOf(c, e, ERROR)            :- CommStmtPLType(c, e, plt), e = Raise(_, NIL, _), null = BaseType(NULL),  ///// < raise has NIL payload,
									  TypeRel(null, plt, k), k != SUB, null != plt.                         ///// < and null not in event type.

	ERROR1(e.id, "Invalid payload type in raise"),
    TypeOf(c, e, ERROR)            :- CommStmtPLType(c, e, plt), e = Raise(_, p, _), p != NIL,       ///// < p has non-NIL payload,             
									  TypeOfArg2(c, e, _, pt), TypeRel(pt, plt, k), k != SUB, pt != plt. ///// < and pt is not a subtype of plt.

	//// Rules for send.
    TypeOf(c, e, NIL)              :- TypeOfArg1(c, e, t1), e = Send(_, _, NIL, _),                           ///// < send has NIL payload,
	                                  t1 = BaseType(MACHINE),                                                 ///// < arg1 is a machine type,
	                                  CommStmtPLType(c, e, plt), TypeRel(BaseType(NULL), plt, SUB).        ///// < arg2 event type contains null.

    TypeOf(c, e, NIL)              :- TypeOfArg3(c, e, t1, t2, t3), e : Send,                             ///// < send has non-NIL payload,             
	                                  t1 = BaseType(MACHINE),                                                ///// < arg1 is a machine type,
	                                  CommStmtPLType(c, e, plt), TypeRel(t3, evt, SUB).                   ///// < and t3 is a subtype of plt.

	//// Error rules for send.
	ERROR1(e.id, "Argument 1 of send expects a machine or interface type value"),
    TypeOf(c, e, ERROR)            :- TypeOfArg1(c, e, t1), e : Send, t1 != BaseType(MACHINE), toSymbol(t1) != #InterfaceType.

	ERROR1(e.id, "Argument 2 of send expects an event value"),
    TypeOf(c, e, ERROR)            :- TypeOfArg2(c, e, _, t2), e : Send, t2 != BaseType(EVENT).

	//// Error rules for send with constant event expression. 	
	ERROR1(e.id, "Invalid payload type in send (cannot send null value)"),
    TypeOf(c, e, ERROR)            :- SubSE(c, e), e = Send(_, _, NIL, _), null = BaseType(NULL),   ///// < send has NIL payload,
	                                  CommStmtPLType(c, e, plt),                                  ///// < constant event expression
									  TypeRel(null, plt, k), k != SUB, null != plt.               ///// < and null not in event type.

	ERROR1(e.id, "Invalid payload type in send"),
    TypeOf(c, e, ERROR)            :- TypeOfArg3(c, e, t1, t2, t3), e : Send,                     ///// < p has non-NIL payload,             
	                                  CommStmtPLType(c, e, plt),                                  ///// < constant event expression
									  TypeRel(t3, plt, k), k != SUB, t3 != plt.                   ///// < and pt is not a subtype of plt.

	//// Error rules for goto.
	ERROR1(e.id, "Global function must not use goto statement"),
	TypeOf(c, e, ERROR) :- SubSE(c, e), e = Goto(_, _, _), c.owner = NIL.
	
	ERROR1(e.id, "Undefined state"),
	TypeOf(c, e, ERROR) :- SubSE(c, e), e = Goto(dst, _, _), c.owner != NIL, no StateDecl(dst, c.owner, _, _, _, _).
	
	ERROR1(e.id, "Invalid payload type in goto"),
	TypeOf(c, e, ERROR) :- SubSE(c, e), e = Goto(dst, _, _), c.owner != NIL, s = StateDecl(dst, c.owner, _, _, _, _), 
						   PayloadVar(s, _, _, ft), TypeOfArg1(c, e, et), 
						   TypeRel(et, ft, k), et != ft, k != SUB.

	//// Rules for Announce.
    TypeOf(c, e, NIL)              :- SubSE(c, e), e = Announce(_, NIL, _),                           ///// < announce has NIL payload,
	                                  CommStmtPLType(c, e, plt), TypeRel(BaseType(NULL), plt, SUB).  ///// < event type contains null.

    TypeOf(c, e, NIL)              :- TypeOfArg2(c, e, t1, t2), e = Announce(_, _, _),                          ///// < announce has non-NIL payload,
	                                  CommStmtPLType(c, e, plt), TypeRel(t2, plt, SUB).                        ///// < and pt is a subtype of plt.

	//// Error rules for spec.

	ERROR1(e.id, "Argument 1 of announce expects an event value"),
    TypeOf(c, e, ERROR)            :- TypeOfArg1(c, e, t1), e : Announce, t1 != BaseType(EVENT).

	//// Error rules for Announce. 	
	ERROR1(e.id, "Invalid payload type in announce (cannot send null value)"),
    TypeOf(c, e, ERROR)            :- SubSE(c, e), e = Announce(_, NIL, _), null = BaseType(NULL), ///// < Announce has NIL payload,
	                                  CommStmtPLType(c, e, plt),                                  ///// < constant event expression
									  TypeRel(null, plt, k), k != SUB, null != plt.               ///// < and null not in event type.

	ERROR1(e.id, "Invalid payload type in announce"),
    TypeOf(c, e, ERROR)            :- TypeOfArg2(c, e, t1, t2), e : Announce,    ///// < p has non-NIL payload,             
	                                  CommStmtPLType(c, e, plt),                ///// < constant event expression
									  TypeRel(t2, plt, k), k != SUB, t2 != plt. ///// < and pt is not a subtype of evt.

	//// (4) Mutating statements		
	TypeOf(c, e, NIL)			   :- TypeOfArg2(c, e, t1, t2), e = BinStmt(ASSIGN, _, _, _, _), TypeRel(t2, t1, SUB).
	ERROR1(e.id, "Invalid assignment: right hand side is not a subtype of left hand side"),
	TypeOf(c, e , ERROR)		   :- TypeOfArg2(c, e, t1, t2), e = BinStmt(ASSIGN, _, _, _, _), TypeRel(t2, t1, k), k!= SUB, t1 != t2.
		
	TypeOf(c, e, NIL)			   :- TypeOfArg2(c, e, t1, t2), e = BinStmt(REMOVE, _, _, _, _), t1 : SeqType, t2 = BaseType(INT).
	TypeOf(c, e, NIL)			   :- TypeOfArg2(c, e, t1, t2), e = BinStmt(REMOVE, _, _, _, _), t1 = MapType(dom, cod), TypeRel(t2, dom, SUB).	
	ERROR1(e.id, "Remove must be applied to a sequence or map"),
    TypeOf(c, e, ERROR)            :- TypeOfArg1(c, e, t1), e = BinStmt(REMOVE, _, _, _, _), toSymbol(t1) != #SeqType, toSymbol(t1) != #MapType.
    
	ERROR1(e.id, "Index must be an integer"),
    TypeOf(c, e, ERROR)            :- TypeOfArg2(c, e, t1, t2), e = BinStmt(REMOVE, _, _, _, _), t1 : SeqType, t2 != BaseType(INT).
	
	ERROR1(e.id, "Index may not be in the domain of the map"),
    TypeOf(c, e, ERROR)            :- TypeOfArg2(c, e, t1, t2), e = BinStmt(REMOVE, _, _, _, _), t1 = MapType(dom, _), TypeRel(t2, dom, k), t2 != dom, k != SUB.
		
	TypeOf(c, e, NIL)			   :- TypeOfArg2(c, e, t1, t2), e = BinStmt(INSERT, _, _, _, _), t1 = SeqType(inner), t2 = TupType(index, TupType(value, NIL)), TypeRel(index, BaseType(INT), SUB), TypeRel(value, inner, SUB).
	
	ERROR1(e.id, "Insert must be applied to a sequence"),
    TypeOf(c, e, ERROR)            :- TypeOfArg1(c, e, t1), e = BinStmt(INSERT, _, _, _, _), toSymbol(t1) != #SeqType.
	
	ERROR1(e.id, "Incorrect syntax: use seq += (index, value)"),
	TypeOf(c, e, ERROR)			   :- SubSE(c, e), e = BinStmt(INSERT, _, _, arg2, _), TypeOf(c, arg2, t2), toSymbol(t2) != #TupType; 
	                                  SubSE(c, e), e = BinStmt(INSERT, _, _, arg2, _), TypeOf(c, arg2, t2), t2 : TupType, lstLength(#TupType, t2) != 2.
    
	ERROR1(e.id, "Key must be an integer"),
    TypeOf(c, e, ERROR)			   :- TypeOfArg2(c, e, t1, t2), e = BinStmt(INSERT, _, _, _, _), t1 = SeqType(inner), t2 = TupType(idx, TupType(value, NIL)), idx != BaseType(INT), toSymbol(idx) != #NameType.	
    
	ERROR1(e.id, "Value must be a subtype of sequence type"),
    TypeOf(c, e, ERROR)			   :- TypeOfArg2(c, e, t1, t2), e = BinStmt(INSERT, _, _, _, _), t1 = SeqType(inner), t2 = TupType(idx, TupType(value, NIL)), TypeRel(value, inner, k), k != SUB, value != inner.
	
	//// (5) Function statements
	TypeOf(c, e, NIL)   :- SubSE(c, e), e = FunStmt(n, NIL, _, _, _), FunAvailable(decl, c.owner), decl.name = n, FuncSig(decl, NIL, _).
	TypeOf(c, e, NIL)   :- TypeOfArg1(c, e, t1), e = FunStmt(n, _, NIL, _, _), FunAvailable(decl, c.owner), decl.name = n, FuncSig(decl, inpt, _), TypeRel(t1, inpt, SUB).
	TypeOf(c, e, NIL)   :- TypeOfArg2(c, e, t1, t2), e = FunStmt(n, _, _, _, _), FunAvailable(decl, c.owner), decl.name = n, FuncSig(decl, inpt, et), TypeRel(t1, inpt, SUB), TypeRel(et, t2, SUB).
<<<<<<< HEAD
	
	ERROR1(e.id, "Function not defined"),
	TypeOf(c, e, ERROR) :- SubSE(c, e), e = FunStmt(n, _, _, _, _), no FunDecl(n, c.owner, _, _, _, _, _, _), no FunDecl(n, NIL, _, _, _, _, _, _), no FunProtoDecl(n, _, _).	
	
	ERROR1(e.id, "Function requires arguments"),
=======
	[ rule_Classes = '"error, msg: function not defined"']
	OneIdError(e.id, "Function not defined"),
	TypeOf(c, e, ERROR) :- SubSE(c, e), e = FunStmt(n, _, _, _, _), no FunDecl(n, c.owner, _, _, _, _, _), no FunDecl(n, NIL, _, _, _, _, _), no FunProtoDecl(n, _, _).	
	[ rule_Classes = '"error, msg: function requires arguments"']
	OneIdError(e.id, "Function requires arguments"),
>>>>>>> a48e6a52
	TypeOf(c, e, ERROR) :- SubSE(c, e), e = FunStmt(n, NIL, _, _, _), FunAvailable(decl, c.owner), decl.name = n, decl.params != NIL.
	
	ERROR1(e.id, "Function arguments have incorrect types"),
	TypeOf(c, e, ERROR) :- TypeOfArg1(c, e, t1), e = FunStmt(n, _, _, _, _), FunAvailable(decl, c.owner), decl.name = n, FuncSig(decl, inpt, _), TypeRel(t1, inpt, k), t1 != inpt, k != SUB.
	
	ERROR1(e.id, "Function does not return a value"),
	TypeOf(c, e, ERROR) :- SubSE(c, e), e = FunStmt(n, _, x, _, _), x: Name, FunAvailable(decl, c.owner), decl.name = n, decl.return = NIL.
	
	ERROR1(e.id, "Invalid assignment: right hand side is not a subtype of left hand side"),
	TypeOf(c, e, ERROR) :- TypeOfArg2(c, e, t1, t2), e = FunStmt(n, _, _, _, _), FunAvailable(decl, c.owner), decl.name = n, FuncSig(decl, _, et), TypeRel(et, t2, k), k != SUB, et != t2.

	//// (6) Receive statement
	ReceiveCases ::= (c: TypingContext, receive: Receive, cases: Cases).
	ReceiveCases(c, receive, cases) :- SubSE(c, receive), receive = Receive(cases, _, _).
	ReceiveCases(c, receive, cases) :- ReceiveCases(c, receive, Cases(_, _, cases, _)), cases : Cases.

	ERROR1(e.id, "Two cases with the same event not allowed"),
	TypeOf(c, e, ERROR) :- SubSE(c, e), e: Receive, ReceiveCases(c, e, case1), ReceiveCases(c, e, case2), case1 != case2, case1.trig = case2.trig.
	
	// This error is covered by one of the cases
	TypeOf(c, e, ERROR) :- SubSE(c, e), e: Receive, ReceiveCases(c, e, cases), TypeOf(c, cases, ERROR).

	ValidCaseEvent ::= (trig: String + { NULL, HALT }).
	ValidCaseEvent(trig) :- trig = NULL.
	ValidCaseEvent(trig) :- trig = HALT.
	ValidCaseEvent(trig) :- trig: String, EventDecl(trig, _, _, _).

	ERROR1(e.id, "Undefined event"),
	TypeOf(c, e, ERROR) :- SubSE(c, e), e = Cases(trig, _, _, _), trig: String, no EventDecl(trig, _, _, _).
	
	TypeOf(c, e, NIL) :- SubSE(c, e), e = Cases(trig, _, _, _), ValidCaseEvent(trig).

    /*************************************************************/
    /*                     Types of arguments                    */
    /*************************************************************/

	//// The type of the first sub-expression in a Typeable with at least one sub-expression.
    TypeOfArg1 ::= (cntxt: TypingContext, expr: Typeable, type1: TypeExpr + { ERROR, NIL }).

	TypeOfArg1(c, e, t1) :- SubSE(c, e), e = FunApp(_, e1, _, _), TypeOf(c, e1, t1).
	TypeOfArg1(c, e, t1) :- SubSE(c, e), e = UnApp(_, e1, _), TypeOf(c, e1, t1).
	TypeOfArg1(c, e, t1) :- SubSE(c, e), e = Cast(e1, _, _), TypeOf(c, e1, t1).
	TypeOfArg1(c, e, t1) :- SubSE(c, e), e = Tuple(e1, _), TypeOf(c, e1, t1).
	TypeOfArg1(c, e, t1) :- SubSE(c, e), e = NamedTuple(e1, _), TypeOf(c, e1, t1).
	TypeOfArg1(c, e, t1) :- SubSE(c, e), e = NewStmt(_, e1, _, _), ExprsToPayloadType(c, e1, t1).
	TypeOfArg1(c, e, t1) :- SubSE(c, e), e = FunStmt(_, e1, _, _, _), TypeOf(c, e1, t1).
	TypeOfArg1(c, e, t1) :- SubSE(c, e), e = Assert(e1, _, _), TypeOf(c, e1, t1).
	TypeOfArg1(c, e, t1) :- SubSE(c, e), e = Return(e1, _), TypeOf(c, e1, t1).

	TypeOfArg1(c, e, t1) :- SubSE(c, e), e = Field(e1, _, _), TypeOf(c, e1, t1).
	TypeOfArg1(c, e, t1) :- SubSE(c, e), e = While(e1, _, _), TypeOf(c, e1, t1).
	TypeOfArg1(c, e, t1) :- SubSE(c, e), e = BinStmt(_, e1, _, _, _), TypeOf(c, e1, t1).
	TypeOfArg1(c, e, t1) :- SubSE(c, e), e = BinApp(_, e1, _, _), TypeOf(c, e1, t1).
	TypeOfArg1(c, e, t1) :- SubSE(c, e), e = Exprs(_, e1, _), TypeOf(c, e1, t1).
	TypeOfArg1(c, e, t1) :- SubSE(c, e), e = NamedExprs(_, e1, _), TypeOf(c, e1, t1).
	TypeOfArg1(c, e, t1) :- SubSE(c, e), e = Raise(e1, _, _), TypeOf(c, e1, t1).
	TypeOfArg1(c, e, t1) :- SubSE(c, e), e = Goto(_, e1, _), ExprsToPayloadType(c, e1, t1).
	TypeOfArg1(c, e, t1) :- SubSE(c, e), e = Announce(e1, _, _), TypeOf(c, e1, t1).

	TypeOfArg1(c, e, t1) :- SubSE(c, e), e = Send(e1, _, _, _), TypeOf(c, e1, t1).
	TypeOfArg1(c, e, t1) :- SubSE(c, e), e = Ite(e1, _, _, _), TypeOf(c, e1, t1).

	//// The type of the first two sub-expression in a Typeable with at least two sub-expression.
    TypeOfArg2::= (cntxt: TypingContext, expr: Typeable, type1: TypeExpr + { ERROR, NIL }, type2: TypeExpr + { ERROR, NIL }).

	TypeOfArg2(c, e, t1, t2) :- TypeOfArg1(c, e, t1), e = Field(_, n, _), TypeOfField(t1, n, t2).
	TypeOfArg2(c, e, t1, t2) :- TypeOfArg1(c, e, t1), e = FunStmt(_, _, e2, _, _), TypeOf(c, e2, t2).
	TypeOfArg2(c, e, t1, t2) :- TypeOfArg1(c, e, t1), e = NewStmt(_, _, e2, _), TypeOf(c, e2, t2).
	TypeOfArg2(c, e, t1, t2) :- TypeOfArg1(c, e, t1), e = BinStmt(_, _, _, e2, _), TypeOf(c, e2, t2).
	TypeOfArg2(c, e, t1, t2) :- TypeOfArg1(c, e, t1), e = BinApp(_, _, e2, _), TypeOf(c, e2, t2).
	TypeOfArg2(c, e, t1, t2) :- TypeOfArg1(c, e, t1), e = Exprs(_, _, e2), TypeOf(c, e2, t2).
	TypeOfArg2(c, e, t1, t2) :- TypeOfArg1(c, e, t1), e = NamedExprs(_, _, e2), TypeOf(c, e2, t2).
	TypeOfArg2(c, e, t1, t2) :- TypeOfArg1(c, e, t1), e = Raise(_, e2, _), ExprsToPayloadType(c, e2, t2).
	TypeOfArg2(c, e, t1, t2) :- TypeOfArg1(c, e, t1), e = Announce(_, e2, _), ExprsToPayloadType(c, e2, t2).

	TypeOfArg2(c, e, t1, t2) :- TypeOfArg1(c, e, t1), e = Send(_, e2, _, _), TypeOf(c, e2, t2).

	//// The type of the first three sub-expression in a Typeable with at least three sub-expression.
    TypeOfArg3::= (cntxt: TypingContext, expr: Typeable, type1: TypeExpr + { ERROR, NIL }, type2: TypeExpr + { ERROR, NIL }, type3: TypeExpr + { ERROR, NIL }).

	TypeOfArg3(c, e, t1, t2, t3) :- TypeOfArg2(c, e, t1, t2), e = Send(_, _, e3, _), ExprsToPayloadType(c, e3, t3).

	//// Determines the payload type of the event mentioned in a communication statement.
	//// If the event expression is not an constant, then this payload type is ANY.
	CommStmtPLType ::= (cntxt: TypingContext, comm: Raise + Send + Announce, type: TypeExpr + { ERROR }).

	CommStmtPLType(c, e, ERROR)         :- SubSE(c, e), e = Raise(ev, _, _), TypeOf(c, ev, evt), evt != BaseType(EVENT).
	CommStmtPLType(c, e, AnyType(NIL)) :- SubSE(c, e), e = Raise(ev, _, _), TypeOf(c, ev, evt), evt = BaseType(EVENT), toSymbol(ev) != #Name.
	CommStmtPLType(c, e, plt)           :- SubSE(c, e), e = Raise(ev, _, _), ev = Name(n, _), IsEventCnst(c, n, plt).

	CommStmtPLType(c, e, ERROR)         :- SubSE(c, e), e = Send(_, ev, _, _), TypeOf(c, ev, evt), evt != BaseType(EVENT).
	CommStmtPLType(c, e, AnyType(NIL)) :- SubSE(c, e), e = Send(_, ev, _, _), TypeOf(c, ev, evt), evt = BaseType(EVENT), toSymbol(ev) != #Name.
	CommStmtPLType(c, e, plt)           :- SubSE(c, e), e = Send(_, ev, _, _), ev = Name(n, _), IsEventCnst(c, n, plt).

	CommStmtPLType(c, e, ERROR)         :- SubSE(c, e), e = Announce(ev, _, _), TypeOf(c, ev, evt), evt != BaseType(EVENT).
	CommStmtPLType(c, e, AnyType(NIL)) :- SubSE(c, e), e = Announce(ev, _, _), TypeOf(c, ev, evt), evt = BaseType(EVENT), toSymbol(ev) != #Name.
	CommStmtPLType(c, e, plt)           :- SubSE(c, e), e = Announce(ev, _, _), ev = Name(n, _), IsEventCnst(c, n, plt).

	ExprsToPayloadType ::= (TypingContext, Exprs + { NIL }, TypeExpr).
	ExprsToPayloadType(c, NIL, BaseType(NULL)) :- c is TypingContext.
	ExprsToPayloadType(c, e, t') :- TypeOf(c, e, t), e: Exprs, t = TupType(t', NIL).
	ExprsToPayloadType(c, e, t)  :- TypeOf(c, e, t), e: Exprs, t: TupType, t.tl != NIL.

    /*************************************************************/
    /*                      Field helpers                        */
    /*************************************************************/

	TOrNTType      ::= TupType + NmdTupType.
	FieldLabel     ::= String + Natural.
    TypeOfField    ::= (tupTyp: TOrNTType, lookup: FieldLabel, fieldType: TypeExpr + { ERROR }).    
    TypeOfFieldAux ::= (tupTyp: TOrNTType, lookup: FieldLabel, fieldType: TypeExpr + { ERROR }, pos: Natural, tail: TOrNTType + { NIL }).

    TypeOfFieldAux(ttup, n, ERROR, 0, ttup)  :- SubSE(c, e), e = Field(e', n, _), TypeOf(c, e', ttup), ttup : TOrNTType.    
    TypeOfFieldAux(ttup, n, t, pos', tl)     :- TypeOfFieldAux(ttup, n, ERROR, pos, aux), n = pos, pos' = pos + 1, aux = TupType(t, tl).
    TypeOfFieldAux(ttup, n, t, pos', tl)     :- TypeOfFieldAux(ttup, n, ERROR, pos, aux), n = pos, pos' = pos + 1, aux = NmdTupType(NmdTupTypeField(_, t), tl).
    TypeOfFieldAux(ttup, n, t, pos', tl)     :- TypeOfFieldAux(ttup, n, ERROR, pos, aux), pos' = pos + 1, aux = NmdTupType(NmdTupTypeField(n, t), tl).

    TypeOfFieldAux(ttup, n, t, pos', tl)     :- TypeOfFieldAux(ttup, n, t, pos, aux), n != pos, pos' = pos + 1, aux = TupType(_, tl).
    TypeOfFieldAux(ttup, n, t, pos', tl)     :- TypeOfFieldAux(ttup, n, t, pos, aux), n != pos, n != fn, pos' = pos + 1, aux = NmdTupType(NmdTupTypeField(fn, _), tl).

    TypeOfField(ttup, n, ft)                 :- TypeOfFieldAux(ttup, n, ft, _, NIL).    
	TypeOfField(ttup, n, ERROR)              :- TypeOfFieldAux(ttup, n, ERROR, 0, ttup), n : String, ttup : TupType.

	/*************************************************************/
    /*                  Local Variable Types                     */
    /*************************************************************/
	MaxNumLocals ::= (ctxt: TypingContext + Stmt + Cases, n: Natural).
	MaxNumLocals(e, 0) :- SubSE(c, e), e: NewStmt.
	MaxNumLocals(e, 0) :- SubSE(c, e), e: Goto.
	MaxNumLocals(e, 0) :- SubSE(c, e), e: Raise.
	MaxNumLocals(e, 0) :- SubSE(c, e), e: Send.
	MaxNumLocals(e, 0) :- SubSE(c, e), e: Announce.
	MaxNumLocals(e, 0) :- SubSE(c, e), e: FunStmt.
	MaxNumLocals(e, 0) :- SubSE(c, e), e: NulStmt.
	MaxNumLocals(e, 0) :- SubSE(c, e), e: Assert.
	MaxNumLocals(e, 0) :- SubSE(c, e), e: Print.
	MaxNumLocals(e, 0) :- SubSE(c, e), e: BinStmt.
	MaxNumLocals(e, 0) :- SubSE(c, e), e: Return.
	MaxNumLocals(e, n) :- SubSE(c, e), e = While(_, e', _), MaxNumLocals(e', n).
	MaxNumLocals(e, n) :- SubSE(c, e), e = Ite(_, e1, e2, _), 
						  MaxNumLocals(e1, n1), MaxNumLocals(e2, n2), n = max(n1, n2).
    MaxNumLocals(e, n) :- SubSE(c, e), e = Seq(e1, e2, _), 
	                      MaxNumLocals(e1, n1), MaxNumLocals(e2, n2), n = max(n1, n2).
	MaxNumLocals(e, n) :- SubSE(c, receive), receive: Receive, 
						  ReceiveCases(c, receive, e), e = Cases(_, a, NIL, _), MaxNumLocals(a, n).
	MaxNumLocals(e, n) :- SubSE(c, receive), receive: Receive, 
						  ReceiveCases(c, receive, e), e = Cases(_, a, e', _), e': Cases, 
						  MaxNumLocals(a, n1), MaxNumLocals(e', n2), n =  max(n1, n2).
	MaxNumLocals(e, n) :- SubSE(c, e), e = Receive(cases, _, _), MaxNumLocals(cases, n). 
	MaxNumLocals(a, n) :- a is AnonFunDecl, TranslatedBody(a, bodyTrans), MaxNumLocals(bodyTrans, n1), n2 = lstLength(#NmdTupType, a.locals), n = n1 + n2 + 1.
	MaxNumLocals(a, n) :- a is FunDecl, TranslatedBody(a, bodyTrans), MaxNumLocals(bodyTrans, n1), n2 = lstLength(#NmdTupType, a.locals), n3 = lstLength(#NmdTupType, a.params), n = n1 + n2 + n3.
	MaxNumLocals(a, n) :- a is FunDecl, a.body = NIL, n2 = lstLength(#NmdTupType, a.locals), n3 = lstLength(#NmdTupType, a.params), n = n2 + n3.

    LocalVarsAux ::= (cntxt: FunDecl + AnonFunDecl, vars: NmdTupType + { NIL }, tl: NmdTupType + { NIL }).
	LocalVarsAux(cntxt, envVars, locals) :- cntxt is FunDecl(_, _, params, _, locals, _, _), envVars = lstReverse(#NmdTupType, params).
	LocalVarsAux(cntxt, envVars, locals) :- cntxt is AnonFunDecl(_, _, locals, _, envVars', _), envVars = lstReverse(#NmdTupType, envVars').
	LocalVarsAux(cntxt, envVars, locals) :- LocalVarsAux(cntxt, envVars', locals'), locals' = NmdTupType(x, locals), envVars = NmdTupType(x, envVars').

	LocalVars ::= (cntxt: FunDecl + AnonFunDecl, vars: NmdTupType + { NIL }).
	LocalVars(cntxt, rlocals) :- LocalVarsAux(cntxt, locals, NIL), rlocals = lstReverse(#NmdTupType, locals).

	TypeOfLocalVar    ::= (cntxt: FunDecl + AnonFunDecl, name: String, type: TypeExpr + { ERROR }).
    TypeOfLocalVarAux ::= (cntxt: FunDecl + AnonFunDecl, name: String, type: TypeExpr, aux: NmdTupType + { NIL }).

    TypeOfLocalVarAux(cntxt, name, type, tl) :- LocalVars(cntxt, locals), locals = NmdTupType(NmdTupTypeField(name, type), tl).
    TypeOfLocalVarAux(cntxt, name, type, tl) :- TypeOfLocalVarAux(cntxt, _, _, aux), aux = NmdTupType(NmdTupTypeField(name, type), tl).
    TypeOfLocalVar(cntxt, name, type)  :- TypeOfLocalVarAux(cntxt, name, type, aux), no { aux' | TypeOfLocalVarAux(cntxt, name, _, aux'), aux != aux' }.
	
	ERROR1(cntxt.id, "Multiple local variable declarations with same name"),
    TypeOfLocalVar(cntxt, name, ERROR) :- TypeOfLocalVarAux(cntxt, name, _, aux), TypeOfLocalVarAux(cntxt, name, _, aux'), aux != aux'.

    /*************************************************************/
    /*                  Formal Parameter Types                   */
    /*************************************************************/

    FormalParam    ::= (cntxt: FunDecl, name: String).
    FormalParamAux ::= (cntxt: FunDecl, name: String, aux: NmdTupType + { NIL }).
    
    FormalParamAux(cntxt, name, tl) :- cntxt is FunDecl(_, _, params, _, _, _, _), params = NmdTupType(NmdTupTypeField(name, _), tl).  
    FormalParamAux(cntxt, name, tl) :- FormalParamAux(cntxt, _, aux), aux = NmdTupType(NmdTupTypeField(name, _), tl).
    FormalParam(cntxt, name)  :- FormalParamAux(cntxt, name, _).

	//// The input type of a function, ignoring names.
	FuncSigTupleType    ::= (cntxt: FunDecl, type: TupType + { NIL }).
	FuncSigTupleTypeAux ::= (cntxt: FunDecl, type: TupType + { NIL }, aux: NmdTupType + { NIL }).

	FuncSigTupleTypeAux(cntxt, params, NIL) :- cntxt is FunDecl(_, _, params, _, _, _, _), params = NIL.
	FuncSigTupleTypeAux(cntxt, type, tl)    :- cntxt is FunDecl(_, _, params, _, _, _, _), params = NmdTupType(NmdTupTypeField(_, t), tl), TypeExpansion(t, et), type = TupType(et, NIL).
	FuncSigTupleTypeAux(cntxt, type, tl)    :- FuncSigTupleTypeAux(cntxt, t', aux), aux = NmdTupType(NmdTupTypeField(_, t), tl), TypeExpansion(t, et), type = TupType(et, t').
	FuncSigTupleType(cntxt, type)           :- FuncSigTupleTypeAux(cntxt, t, NIL), type = lstReverse(#TupType, t).

	//// The input type of a function prototype, ignoring names.
	FuncProtoSigTupleType    ::= (cntxt: FunProtoDecl, type: TupType + { NIL }).
	FuncProtoSigTupleTypeAux ::= (cntxt: FunProtoDecl, type: TupType + { NIL }, aux: NmdTupType + { NIL }).

	FuncProtoSigTupleTypeAux(cntxt, params, NIL) :- cntxt is FunProtoDecl(_, params, _), params = NIL.
	FuncProtoSigTupleTypeAux(cntxt, type, tl)    :- cntxt is FunProtoDecl(_, params, _), params = NmdTupType(NmdTupTypeField(_, t), tl), type = TupType(t, NIL).
	FuncProtoSigTupleTypeAux(cntxt, type, tl)    :- FuncProtoSigTupleTypeAux(cntxt, t', aux), aux = NmdTupType(NmdTupTypeField(_, t), tl), type = TupType(t, t').
	FuncProtoSigTupleType(cntxt, type)           :- FuncProtoSigTupleTypeAux(cntxt, t, NIL), type = lstReverse(#TupType, t).

	FuncSig    ::= (cntxt: FunDecl + FunProtoDecl, inputType: TupType + { NIL }, outputType: TypeExpr + { NIL }).
	FuncSig(cntxt, inputType, NIL) :- FuncSigTupleType(cntxt, inputType), cntxt.return = NIL.
	FuncSig(cntxt, inputType, et)  :- FuncSigTupleType(cntxt, inputType), TypeExpansion(cntxt.return, et).
	FuncSig(cntxt, inputType, returnType) :- cntxt is FunProtoDecl(_, _, returnType), FuncProtoSigTupleType(cntxt, inputType).

    /*************************************************************/
    /* Check that named tuple (types) don't reuse the same name  */
    /*************************************************************/
	NmdList       ::= NmdTupType + NamedExprs.
	NmdListOrNone ::= NmdTupType + NamedExprs + { NIL }.

	NmdSubE     ::= sub (NmdList).
	MaxNmdSubE  ::=     (NmdList).
	NmdSubNames ::=     (list: NmdList, name: String, aux: NmdListOrNone). 
	DupNmdSubE  ::=     (list: NmdList, name: String, aux1: NmdListOrNone, aux2: NmdListOrNone).

	MaxNmdSubE(e) :- NmdSubE(e), no NmdSubE(NmdTupType(_, e)), no NmdSubE(NamedExprs(_, _, e)).
	NmdSubNames(list, name, tl) :- MaxNmdSubE(list), list = NmdTupType(NmdTupTypeField(name, _), tl). 
	NmdSubNames(list, name, tl) :- MaxNmdSubE(list), list = NamedExprs(name, _, tl). 
	NmdSubNames(list, name, tl) :- NmdSubNames(list, _, aux), aux = NmdTupType(NmdTupTypeField(name, _), tl). 
	NmdSubNames(list, name, tl) :- NmdSubNames(list, _, aux), aux = NamedExprs(name, _, tl). 

	ERROR0(errorMsg),
	DupNmdSubE(list, name, tl, tl') :- NmdSubNames(list, name, tl), NmdSubNames(list, name, tl'), tl != tl',
									   errorMsg = strJoin("Name appears more than once in name tuple or named tuple type: ", name).

    /*************************************************************/
    /*                          L-values                         */
    /*************************************************************/
	VarInLocalScope ::= (TypingContext, NmdTupType, String).
	VarInLocalScope(decl, locals, name) :- decl is TypingContext, locals = decl.locals, locals != NIL, name = locals.hd.name.
	VarInLocalScope(decl, locals, name) :- VarInLocalScope(decl, locals', _), locals = locals'.tl, locals != NIL, name = locals.hd.name.

	LValueError    ::= (cntxt: TypingContext, stmt: BinStmt).
	ModStmtSubExpr ::= sub (cntxt: TypingContext, stmt: BinStmt, expr: Expr).
	IsLValue       ::=     (cntxt: TypingContext, expr: Expr, writesGlobal: Boolean). 
	IsLValue(c, e, FALSE)  :- ModStmtSubExpr(c, _, e), e = Name(n, _), VarInLocalScope(c, _, n).		
	IsLValue(c, e, TRUE)  :- ModStmtSubExpr(c, _, e), e = Name(n, _), no VarInLocalScope(c, _, n), TypeOfLocalVar(c, n, _).		
    IsLValue(c, e, TRUE)   :- ModStmtSubExpr(c, _, e), e = Name(n, _), VarDecl(n, c.owner, t, _), no VarInLocalScope(c, _, n), no TypeOfLocalVar(c, n, _). 
    IsLValue(c, e, wg)     :- ModStmtSubExpr(c, _, e), e = Field(e', _, _), IsLValue(c, e', wg). 
    IsLValue(c, e, wg)     :- ModStmtSubExpr(c, _, e), e = BinApp(IDX, e', _, _), IsLValue(c, e', wg). 

	ERROR1(e.id, "Invalid LHS: must have the form LHS ::= var | LHS[expr] | LHS.name"),
	LValueError(c, e) :- SubSE(c, e), e = BinStmt(_, e', _, _, _), no IsLValue(c, e', _).

    /*************************************************************/
    /*                      Function Returns                     */
    /*************************************************************/

	FunRetError ::= (cntxt: FunDecl).

<<<<<<< HEAD
	ERROR1(f.id, "function must return a value"),
	FunRetError(f) :- f is FunDecl, f.kind = REAL, rt = f.return, rt : TypeExpr, no { r | SubSE(f, r), r : Return }.
=======
	[ rule_Classes = '"error, msg: function must return a value"']
	OneIdError(f.id, "function must return a value"),
	FunRetError(f) :- f is FunDecl, f.body != NIL, rt = f.return, rt : TypeExpr, no { r | SubSE(f, r), r : Return }.
>>>>>>> a48e6a52

    /*************************************************************/
    /*                      Control Impurity                     */
    /*************************************************************/
    PurityError ::= (cntxt: TypingContext + StateDecl + TransDecl, expr: Typeable + String + AnonFunDecl).

	ControlImpure ::= (TypingContext).
	ControlImpure(c) :- SubSE(c, e), e : Goto.
	ControlImpure(c) :- SubSE(c, e), e : Raise.
	ControlImpure(c) :- SubSE(c, e), e = NulStmt(POP, _).
	ControlImpure(c) :- SubSE(c, e), e = FunApp(n, _, _, _), called.name = n, FunAvailable(called, c.owner), ControlImpure(called).
    ControlImpure(c) :- SubSE(c, e), e = FunStmt(n, _, _, _, _), called.name = n, FunAvailable(called, c.owner), ControlImpure(called).
	ControlImpure(c) :- SubSE(c, e), e : Receive, ReceiveCases(c, e, cases), cases = Cases(_, act, _, _), ControlImpure(act).

    ERROR1(c.id, "Function is not pure"),
	PurityError(c, n) :- c is FunDecl, Annotation(c, "pure", _, _), Impure(c), n = c.name.

	ERROR1(c.id, "Exit function may cause a change in current state"),
    PurityError(c, n) :- 
	       c is StateDecl(_, owner, _, n, _, _), called.name = n, FunAvailable(called, owner), ControlImpure(called).

    ERROR1(c.id, "Exit function may cause a change in current state"),
	PurityError(c, called) :- 
	       c is StateDecl(_, owner, _, called, _, _), called = AnonFunDecl(_, _, _, _, _, _), ControlImpure(called).

    ERROR1(c.id, "Transition function may cause a change in current state"),
	PurityError(c, n) :- 
	       c is TransDecl(src, _, _, n, _), called.name = n, FunAvailable(called, src.owner), ControlImpure(called).

    ERROR1(c.id, "Transition function may cause a change in current state"),
	PurityError(c, called) :- 
	       c is TransDecl(src, _, _, called, _), called = AnonFunDecl(_, _, _, _, _, _), ControlImpure(called).


    /*************************************************************/
    /*                 Spec Machine Checking                     */
    /*************************************************************/
	SpecImpure ::= (TypingContext + FunProtoDecl).
	SpecImpure(c) :- c is FunProtoDecl, no Annotation(c, "pure", _, _).
	SpecImpure(c) :- SubSE(c, e), e = NulApp(NONDET, _).
	SpecImpure(c) :- SubSE(c, e), e = NulApp(FAIRNONDET, _).
	SpecImpure(c) :- SubSE(c, e), e = NulApp(THIS, _).
	SpecImpure(c) :- SubSE(c, e), e : New.
	SpecImpure(c) :- SubSE(c, e), e : Send.
	SpecImpure(c) :- SubSE(c, e), e : NewStmt.
	SpecImpure(c) :- SubSE(c, e), e : Announce.
	SpecImpure(c) :- SubSE(c, e), e : Receive.
	SpecImpure(c) :- SubSE(c, e), e = NulStmt(POP, _).
    SpecImpure(c) :- SubSE(c, e), e = FunApp(n, _, _, _), called.name = n, FunAvailable(called, c.owner), SpecImpure(called).
    SpecImpure(c) :- SubSE(c, e), e = FunStmt(n, _, _, _, _), called.name = n, FunAvailable(called, c.owner), SpecImpure(called).

	SpecError ::= (cntxt: StateDecl + TransDecl + DoDecl, expr: String + AnonFunDecl).

	ERROR1(called.id, "$, $$, this, new, send, announce, receive, and pop not allowed in spec machines"),
    SpecError(c, n) :- 
	       c is StateDecl(_, owner, n, _, _, _), decl is MachineKind(owner, SPEC), called.name = n, FunAvailable(called, owner), SpecImpure(called);
		   c is StateDecl(_, owner, _, n, _, _), decl is MachineKind(owner, SPEC), called.name = n, FunAvailable(called, owner), SpecImpure(called).

    ERROR1(called.id, "$, $$, this, new, send, announce, receive, and pop not allowed in spec machines"),
	SpecError(c, called) :- 
	       c is StateDecl(_, owner, called, _, _, _), decl is MachineKind(owner, SPEC), called: AnonFunDecl, SpecImpure(called);
		   c is StateDecl(_, owner, _, called, _, _), decl is MachineKind(owner, SPEC), called: AnonFunDecl, SpecImpure(called).

    ERROR1(called.id, "$, $$, this, new, send, announce, receive, and pop not allowed in spec machines"),
	SpecError(c, n) :- 
	       c is TransDecl(src, _, _, n, _), decl is MachineKind(src.owner, SPEC), called.name = n, FunAvailable(called, src.owner), SpecImpure(called).

    ERROR1(called.id, "$, $$, this, new, send, announce, receive, and pop not allowed in spec machines"),
	SpecError(c, called) :- 
	       c is TransDecl(src, _, _, called, _), decl is MachineKind(src.owner, SPEC), called: AnonFunDecl, SpecImpure(called).

	ERROR1(called.id, "$, $$, this, new, send, announce, receive, and pop not allowed in spec machines"),
	SpecError(c, n) :-	
		   c is DoDecl(src, _, n, _), decl is MachineKind(src.owner, SPEC), called.name = n, FunAvailable(called, src.owner), SpecImpure(called).

	ERROR1(called.id, "$, $$, this, new, send, announce, receive, and pop not allowed in spec machines"),
	SpecError(c, called) :- 
		   c is DoDecl(src, _, called, _), decl is MachineKind(src.owner, SPEC), called: AnonFunDecl, SpecImpure(called).

    /*************************************************************/
    /*                         Receive Labels                    */
    /*************************************************************/
    BadLabelError ::= (TypingContext).
	Continuation ::= Receive + FunStmt.

	//// Every receive statement must have a label that is unique within a context.
	//// This constraint simplifies P compilers.
	
	//// A term path describes how to reach a term.
	//// 0 means this term is reached by following the 1st child stmt of the parent term.
	//// 1 means this term is reached by following the 2nd child stmt of the parent term.
	TermPath    ::= (child: { 0, 1 }, prev: TermPath + { NIL }).
	ReachedContinuation ::= (cntxt: TypingContext, stmt: Stmt, path: TermPath + { NIL }).
	ReachedContinuation(c, bodyTrans, NIL) :- TranslatedBody(c, bodyTrans).
	ReachedContinuation(c, s', p')  :- ReachedContinuation(c, s, p), s = While(_, s', _),  p' = TermPath(0, p).
	ReachedContinuation(c, s', p')  :- ReachedContinuation(c, s, p), s = Ite(_, s', _, _), p' = TermPath(0, p).
	ReachedContinuation(c, s', p')  :- ReachedContinuation(c, s, p), s = Ite(_, _, s', _), p' = TermPath(1, p).
	ReachedContinuation(c, s', p')  :- ReachedContinuation(c, s, p), s = Seq(s', _, _),    p' = TermPath(0, p).
	ReachedContinuation(c, s', p')  :- ReachedContinuation(c, s, p), s = Seq(_, s', _),    p' = TermPath(1, p).

	ERROR1(c.id, "Function contains bad labeling of receive statements"),
	BadLabelError(c) :-
	    ReachedContinuation(c, s, p), ReachedContinuation(c, s', p'), s : Continuation, s' : Continuation, s.label = s'.label, p != p'.
	
    /*************************************************************/
    /*                            Impurity                       */
    /*************************************************************/
	Impure ::= (FunDecl + FunProtoDecl).
	Impure(c) :- c is FunProtoDecl, no Annotation(c, "pure", _, _).
	Impure(c) :- c is FunDecl, c.body = NIL, no Annotation(c, "pure", _, _).
	Impure(c) :- SubSE0(c, e), c: FunDecl, e = NulApp(NONDET, _).
	Impure(c) :- SubSE0(c, e), c: FunDecl, e = NulApp(FAIRNONDET, _).
	Impure(c) :- SubSE0(c, e), c: FunDecl, e : Goto.
	Impure(c) :- SubSE0(c, e), c: FunDecl, e : Raise.
	Impure(c) :- SubSE0(c, e), c: FunDecl, e = NulStmt(POP, _).
	Impure(c) :- SubSE0(c, e), c: FunDecl, e = BinStmt(_, e', _, _, _), IsLValue(c, e', TRUE).
	Impure(c) :- SubSE0(c, e), c: FunDecl, e = BinStmt(_, _, qual, e', _), qual != NONE, IsLValue(c, e', TRUE).
	Impure(c) :- SubSE0(c, e), c: FunDecl, e = NewStmt(_, _, _, _).
	Impure(c) :- SubSE0(c, e), c: FunDecl, e = New(_, _, _).
	Impure(c) :- SubSE0(c, e), c: FunDecl, e = Send(_, _, _, _). 
	Impure(c) :- SubSE0(c, e), c: FunDecl, e = Receive(_, _, _).
	Impure(c) :- SubSE0(c, e), c: FunDecl, ImpureFunApp(c, e).
	Impure(c) :- SubSE0(c, e), e: FunApp, c : FunDecl, called.name = e.name, FunAvailable(called, c.owner), Impure(called).
	Impure(c) :- SubSE0(c, e), c: FunDecl, ImpureFunStmt(c, e).
	Impure(c) :- SubSE0(c, e), e: FunStmt, c : FunDecl, called.name = e.name, FunAvailable(called, c.owner), Impure(called).

	ERROR1(e'.id, "Function must be pure: impure functions can only be called like foo(...); or x = foo(...)"),
    PurityError(c, e') :- 
       SubSE0(c, e), e = UnApp(_, e', _),         ImpureFunApp(c, e');
       SubSE0(c, e), e = BinApp(_, e', _, _),     ImpureFunApp(c, e');
       SubSE0(c, e), e = BinApp(_, _, e', _),     ImpureFunApp(c, e');    
       SubSE0(c, e), e = Field(e', _, _),         ImpureFunApp(c, e');
       SubSE0(c, e), e = Cast(e', _, _),          ImpureFunApp(c, e');    
       SubSE0(c, e), e = Exprs(_, e', _),         ImpureFunApp(c, e');              
       SubSE0(c, e), e = NamedExprs(_, e', _),    ImpureFunApp(c, e');
       SubSE0(c, e), e = Raise(e', _, _),         ImpureFunApp(c, e');
       SubSE0(c, e), e = Send(e', _, _, _),       ImpureFunApp(c, e');
       SubSE0(c, e), e = Send(_, e', _, _),       ImpureFunApp(c, e');
       SubSE0(c, e), e = Announce(e', _, _),      ImpureFunApp(c, e');
       SubSE0(c, e), e = Assert(e', _, _),        ImpureFunApp(c, e');
       SubSE0(c, e), e = BinStmt(_, e'', _, e', _),  ImpureFunApp(c, e'), toSymbol(e'') != #Name;
	   SubSE0(c, e), e = While(e', _, _),         ImpureFunApp(c, e');
	   SubSE0(c, e), e = Ite(e', _, _, _),        ImpureFunApp(c, e');
	   SubSE0(c, e), e = Return(e', _),           ImpureFunApp(c, e').

	ERROR1(e'.id, "Illegal machine creation: only new M(...); or x = new M(...) is allowed"),
    PurityError(c, e') :- 
       SubSE0(c, e), e = UnApp(_, e', _),         e' : New;
       SubSE0(c, e), e = BinApp(_, e', _, _),     e' : New;
       SubSE0(c, e), e = BinApp(_, _, e', _),     e' : New;    
       SubSE0(c, e), e = Field(e', _, _),         e' : New;
       SubSE0(c, e), e = Cast(e', _, _),          e' : New;    
       SubSE0(c, e), e = Exprs(_, e', _),         e' : New;              
       SubSE0(c, e), e = NamedExprs(_, e', _),    e' : New;
	   SubSE0(c, e), e = Raise(e', _, _),         e' : New;
       SubSE0(c, e), e = Send(e', _, _, _),       e' : New;
       SubSE0(c, e), e = Send(_, e', _, _),       e' : New;
       SubSE0(c, e), e = Announce(e', _, _),      e' : New;
       SubSE0(c, e), e = Assert(e', _, _),        e' : New;
       SubSE0(c, e), e = BinStmt(_, e'', _, e', _),  e' : New, toSymbol(e'') != #Name;
	   SubSE0(c, e), e = Return(e', _),           e' : New.

	ERROR1(e'.id, "Illegal nondeterministic choice: only x = $ or if ($) or while ($) or return $ is allowed"),
    PurityError(c, e') :- 
       SubSE0(c, e), e = UnApp(_, e', _),         e' = NulApp(NONDET, _);
       SubSE0(c, e), e = BinApp(_, e', _, _),     e' = NulApp(NONDET, _);
       SubSE0(c, e), e = BinApp(_, _, e', _),     e' = NulApp(NONDET, _);    
       SubSE0(c, e), e = Field(e', _, _),         e' = NulApp(NONDET, _);
       SubSE0(c, e), e = Cast(e', _, _),          e' = NulApp(NONDET, _);    
       SubSE0(c, e), e = Exprs(_, e', _),         e' = NulApp(NONDET, _);              
       SubSE0(c, e), e = NamedExprs(_, e', _),    e' = NulApp(NONDET, _);
       SubSE0(c, e), e = Raise(e', _, _),         e' = NulApp(NONDET, _);
       SubSE0(c, e), e = Send(e', _, _, _),       e' = NulApp(NONDET, _);
       SubSE0(c, e), e = Send(_, e', _, _),       e' = NulApp(NONDET, _);
       SubSE0(c, e), e = Announce(e', _, _),      e' = NulApp(NONDET, _);
       SubSE0(c, e), e = Assert(e', _, _),        e' = NulApp(NONDET, _);
       SubSE0(c, e), e = BinStmt(_, e'', _, e', _),  e' = NulApp(NONDET, _), toSymbol(e'') != #Name.

	ERROR1(e'.id, "Illegal fair nondeterministic choice: only x = $$ or if ($$) or while ($$) or return $$ is allowed"),
    PurityError(c, e') :- 
       SubSE0(c, e), e = UnApp(_, e', _),         e' = NulApp(FAIRNONDET, _);
       SubSE0(c, e), e = BinApp(_, e', _, _),     e' = NulApp(FAIRNONDET, _);
       SubSE0(c, e), e = BinApp(_, _, e', _),     e' = NulApp(FAIRNONDET, _);    
       SubSE0(c, e), e = Field(e', _, _),         e' = NulApp(FAIRNONDET, _);
       SubSE0(c, e), e = Cast(e', _, _),          e' = NulApp(FAIRNONDET, _);    
       SubSE0(c, e), e = Exprs(_, e', _),         e' = NulApp(FAIRNONDET, _);              
       SubSE0(c, e), e = NamedExprs(_, e', _),    e' = NulApp(FAIRNONDET, _);
       SubSE0(c, e), e = Raise(e', _, _),         e' = NulApp(FAIRNONDET, _);
       SubSE0(c, e), e = Send(e', _, _, _),       e' = NulApp(FAIRNONDET, _);
       SubSE0(c, e), e = Send(_, e', _, _),       e' = NulApp(FAIRNONDET, _);
       SubSE0(c, e), e = Announce(e', _, _),      e' = NulApp(FAIRNONDET, _);
       SubSE0(c, e), e = Assert(e', _, _),        e' = NulApp(FAIRNONDET, _);
       SubSE0(c, e), e = BinStmt(_, e'', _, e', _),  e' = NulApp(FAIRNONDET, _), toSymbol(e'') != #Name.
	                                       
    /*************************************************************/
    /*                      Type Comparability                   */
    /*************************************************************/
    //// These are the pairs of types whose relationships must be computed.
    CompTypeRel ::= (TypeExpr + { NIL, ERROR }, TypeExpr + { NIL, ERROR }).
    CompTypeRel(ta', tb')                    :- CompTypeRel(ta, tb), ta = SeqType(ta'), tb = SeqType(tb').
    CompTypeRel(da, db), CompTypeRel(ca, cb) :- CompTypeRel(ta, tb), ta = MapType(da, ca), tb = MapType(db, cb).
    CompTypeRel(la, lb), CompTypeRel(ra, rb) :- CompTypeRel(ta, tb), ta = TupType(la, ra), tb = TupType(lb, rb).
    CompTypeRel(la, lb), CompTypeRel(ra, rb) :- CompTypeRel(ta, tb), ta = NmdTupType(lfa, ra), tb = NmdTupType(lfb, rb), la = lfa.type, lb = lfb.type.
    
	CompTypeRel(t1, t2')      :- TypeOfArg1(c, e, t1), e = Cast(_, t2, _), TypeExpansion(t2, t2').
	CompTypeRel(t2, et2')     :- TypeOfArg2(c, e, t1, t2), e = NewStmt(n, _, _, _), TypeExpansion(NameType(n), et2').
	CompTypeRel(t1, t2)       :- TypeOfArg2(c, e, t1, t2), e = BinApp(op, _, _, _), op : PolyRel.
	CompTypeRel(t2, dom)      :- TypeOfArg2(c, e, t1, t2), e = BinApp(IDX, _, _, _), t1 = MapType(dom, cod).
	CompTypeRel(t1, dom)      :- TypeOfArg2(c, e, t1, t2), e = BinApp(IN, _, _, _), t2 = MapType(dom, _).      
	CompTypeRel(t1, inpt)     :- TypeOfArg1(c, e, t1), e = FunApp(n, _, _, _), FunAvailable(decl, c.owner), decl.name = n, FuncSig(decl, inpt, _).
	CompTypeRel(t1, t)        :- TypeOfArg1(c, e, t1), e : Return, FuncSig(c, _, t).
	CompTypeRel(null, plt)    :- SubSE(c, e), c.owner != NIL, e = Goto(dst, NIL, _), null = BaseType(NULL), s = StateDecl(dst, c.owner, _, _, _, _), PayloadVar(s, _, _, plt).
	CompTypeRel(t1, plt)      :- TypeOfArg1(c, e, t1), c.owner != NIL, e = Goto(dst, p, _), p != NIL, s = StateDecl(dst, c.owner, _, _, _, _), PayloadVar(s, _, _, plt).
	CompTypeRel(null, plt)    :- CommStmtPLType(c, e, plt), e = Raise(_, NIL, _), null = BaseType(NULL).
	CompTypeRel(t2, plt)      :- TypeOfArg2(c, e, t1, t2), e : Raise, CommStmtPLType(c, e, plt).
	CompTypeRel(null, plt)    :- SubSE(c, e), e = Send(_, _, NIL, _), null = BaseType(NULL), CommStmtPLType(c, e, plt).
	CompTypeRel(t3, plt)      :- TypeOfArg3(c, e, t1, t2, t3), e : Send, CommStmtPLType(c, e, plt).
	CompTypeRel(null, plt)    :- SubSE(c, e), e = Announce(_, NIL, _), null = BaseType(NULL), CommStmtPLType(c, e, plt).
	CompTypeRel(t2, plt)      :- TypeOfArg2(c, e, t1, t2), e : Announce, CommStmtPLType(c, e, plt).
	CompTypeRel(t2, plt)      :- TypeOfArg2(c, e, t1, t2), e : Announce, CommStmtPLType(c, e, plt).
	CompTypeRel(t2, t1)       :- TypeOfArg2(c, e, t1, t2), e = BinStmt(ASSIGN, _, _, _, _).	
	CompTypeRel(t2, dom)      :- TypeOfArg2(c, e, t1, t2), e = BinStmt(REMOVE, _, _, _, _), t1 = MapType(dom, cod).	
	CompTypeRel(value, inner) :- TypeOfArg2(c, e, t1, t2), e = BinStmt(INSERT, _, _, _, _), t1 = SeqType(inner), t2 = TupType(idx, TupType(value, NIL)).
	CompTypeRel(t1, inpt)     :- TypeOfArg1(c, e, t1), e = FunStmt(n, _, _, _, _), FunAvailable(decl, c.owner), decl.name = n, FuncSig(decl, inpt, _).
	CompTypeRel(t1, t2)       :- TypeOfArg2(c, e, _, t2), e = FunStmt(n, _, _, _, _), FunAvailable(decl, c.owner), decl.name = n, FuncSig(decl, _, t1).

	//// TypeRel determines the relationship type expressions ta and tb.
    //// If types are not subtype related, then they can
    //// either have an empty (EMPTY) or nonempty (NONEMPTY) intersection. 
    TypeRel ::= (ta: TypeExpr + { ERROR, NIL }, tb: TypeExpr + { ERROR, NIL }, rel: { SUB, SUP, EMPTY, NONEMPTY }).
                            
    //// (1) Type (non-) emptiness.       
    // For convenience, the ERROR type is incomparable to all types, even itself.
    TypeRel(s, t, EMPTY) :- CompTypeRel(s, t), s = ERROR.
    TypeRel(t, s, EMPTY) :- CompTypeRel(t, s), s = ERROR.
    
    // For convenience, the NIL type is incomparable to all types, except itself.
    TypeRel(s, t, EMPTY) :- CompTypeRel(s, t), s = NIL, t != NIL.
    TypeRel(t, s, EMPTY) :- CompTypeRel(t, s), s = NIL, t != NIL.
	
	// Each model type has empty intersection with all types except itself and ANY
	TypeRel(s, t, EMPTY) :- CompTypeRel(s, t), s = NameType(name), TypeDef(name, NIL, _), t != s, toSymbol(t) != #AnyType.
	TypeRel(t, s, EMPTY) :- CompTypeRel(t, s), s = NameType(name), TypeDef(name, NIL, _), t != s, toSymbol(t) != #AnyType. 
	
	// Each enum type has empty intersection with all types except itself and ANY and INT and FLOAT
	TypeRel(s, t, EMPTY) :- CompTypeRel(s, t), s = NameType(name), EnumTypeDef(name, _, _, _), t != s, toSymbol(t) != #AnyType, t != BaseType(INT), t != BaseType(FLOAT).
	TypeRel(t, s, EMPTY) :- CompTypeRel(t, s), s = NameType(name), EnumTypeDef(name, _, _, _), t != s, toSymbol(t) != #AnyType, t != BaseType(INT), t != BaseType(FLOAT). 
    
    // The NULL type has empty intersections with NonNullBase and complex types.
    NonNullBase ::= (TypeExpr).
	NonNullBase(type) :- type = BaseType(BOOL).
	NonNullBase(type) :- type = BaseType(INT).
	NonNullBase(type) :- type = BaseType(FLOAT).
    ComplexType ::= TupType  + NmdTupType + SeqType + MapType.
    TypeRel(s, t, EMPTY)   :- CompTypeRel(s, t), NonNullBase(s), t = BaseType(NULL).
    TypeRel(t, s, EMPTY)   :- CompTypeRel(t, s), NonNullBase(s), t = BaseType(NULL).
    
    TypeRel(s, t, EMPTY)   :- CompTypeRel(s, t), s : ComplexType, t = BaseType(NULL).
    TypeRel(t, s, EMPTY)   :- CompTypeRel(t, s), s : ComplexType, t = BaseType(NULL).
        
    // BaseType(BOOL) has empty intersections with all types, except themselves and ANY.
    TypeRel(s, t, EMPTY) :- CompTypeRel(s, t), s = BaseType(BOOL), s != t, toSymbol(t) != #AnyType.
    TypeRel(t, s, EMPTY) :- CompTypeRel(t, s), s = BaseType(BOOL), s != t, toSymbol(t) != #AnyType.

	// BaseType(INT) has empty intersections with all types, except themselves and ANY and FLOAT.
	// Relationship to NameType(_) has been dealt with above.
    TypeRel(s, t, EMPTY) :- CompTypeRel(s, t), s = BaseType(INT), s != t, toSymbol(t) != #AnyType, toSymbol(t) != #NameType, t != BaseType(FLOAT).
    TypeRel(t, s, EMPTY) :- CompTypeRel(t, s), s = BaseType(INT), s != t, toSymbol(t) != #AnyType, toSymbol(t) != #NameType, t != BaseType(FLOAT).

	// BaseType(FLOAT) has empty intersections with all types, except themselves, INT and ANY.
	// Relationship to NameType(_) has been dealt with above.
    TypeRel(s, t, EMPTY) :- CompTypeRel(s, t), s = BaseType(FLOAT), s != t, toSymbol(t) != #AnyType, toSymbol(t) != #NameType, t != BaseType(INT).
    TypeRel(t, s, EMPTY) :- CompTypeRel(t, s), s = BaseType(FLOAT), s != t, toSymbol(t) != #AnyType, toSymbol(t) != #NameType, t != BaseType(INT).

    // NullBase types have empty intersections with all types, except themselves, ANY, and NULL.
    NullBase    ::= (TypeExpr).
	NullBase(type) :- type = BaseType(EVENT).
	NullBase(type) :- type = BaseType(MACHINE).    
    TypeRel(s, t, EMPTY)    :- CompTypeRel(s, t), NullBase(s), NonNullBase(t).
    TypeRel(t, s, EMPTY)    :- CompTypeRel(t, s), NullBase(s), NonNullBase(t).
    
    TypeRel(s, t, EMPTY)    :- CompTypeRel(s, t), NullBase(s), toSymbol(t) != #BaseType, toSymbol(t) != #AnyType, toSymbol(t) != #InterfaceType.
    TypeRel(t, s, EMPTY)    :- CompTypeRel(t, s), NullBase(s), toSymbol(t) != #BaseType, toSymbol(t) != #AnyType, toSymbol(t) != #InterfaceType.
          
    TypeRel(s, t, NONEMPTY) :- CompTypeRel(s, t), NullBase(s), NullBase(t), s != t.
    TypeRel(t, s, NONEMPTY) :- CompTypeRel(t, s), NullBase(s), NullBase(t), s != t.

	//Interface Type has empty intersection with all the types except themselves, ANY, MACHINE and NULL
	TypeRel(s, t, EMPTY) :- CompTypeRel(s, t), s : InterfaceType, t = BaseType(kt), kt != NULL, kt != MACHINE.
    TypeRel(t, s, EMPTY) :- CompTypeRel(t, s), s : InterfaceType, t = BaseType(kt), kt != NULL, kt != MACHINE.
	TypeRel(s, t, EMPTY) :- CompTypeRel(s, t), s : InterfaceType, toSymbol(t) != #BaseType, toSymbol(t) != #AnyType, toSymbol(t) != #InterfaceType.
    TypeRel(t, s, EMPTY) :- CompTypeRel(t, s), s : InterfaceType, toSymbol(t) != #BaseType, toSymbol(t) != #AnyType, toSymbol(t) != #InterfaceType.

    // Complex types have empty intersections with all differing type kinds, except ANY.
    TypeRel(s, t, EMPTY) :- CompTypeRel(s, t), s : ComplexType, toSymbol(s) != toSymbol(t), toSymbol(t) != #AnyType.
    TypeRel(t, s, EMPTY) :- CompTypeRel(t, s), s : ComplexType, toSymbol(s) != toSymbol(t), toSymbol(t) != #AnyType.
    
    // Sequences are EMPTY or NONEMPTY if their inner types are. (Only need one version of these rules.)
    TypeRel(s, t, EMPTY)    :- CompTypeRel(s, t), s = SeqType(s'), t = SeqType(t'), TypeRel(s', t', EMPTY). 
    
    TypeRel(s, t, NONEMPTY) :- CompTypeRel(s, t), s = SeqType(s'), t = SeqType(t'), TypeRel(s', t', NONEMPTY). 
    
    // Maps are EMPTY or NONEMPTY if their inner types are. (Only need one version of these rules.)
    TypeRel(s, t, EMPTY)    :- CompTypeRel(s, t), s = MapType(sd, _),  t = MapType(td, _),  TypeRel(sd, td, EMPTY).
    
    TypeRel(s, t, EMPTY)    :- CompTypeRel(s, t), s = MapType(_, sc),  t = MapType(_, tc),  TypeRel(sc, tc, EMPTY).    
    
    TypeRel(s, t, NONEMPTY) :- CompTypeRel(s, t), s = MapType(sd, sc), t = MapType(td, tc), TypeRel(sd, td, NONEMPTY), TypeRel(sc, tc, NONEMPTY). 

    // Tuples and NmdTups are EMPTY if their lengths differ. (Only need one version of these rules.)
    TypeRel(s, t, EMPTY) :- CompTypeRel(s, t), s : TupType, t : TupType, lstLength(#TupType, s) != lstLength(#TupType, t).
    
    TypeRel(s, t, EMPTY) :- CompTypeRel(s, t), s : NmdTupType, t : NmdTupType, lstLength(#NmdTupType, s) != lstLength(#NmdTupType, t).
    
    // Tuples are EMPTY if any pair of inner types is EMPTY.  (Only need one version of some of these rules.)
    TypeRel(s, t, EMPTY) :- CompTypeRel(s, t), s = TupType(s', _), t = TupType(t', _), TypeRel(s', t', EMPTY). 
    
    TypeRel(s, t, EMPTY) :- CompTypeRel(s, t), s = TupType(_, s'), t = TupType(_, t'), TypeRel(s', t', EMPTY). 
    
    // Tuples are NONEMPTY if not all inners types are in identical super / sub relationships. 
    TypeRel(s, t, NONEMPTY) :- CompTypeRel(s, t), s = TupType(s', s''), t = TupType(t', t''), 
                               TypeRel(s', t', NONEMPTY), TypeRel(s'', t'', r), r != EMPTY.
    TypeRel(t, s, NONEMPTY) :- CompTypeRel(t, s), s = TupType(s', s''), t = TupType(t', t''), 
                               TypeRel(s', t', NONEMPTY), TypeRel(s'', t'', r), r != EMPTY.
                                                                                           
    TypeRel(s, t, NONEMPTY) :- CompTypeRel(s, t), s = TupType(s', s''), t = TupType(t', t''), 
                               TypeRel(s', t', r), TypeRel(s'', t'', NONEMPTY), r != EMPTY.
    TypeRel(t, s, NONEMPTY) :- CompTypeRel(t, s), s = TupType(s', s''), t = TupType(t', t''), 
                               TypeRel(s', t', r), TypeRel(s'', t'', NONEMPTY), r != EMPTY.

    TypeRel(s, t, NONEMPTY) :- CompTypeRel(s, t), s = TupType(s', s''), t = TupType(t', t''), 
                               TypeRel(s', t', SUB), TypeRel(s'', t'', SUP), s' != t', s'' != t''.
    TypeRel(t, s, NONEMPTY) :- CompTypeRel(t, s), s = TupType(s', s''), t = TupType(t', t''), 
                               TypeRel(s', t', SUB), TypeRel(s'', t'', SUP), s' != t', s'' != t''.
                               
    // Named Tuples are EMPTY if any pair of inner types is EMPTY or they name arguments differently. (Only need one version of some of these rules.) 
    TypeRel(s, t, EMPTY) :- CompTypeRel(s, t), s = NmdTupType(fs, _), t = NmdTupType(ft, _), fs.name != ft.name. 
    
    TypeRel(s, t, EMPTY) :- CompTypeRel(s, t), s = NmdTupType(fs, _), t = NmdTupType(ft, _), TypeRel(fs.type, ft.type, EMPTY). 
    
    TypeRel(s, t, EMPTY) :- CompTypeRel(s, t), s = NmdTupType(_, s'), t = NmdTupType(_, t'), TypeRel(s', t', EMPTY). 
    
    // Named Tuples are NONEMPTY if not all inners types are in identical super / sub relationships. 
    TypeRel(s, t, NONEMPTY) :- CompTypeRel(s, t), s = NmdTupType(fs, s''), t = NmdTupType(ft, t''), fs.name = ft.name, 
                               TypeRel(fs.type, ft.type, NONEMPTY), TypeRel(s'', t'', r), r != EMPTY.
    TypeRel(t, s, NONEMPTY) :- CompTypeRel(t, s), s = NmdTupType(fs, s''), t = NmdTupType(ft, t''), fs.name = ft.name, 
                               TypeRel(fs.type, ft.type, NONEMPTY), TypeRel(s'', t'', r), r != EMPTY.
                                                            
    TypeRel(s, t, NONEMPTY) :- CompTypeRel(s, t), s = NmdTupType(fs, s''), t = NmdTupType(ft, t''), fs.name = ft.name, 
                               TypeRel(fs.type, ft.type, r), TypeRel(s'', t'', NONEMPTY), r != EMPTY.
    TypeRel(t, s, NONEMPTY) :- CompTypeRel(t, s), s = NmdTupType(fs, s''), t = NmdTupType(ft, t''), fs.name = ft.name, 
                               TypeRel(fs.type, ft.type, r), TypeRel(s'', t'', NONEMPTY), r != EMPTY.

    TypeRel(s, t, NONEMPTY) :- CompTypeRel(s, t), s = NmdTupType(fs, s''), t = NmdTupType(ft, t''), fs.name = ft.name, 
                               TypeRel(fs.type, ft.type, SUB), TypeRel(s'', t'', SUP), fs.type != ft.type, s'' != t''.
    TypeRel(t, s, NONEMPTY) :- CompTypeRel(t, s), s = NmdTupType(fs, s''), t = NmdTupType(ft, t''), fs.name = ft.name, 
                               TypeRel(fs.type, ft.type, SUB), TypeRel(s'', t'', SUP), fs.type != ft.type, s'' != t''.
                               
    //// (3) Sub-typing.                
    // Any non-ERROR type is sub-type related to itself.
    TypeRel(s, s, SUB) :- CompTypeRel(s, s), s != ERROR.
    TypeRel(s, s, SUP) :- CompTypeRel(s, s), s != ERROR.
   
	PermissionsSubsetRel ::= (TypeExpr, TypeExpr).
	NoPermissionsSubsetRel ::= (TypeExpr, TypeExpr).
	PermissionsSubsetRel(t1, t2) :- AllTypeExprs(t1), AllTypeExprs(t2), t2 = AnyType(k), k != NIL, count({ev | EmbeddedPermissionsInType(t1, ev), no EmbeddedPermissionsInType(t2, ev)}) = 0.
	NoPermissionsSubsetRel(t1, t2) :- AllTypeExprs(t1), AllTypeExprs(t2), t2 = AnyType(k), k != NIL, EmbeddedPermissionsInType(t1, ev), no EmbeddedPermissionsInType(t2, ev).
	
	AllEventNameinList ::= sub(EventNameList, EventName).
    // Every proper type is a sub-type of any if the permissions are subset.
    TypeRel(s, t, SUB) :- CompTypeRel(s, t), s != ERROR, s != NIL, t = AnyType(NIL).
    TypeRel(t, s, SUP) :- CompTypeRel(t, s), s != ERROR, s != NIL, t = AnyType(NIL).
	TypeRel(s, t, SUB) :- CompTypeRel(s, t), s != ERROR, s != NIL, t = AnyType(esname), esname != NIL, PermissionsSubsetRel(s, t).
    TypeRel(t, s, SUP) :- CompTypeRel(t, s), s != ERROR, s != NIL, t = AnyType(esname), esname != NIL, PermissionsSubsetRel(s, t).
    TypeRel(s, t, EMPTY) :- CompTypeRel(s, t), s != ERROR, s != NIL, toSymbol(s) != #AnyType, t = AnyType(esname), esname != NIL, NoPermissionsSubsetRel(s, t).
    TypeRel(t, s, EMPTY) :- CompTypeRel(t, s), s != ERROR, s != NIL, toSymbol(s) != #AnyType, t = AnyType(esname), esname != NIL, NoPermissionsSubsetRel(s, t).

    // NULL is a subtype of all Nullable types.
    TypeRel(s, t, SUB) :- CompTypeRel(s, t), s = BaseType(NULL), t : AnyType.
    TypeRel(t, s, SUP) :- CompTypeRel(t, s), s = BaseType(NULL), t : AnyType.
    
    TypeRel(s, t, SUB) :-  CompTypeRel(s, t), s = BaseType(NULL), NullBase(t).
    TypeRel(t, s, SUP) :-  CompTypeRel(t, s), s = BaseType(NULL), NullBase(t).
    
	// Interface type is a subtype of the machine base-type
	TypeRel(s, t, SUB) :- CompTypeRel(s, t), t = BaseType(MACHINE), s : InterfaceType.
	TypeRel(t, s, SUP) :- CompTypeRel(t, s), t = BaseType(MACHINE), s : InterfaceType.

	TypeRel(s, t, NONEMPTY) :- CompTypeRel(s, t), s : InterfaceType, t : InterfaceType, s != t.
	TypeRel(t, s, NONEMPTY) :- CompTypeRel(t, s), s : InterfaceType, t : InterfaceType, s != t.

	//Interface type is a supertype of NULL
	TypeRel(s, t, SUB) :- CompTypeRel(s, t), t : InterfaceType, s = BaseType(NULL).
	TypeRel(t, s, SUP) :- CompTypeRel(t, s), t : InterfaceType, s = BaseType(NULL).

	// Enum types with values are a subtype of int
	TypeRel(s, t, SUB) :- CompTypeRel(s, t), s = NameType(name), EnumTypeDef(name, _, _, _), t = BaseType(INT).
	TypeRel(t, s, SUP) :- CompTypeRel(t, s), s = NameType(name), EnumTypeDef(name, _, _, _), t = BaseType(INT).

	// int types is a subtype of float
	TypeRel(s, t, SUB) :- CompTypeRel(s, t), t = BaseType(FLOAT), s = BaseType(INT).
	TypeRel(t, s, SUP) :- CompTypeRel(t, s), t = BaseType(FLOAT), s = BaseType(INT).

    // Sequences are subtype related if their inner types are subtype related.
    TypeRel(s, t, SUB)    :- CompTypeRel(s, t), s = SeqType(s'), t = SeqType(t'), TypeRel(s', t', SUB). 
    TypeRel(s, t, SUP)    :- CompTypeRel(s, t), s = SeqType(s'), t = SeqType(t'), TypeRel(s', t', SUP). 
    
    // Maps are subtype related if their inner types are subtype related.
    TypeRel(s, t, SUB) :- CompTypeRel(s, t), s = MapType(sd, sc), t = MapType(td, tc), TypeRel(sd, td, SUB), TypeRel(sc, tc, SUB). 
    TypeRel(s, t, SUP) :- CompTypeRel(s, t), s = MapType(sd, sc), t = MapType(td, tc), TypeRel(sd, td, SUP), TypeRel(sc, tc, SUP). 
    
    // Tuples are subtype related if their inner types are subtype related.
    TypeRel(s, t, SUB) :- CompTypeRel(s, t), s = TupType(s', s''), t = TupType(t', t''), TypeRel(s', t', SUB), TypeRel(s'', t'', SUB).
    TypeRel(s, t, SUP) :- CompTypeRel(s, t), s = TupType(s', s''), t = TupType(t', t''), TypeRel(s', t', SUP), TypeRel(s'', t'', SUP).
    
    TypeRel(s, t, SUB) :- CompTypeRel(s, t), s = NmdTupType(fs, s''), t = NmdTupType(ft, t''), fs.name = ft.name, TypeRel(fs.type, ft.type, SUB), TypeRel(s'', t'', SUB).    
    TypeRel(s, t, SUP) :- CompTypeRel(s, t), s = NmdTupType(fs, s''), t = NmdTupType(ft, t''), fs.name = ft.name, TypeRel(fs.type, ft.type, SUP), TypeRel(s'', t'', SUP).   
	
    /*************************************************************/
    /*                      Payload Checking                    */
    /*************************************************************/	

	EventPayloadType ::= (e: String + { NULL, HALT }, t: TypeExpr).
	EventPayloadType(e, et) :- EventDecl(e, _, t, _), t: TypeExpr, TypeExpansion(t, et).
	EventPayloadType(e, t)  :- EventDecl(e, _, NIL, _), t = BaseType(NULL).
	EventPayloadType(NULL, t) :- t = BaseType(NULL).
	EventPayloadType(HALT, t) :- t = AnyType(NIL).

	PayloadVarAux ::= (StateDecl + TransDecl + DoDecl + Cases, AnonFunDecl, String, TypeExpr).
	PayloadVar ::= (StateDecl + TransDecl + DoDecl + Cases, AnonFunDecl, String, TypeExpr).
	PayloadVarAux(s, f, name, type) :- s is StateDecl, f = s.entryAction, r = lstReverse(#NmdTupType, f.envVars), name = r.hd.name, type = r.hd.type, type != BaseType(NULL).
	PayloadVarAux(t, f, name, type) :- t is TransDecl, f = t.action, r = lstReverse(#NmdTupType, f.envVars), name = r.hd.name, type = r.hd.type, type != BaseType(NULL).
	PayloadVarAux(d, f, name, type) :- d is DoDecl, f = d.action, r = lstReverse(#NmdTupType, f.envVars), name = r.hd.name, type = r.hd.type, type != BaseType(NULL).
	PayloadVarAux(cases, f, name, type) :- SubSE(_, cases), cases: Cases, f = cases.action, r = lstReverse(#NmdTupType, f.envVars), name = r.hd.name, type = r.hd.type, type != BaseType(NULL).
	PayloadVar(x, f, name, ft) :- PayloadVarAux(x, f, name, type), TypeExpansion(type, ft).

    ConstructorType ::= (m: String, s: StateDecl, t: TypeExpr).
	ConstructorType(m, s, ft) :- s is StateDecl, MachineStart(m, s.name), m = s.owner, PayloadVar(s, _, _, ft).

	CompTypeRel(et, ft) :- EventPayloadType(_, et), PayloadVar(_, _, _, ft);
						   SubSE(c, n), n: New, TypeOf(c, n.args, et), et: TypeExpr, PayloadVar(_, _, _, ft);
						   SubSE(c, n), n: NewStmt, TypeOf(c, n.args, et), et: TypeExpr, PayloadVar(_, _, _, ft).

    PayloadError ::= (TransDecl + DoDecl + StateDecl + Cases + New + NewStmt).

	ERROR1(t.id, "Payload type for event must be subtype of payload type of transition function"),
	PayloadError(t) :- t is TransDecl, EventPayloadType(t.trig, et), PayloadVar(t, _, _, ft),
	                   TypeRel(et, ft, k), et != ft, k != SUB.
	
	ERROR1(d.id, "Payload type for event must be subtype of payload type of do function"),
	PayloadError(d) :- d is DoDecl, EventPayloadType(d.trig, et), PayloadVar(d, _, _, ft),
	                   TypeRel(et, ft, k), et != ft, k != SUB.
	
	ERROR1(s.id, "Payload type for event on incoming transition must be subtype of payload type of state entry function"),
	PayloadError(s) :- t is TransDecl, EventPayloadType(t.trig, et), 
					   s is StateDecl, s.name = t.dst, s.owner = t.src.owner, PayloadVar(s, _, _, ft),
					   TypeRel(et, ft, k), et != ft, k != SUB.
	
	ERROR1(cases.id, "Payload type for event must be subtype of payload type of case function"),
	PayloadError(cases) :- SubSE(_, cases), cases: Cases, EventPayloadType(cases.trig, et), PayloadVar(cases, _, _, ft),
						   TypeRel(et, ft, k), et != ft, k != SUB. 

	// for creation of machines
	ERROR1(n.id, "Entry function of start state expects an argument"),
	PayloadError(n) :- SubSE(c, n), n = NewStmt(name, NIL, _, _), ConstructorType(name, _, ft).
	
	ERROR1(n.id, "Payload type of constructor must be subtype of payload type of entry function of start state"),
	PayloadError(n) :- SubSE(c, n), n = NewStmt(name, _, _, _), ConstructorType(name, _, ft), TypeOfArg1(c, n, type), type: TypeExpr,
					   TypeRel(type, ft, k), type != ft, k != SUB.
	
	// for creation of machines proto
	ERROR1(n.id, "Entry function of start state expects an argument"),
	PayloadError(n) :- SubSE(c, n), n = NewStmt(name, NIL, _, _), MachineProtoDecl(name, ft), no MachineDecl(name, _), ft != BaseType(NULL).
	
	ERROR1(n.id, "Payload type of constructor must be subtype of payload type of entry function of start state"),
	PayloadError(n) :- SubSE(c, n), n = NewStmt(name, _, _, _), MachineProtoDecl(name, ft), no MachineDecl(name, _), TypeOfArg1(c, n, type), type: TypeExpr,
					   TypeRel(type, ft, k), type != ft, k != SUB.
					   			   
	//for creation of interfaces
	ERROR1(n.id, "Created interface expects an argument"),
	PayloadError(n) :- SubSE(c, n), n = NewStmt(name, NIL, _, _), no MachineDecl(name, _), no MachineProtoDecl(name, _), InterfaceTypeDecl(name, _, ft, _), ft != BaseType(NULL).
	
	ERROR1(n.id, "Payload type of constructor must be subtype of payload type of the created interface"),
	PayloadError(n) :- SubSE(c, n), n = NewStmt(name, _, _, _), no MachineDecl(name, _), no MachineProtoDecl(name, _), InterfaceTypeDecl(name, _, ft, _), TypeOfArg1(c, n, type), type: TypeExpr, 
					   TypeRel(type, ft, k), type != ft, k != SUB.	

	//Entry function of spec machine must have null constructor type
	ERROR1(id, "Entry function of start state of a spec machine cannot have an argument"),
	PayloadError(s) :- ConstructorType(name, s, ft), MachineDecl(name, id), MachineKind(name, SPEC), ft != BaseType(NULL).
}<|MERGE_RESOLUTION|>--- conflicted
+++ resolved
@@ -53,12 +53,13 @@
     BinApp     ::= new (op: { ADD, SUB, MUL, DIV, AND, OR, EQ, NEQ, LT, LE, GT, GE, IDX, IN }, arg1: any Expr, arg2: any Expr, id: any Id).
     Field      ::= new (arg: any Expr, name: String + Natural, id: any Id).
     Default    ::= new (type: any TypeExpr, id: any Id). 
-    Cast       ::= new (arg: any Expr, type: any TypeExpr, id: any Id). 
+    Cast       ::= new (arg: any Expr, type: any TypeExpr, id: any Id).
+	Convert    ::= new (arg: any Expr, type: any TypeExpr, id: any Id).
     Tuple      ::= new (body: any Exprs, id: any Id).
     NamedTuple ::= new (body: any NamedExprs, id: any Id).
     Exprs      ::= new (qual: Qualifier, head: any Expr, tail: any Exprs + { NIL }).
     NamedExprs ::= new (field: String, exp: any Expr, tail: any NamedExprs + { NIL }).
-    Expr       ::= Name + New + FunApp + NulApp + UnApp + BinApp + Field + Default + Cast + Tuple + NamedTuple.
+    Expr       ::= Name + New + FunApp + NulApp + UnApp + BinApp + Field + Default + Cast + Convert + Tuple + NamedTuple.
     ExprsExt   ::= Expr + Exprs + NamedExprs.
 
     //// Statements
@@ -201,14 +202,8 @@
 	ERROR1(id1, "Another state with same name declared"),
 	OneDeclError(m) :- m is StateDecl(name, owner, _, _, _, id1), StateDecl(name, owner, _, _, _, id2), id1 != id2.
 
-<<<<<<< HEAD
 	ERROR1(id1, "Another function with same name declared"),
-	OneDeclError(m) :- m is FunDecl(name, owner, _, _, _, _, _, id1), FunDecl(name, owner, _, _, _, _, _, id2), owner != NIL, id1 != id2.
-=======
-	[rule_Classes = '"error, msg: another function with same name declared"']
-	OneIdError(id1, "Another function with same name declared"),
 	OneDeclError(m) :- m is FunDecl(name, owner, _, _, _, _, id1), FunDecl(name, owner, _, _, _, _, id2), owner != NIL, id1 != id2.
->>>>>>> a48e6a52
 
 	//Valid TransDecl
 	ERROR1(trns.id, "Transition on an undefined event"),
@@ -221,16 +216,9 @@
 	OneDeclError(trns) :- trns is TransDecl(_, _, _, act, _), act : String, 
 	                      no FunDecl(act, trns.src.owner, _, _, _, _, _), no FunDecl(act, NIL, _, _, _, _, _), no FunProtoDecl(act, _, _).
 	
-<<<<<<< HEAD
 	ERROR1(trns.id, "Function cannot take arguments"),
-	OneDeclError(trns) :- trns is TransDecl(_, _, _, act, _), act : String, FunDecl(act, trns.src.owner, _, p, _, _, _, _), p != NIL;
-	                      trns is TransDecl(_, _, _, act, _), act : String, FunDecl(act, NIL, _, p, _, _, _, _), p != NIL.
-=======
-	[rule_Classes = '"error, msg: function cannot take arguments"']
-	OneIdError(trns.id, "Function cannot take arguments"),
 	OneDeclError(trns) :- trns is TransDecl(_, _, _, act, _), act : String, FunDecl(act, trns.src.owner, p, _, _, _, _), p != NIL;
 	                      trns is TransDecl(_, _, _, act, _), act : String, FunDecl(act, NIL, p, _, _, _, _), p != NIL.
->>>>>>> a48e6a52
 	
 	//Valid DoDecl
 	ERROR1(doD.id, "Action on an undefined event"),
@@ -240,16 +228,9 @@
 	OneDeclError(trns) :- trns is DoDecl(_, _, act, _), act : String, 
 	                      no FunDecl(act, trns.src.owner, _, _, _, _, _), no FunDecl(act, NIL, _, _, _, _, _), no FunProtoDecl(act, _, _).
 	
-<<<<<<< HEAD
 	ERROR1(trns.id, "Function cannot take arguments"),
-	OneDeclError(trns) :- trns is DoDecl(_, _, act, _), act : String , FunDecl(act, trns.src.owner, _, p, _, _, _, _), p != NIL;
-	                      trns is DoDecl(_, _, act, _), act : String , FunDecl(act, NIL, _, p, _, _, _, _), p != NIL.
-=======
-	[rule_Classes = '"error, msg: function cannot take arguments"']
-	OneIdError(trns.id, "Function cannot take arguments"),
-	OneDeclError(trns) :- trns is DoDecl(_, _, act, _), act : String, FunDecl(act, trns.src.owner, p, _, _, _, _), p != NIL;
-	                      trns is DoDecl(_, _, act, _), act : String, FunDecl(act, NIL, p, _, _, _, _), p != NIL.
->>>>>>> a48e6a52
+	OneDeclError(trns) :- trns is DoDecl(_, _, act, _), act : String , FunDecl(act, trns.src.owner, p, _, _, _, _), p != NIL;
+	                      trns is DoDecl(_, _, act, _), act : String , FunDecl(act, NIL, p, _, _, _, _), p != NIL.
 	
 	//Entry Exit Functions
 	ERROR1(s.id, "Undefined function for entry"),
@@ -260,25 +241,13 @@
 	DeclFunError(s, eF) :- s is StateDecl(_, _, _, eF, _, _), eF : String, 
 	                       no FunDecl(eF, s.owner, _, _, _, _, _), no FunDecl(eF, NIL, _, _, _, _, _).
 	
-<<<<<<< HEAD
 	ERROR1(s.id, "Entry function cannot take arguments"),
-	DeclFunError(s, eF) :- s is StateDecl(_, _, eF, _, _, _), eF : String , FunDecl(eF, s.owner, _, p, _, _, _, _), p != NIL;
-	                       s is StateDecl(_, _, eF, _, _, _), eF : String , FunDecl(eF, NIL, _, p, _, _, _, _), p != NIL.
-	
-	ERROR1(s.id, "Exit function cannot take arguments"),
-	DeclFunError(s, eF) :- s is StateDecl(_, _, _, eF, _, _), eF : String , FunDecl(eF, s.owner, _, p, _, _, _, _), p != NIL;
-	                       s is StateDecl(_, _, _, eF, _, _), eF : String , FunDecl(eF, NIL, _, p, _, _, _, _), p != NIL.
-=======
-	[rule_Classes = '"error, msg: function cannot take arguments"']
-	OneIdError(s.id, "Entry function cannot take arguments"),
 	DeclFunError(s, eF) :- s is StateDecl(_, _, eF, _, _, _), eF : String , FunDecl(eF, s.owner, p, _, _, _, _), p != NIL;
 	                       s is StateDecl(_, _, eF, _, _, _), eF : String , FunDecl(eF, NIL, p, _, _, _, _), p != NIL.
 	
-	[rule_Classes = '"error, msg: function cannot take arguments"']
-	OneIdError(s.id, "Exit function cannot take arguments"),
+	ERROR1(s.id, "Exit function cannot take arguments"),
 	DeclFunError(s, eF) :- s is StateDecl(_, _, _, eF, _, _), eF : String , FunDecl(eF, s.owner, p, _, _, _, _), p != NIL;
 	                       s is StateDecl(_, _, _, eF, _, _), eF : String , FunDecl(eF, NIL, p, _, _, _, _), p != NIL.
->>>>>>> a48e6a52
 	
 	//cannot have null in spec machines
 	ERROR1(t.id, "Transition on null event not allowed in spec machine"),
@@ -455,14 +424,8 @@
 	AllTypeExprs ::= sub (TypeExpr).
 	TypeDefError ::= (name: String).
 
-<<<<<<< HEAD
 	ERROR0(errorMsg),
-	TypeDefError(name) :- AllTypeExprs(type), type = NameType(name), no ModelType(name, _), no TypeDef(name, _, _), no EnumTypeDef(name, _, _, _), no InterfaceTypeDecl(name, _, _, _),
-=======
-	[rule_Classes = '"error, msg: undefined type"']
-	ZeroIdError(errorMsg),
 	TypeDefError(name) :- AllTypeExprs(type), type = NameType(name), no TypeDef(name, _, _), no EnumTypeDef(name, _, _, _), no InterfaceTypeDecl(name, _, _, _),
->>>>>>> a48e6a52
 						  errorMsg = strJoin("Undefined type: ", name).
 	
 	ERROR2(td1.id, td2.id, "Multiple type definitions for a type name"),
@@ -576,6 +539,7 @@
 	TranslatedTypeExpr(t) :- SubSE(c, e), TypeOf(c, e, t), e = NamedTuple(_, _), t : TypeExpr.
 	TranslatedTypeExpr(t) :- SubSE(c, e), TypeOf(c, e, t), e = Default(_, _), t: TypeExpr.
 	TranslatedTypeExpr(t) :- SubSE(c, e), TypeOf(c, e, t), e = Cast(_, _, _), t: TypeExpr.
+	TranslatedTypeExpr(t) :- SubSE(c, e), TypeOf(c, e, t), e = Convert(_, _, _), t: TypeExpr.
 	TranslatedTypeExpr(t) :- TranslatedTupType(TupType(t, _)).
 	TranslatedTypeExpr(t) :- TranslatedNmdTupType(NmdTupType(NmdTupTypeField(_, t), _)). 
 	TranslatedTypeExpr(k), TranslatedTypeExpr(v) :- TranslatedTypeExpr(t), NotImportedType(t), t = MapType(k, v). 
@@ -628,6 +592,7 @@
 	SubSE0(c, e1), SubSE0(c, e2) :- SubSE0(c, BinApp(_, e1, e2, _)).
 	SubSE0(c, e) :- SubSE0(c, Field(e, _, _)).
 	SubSE0(c, e) :- SubSE0(c, Cast(e, _, _)).
+	SubSE0(c, e) :- SubSE0(c, Convert(e, _, _)).
 	SubSE0(c, es) :- SubSE0(c, Tuple(es, _)).
 	SubSE0(c, es) :- SubSE0(c, NamedTuple(es, _)).
 	SubSE0(c, e) :- SubSE0(c, Exprs(_, e, _)).
@@ -701,6 +666,7 @@
 	SubSE(c, e1), SubSE(c, e2) :- SubSE(c, BinApp(_, e1, e2, _)).
 	SubSE(c, e) :- SubSE(c, Field(e, _, _)).
 	SubSE(c, e) :- SubSE(c, Cast(e, _, _)).
+	SubSE(c, e) :- SubSE(c, Convert(e, _, _)).
 	SubSE(c, es) :- SubSE(c, Tuple(es, _)).
 	SubSE(c, es) :- SubSE(c, NamedTuple(es, _)).
 	SubSE(c, e) :- SubSE(c, Exprs(_, e, _)).
@@ -798,21 +764,27 @@
     TypeOf(c, e, ERROR)           :- TypeOfArg1(c, e, t1), e = UnApp(SIZEOF, _, _), toSymbol(t1) != #MapType, toSymbol(t1) != #SeqType. 
     
     //// (3) The types of binary expressions
-    TypeOf(c, e, t2')              :- TypeOfArg1(c, e, t1), e = Cast(_, t2, _), TypeExpansion(t2, t2'), toSymbol(t2') != #InterfaceType, TypeRel(t1, t2', k), k != EMPTY.
-	//if the type is interface type then it acts as reduce, hence subset relation
-	TypeOf(c, e, t2')              :- TypeOfArg1(c, e, t1), e = Cast(_, t2, _), TypeExpansion(t2, t2'), t2' : InterfaceType.
+    TypeOf(c, e, t2')              :- TypeOfArg1(c, e, t1), e = Cast(_, t2, _), TypeExpansion(t2, t2'), TypeRel(t1, t2', k), k != EMPTY.
 	
 	ERROR1(e.id, "Cast can never succeed"),
-    TypeOf(c, e, ERROR)            :- TypeOfArg1(c, e, t1), e = Cast(_, t2, _), TypeExpansion(t2, t2'), toSymbol(t2') != #InterfaceType, TypeRel(t1, t2', k), k = EMPTY.
+    TypeOf(c, e, ERROR)            :- TypeOfArg1(c, e, t1), e = Cast(_, t2, _), TypeExpansion(t2, t2'), TypeRel(t1, t2', k), k = EMPTY.
 	
 	AllInterfaceTypes ::= sub(InterfaceType).
 	NotSubsetInterfaces ::= (InterfaceType, InterfaceType).
 	NotSubsetInterfaces(i1, i2) :- AllInterfaceTypes(i1), AllInterfaceTypes(i2), count({ ev | MemberOfInterfaceType(i1, ev), no MemberOfInterfaceType(i2, ev) }) != 0.
 	
-	ERROR1(e.id, "Reduce can never succeed"),
-    TypeOf(c, e, ERROR)            :- TypeOfArg1(c, e, t1), e = Cast(_, t2, _), TypeExpansion(t2, t2'), t2' : InterfaceType, TypeRel(t1, BaseType(MACHINE), k), k = EMPTY;
-									  TypeOfArg1(c, e, t1), e = Cast(_, t2, _), TypeExpansion(t2, t2'), t2' : InterfaceType, t1 : InterfaceType, t2' != t1, NotSubsetInterfaces(t2', t1).
-									  
+	ERROR1(e.id, "convert to interface can never succeed"),
+    TypeOf(c, e, ERROR)            :- TypeOfArg1(c, e, t1), e = Convert(_, t2, _), TypeExpansion(t2, t2'), t2' : InterfaceType, TypeRel(t1, BaseType(MACHINE), k), k = EMPTY;
+									  TypeOfArg1(c, e, t1), e = Convert(_, t2, _), TypeExpansion(t2, t2'), t2' : InterfaceType, t1 : InterfaceType, t2' != t1, NotSubsetInterfaces(t2', t1).
+	
+	ERROR1(e.id, "convert can never succeed"),
+    TypeOf(c, e, ERROR)            :- TypeOfArg1(c, e, t1), e = Convert(_, t2, _), TypeExpansion(t2, t2'), t2' = BaseType(INT), TypeRel(t1, BaseType(FLOAT), k), k = EMPTY;
+									  TypeOfArg1(c, e, t1), e = Convert(_, t2, _), TypeExpansion(t2, t2'), t2' = BaseType(INT), TypeRel(t1, BaseType(INT), k), k = EMPTY;
+									  TypeOfArg1(c, e, t1), e = Convert(_, t2, _), TypeExpansion(t2, t2'), t2' = BaseType(FLOAT), TypeRel(t1, BaseType(FLOAT), k), k = EMPTY;
+									  TypeOfArg1(c, e, t1), e = Convert(_, t2, _), TypeExpansion(t2, t2'), t2' = BaseType(FLOAT), TypeRel(t1, BaseType(INT), k), k = EMPTY.
+	
+	TypeOf(c, e, t2')              :- TypeOfArg1(c, e, t1), e = Convert(_, t2, _), TypeExpansion(t2, t2').
+									  								  
     TypeOf(c, e, t2)               :- TypeOfArg2(c, e, _, t2), e : Field, t2 != ERROR.
 	
 	ERROR1(e.id, "Bad field name"),
@@ -822,11 +794,13 @@
     TypeOf(c, e, ERROR)            :- TypeOfArg1(c, e, t1), e : Field, toSymbol(t1) != #TupType, toSymbol(t1) != #NmdTupType.
     
     PureIntOrFloatOp ::= { ADD, SUB, MUL, DIV }.
-    TypeOf(c, e, BaseType(INT))             :- TypeOfArg2(c, e, BaseType(INT), BaseType(INT)), e = BinApp(op, _, _, _), op : PureIntOrFloatOp.
-	TypeOf(c, e, BaseType(FLOAT))           :- TypeOfArg2(c, e, BaseType(FLOAT), t2), e = BinApp(op, _, _, _), op : PureIntOrFloatOp, TypeRel(t2, BaseType(FLOAT), SUB);
-											   TypeOfArg2(c, e, t1, BaseType(FLOAT)), e = BinApp(op, _, _, _), op : PureIntOrFloatOp, TypeRel(t1, BaseType(FLOAT), SUB).
-
-	
+    TypeOf(c, e, BaseType(INT))             :- TypeOfArg2(c, e, t1, t2), e = BinApp(op, _, _, _), op : PureIntOrFloatOp, TypeRel(t1, BaseType(INT), SUB), TypeRel(t2, BaseType(INT), SUB).
+	TypeOf(c, e, BaseType(FLOAT))           :- TypeOfArg2(c, e, t1, t2), e = BinApp(op, _, _, _), op : PureIntOrFloatOp, TypeRel(t1, BaseType(FLOAT), SUB), TypeRel(t2, BaseType(FLOAT), SUB).
+
+	
+	ERROR1(e.id, "Operator expected both arguments to be of same type"),
+    TypeOf(c, e, ERROR)            :- TypeOfArg2(c, e, t1, t2), e = BinApp(op, _, _, _), op : PureIntOrFloatOp, t1 != t2.
+
 	ERROR1(e.id, "Operator expected first argument to be an integer or float or enum constant value"),
     TypeOf(c, e, ERROR)            :- TypeOfArg1(c, e, t1), e = BinApp(op, _, _, _), op : PureIntOrFloatOp, t1 != BaseType(INT), t1 != BaseType(FLOAT), toSymbol(t1) != #NameType.    
 	
@@ -889,18 +863,10 @@
 	TypeOf(c, e, et) :- SubSE(c, e), e = FunApp(n, NIL, _, _), FunAvailable(decl, c.owner), decl.name = n, FuncSig(decl, NIL, et), et != NIL.
 	TypeOf(c, e, et) :- TypeOfArg1(c, e, t1), e = FunApp(n, _, _, _), FunAvailable(decl, c.owner), decl.name = n, FuncSig(decl, inpt, et), et != NIL, TypeRel(t1, inpt, SUB).
 
-<<<<<<< HEAD
 	ERROR1(e.id, "Function not defined"),
-	TypeOf(c, e, ERROR) :- SubSE(c, e), e = FunApp(n, _, _, _), no FunDecl(n, c.owner, _, _, _, _, _, _), no FunDecl(n, NIL, _, _, _, _, _, _), no FunProtoDecl(n, _, _).
+	TypeOf(c, e, ERROR) :- SubSE(c, e), e = FunApp(n, _, _, _), no FunDecl(n, c.owner, _, _, _, _, _), no FunDecl(n, NIL, _, _, _, _, _), no FunProtoDecl(n, _, _).
 	
 	ERROR1(e.id, "Function does not return a value"),
-=======
-	[ rule_Classes = '"error, msg: function not defined"']
-	OneIdError(e.id, "Function not defined"),
-	TypeOf(c, e, ERROR) :- SubSE(c, e), e = FunApp(n, _, _, _), no FunDecl(n, c.owner, _, _, _, _, _), no FunDecl(n, NIL, _, _, _, _, _), no FunProtoDecl(n, _, _).
-	[ rule_Classes = '"error, msg: function does not return a value"']
-	OneIdError(e.id, "Function does not return a value"),
->>>>>>> a48e6a52
 	TypeOf(c, e, ERROR) :- SubSE(c, e), e = FunApp(n, _, _, _), FunAvailable(decl, c.owner), decl.name = n, decl.return = NIL.
 	
 	ERROR1(e.id, "Function requires arguments"),
@@ -1097,25 +1063,15 @@
     TypeOf(c, e, NIL)              :- SubSE(c, e), e = Return(NIL, _), c = FunDecl(_, _, _, NIL, _, _, _). 
     TypeOf(c, e, NIL)              :- SubSE(c, e), e = Return(NIL, _), c : AnonFunDecl.
     TypeOf(c, e, NIL)              :- TypeOfArg1(c, e, t1), e : Return, FuncSig(c, _, et), TypeRel(t1, et, SUB).
-<<<<<<< HEAD
+
  	
 	ERROR1(e.id, "Function must return a value"),
-    TypeOf(c, e, ERROR)            :- SubSE(c, e), e = Return(NIL, _), c = FunDecl(_, _, _, _, t, _, _, _), t != NIL. 
+    TypeOf(c, e, ERROR)            :- SubSE(c, e), e = Return(NIL, _), c = FunDecl(_, _, _, t, _, _, _), t != NIL. 
 	
 	ERROR1(e.id, "Function cannot return a value"),
-    TypeOf(c, e, ERROR)            :- SubSE(c, e), e = Return(e1, _), e1 != NIL, c = FunDecl(_, _, _, _, NIL, _, _, _). 
+    TypeOf(c, e, ERROR)            :- SubSE(c, e), e = Return(e1, _), e1 != NIL, c = FunDecl(_, _, _, NIL, _, _, _). 
 	
 	ERROR1(e.id, "Return value has incorrect type"),
-=======
-	[ rule_Classes = '"error, msg: function must return a value"']
- 	OneIdError(e.id, "Function must return a value"),
-    TypeOf(c, e, ERROR)            :- SubSE(c, e), e = Return(NIL, _), c = FunDecl(_, _, _, t, _, _, _), t != NIL. 
-	[ rule_Classes = '"error, msg: function cannot return a value"']
-	OneIdError(e.id, "Function cannot return a value"),
-    TypeOf(c, e, ERROR)            :- SubSE(c, e), e = Return(e1, _), e1 != NIL, c = FunDecl(_, _, _, NIL, _, _, _). 
-	[ rule_Classes = '"error, msg: return value has incorrect type"' ]
-	OneIdError(e.id, "Return value has incorrect type"),
->>>>>>> a48e6a52
     TypeOf(c, e, ERROR)            :- TypeOfArg1(c, e, t1), e : Return, FuncSig(c, _, et), TypeRel(t1, et, k), t1 != et, k != SUB.
 	
 	ERROR1(e.id, "Anonymous function cannot return a value"),
@@ -1294,19 +1250,12 @@
 	TypeOf(c, e, NIL)   :- SubSE(c, e), e = FunStmt(n, NIL, _, _, _), FunAvailable(decl, c.owner), decl.name = n, FuncSig(decl, NIL, _).
 	TypeOf(c, e, NIL)   :- TypeOfArg1(c, e, t1), e = FunStmt(n, _, NIL, _, _), FunAvailable(decl, c.owner), decl.name = n, FuncSig(decl, inpt, _), TypeRel(t1, inpt, SUB).
 	TypeOf(c, e, NIL)   :- TypeOfArg2(c, e, t1, t2), e = FunStmt(n, _, _, _, _), FunAvailable(decl, c.owner), decl.name = n, FuncSig(decl, inpt, et), TypeRel(t1, inpt, SUB), TypeRel(et, t2, SUB).
-<<<<<<< HEAD
+
 	
 	ERROR1(e.id, "Function not defined"),
-	TypeOf(c, e, ERROR) :- SubSE(c, e), e = FunStmt(n, _, _, _, _), no FunDecl(n, c.owner, _, _, _, _, _, _), no FunDecl(n, NIL, _, _, _, _, _, _), no FunProtoDecl(n, _, _).	
+	TypeOf(c, e, ERROR) :- SubSE(c, e), e = FunStmt(n, _, _, _, _), no FunDecl(n, c.owner, _, _, _, _, _), no FunDecl(n, NIL, _, _, _, _, _), no FunProtoDecl(n, _, _).	
 	
 	ERROR1(e.id, "Function requires arguments"),
-=======
-	[ rule_Classes = '"error, msg: function not defined"']
-	OneIdError(e.id, "Function not defined"),
-	TypeOf(c, e, ERROR) :- SubSE(c, e), e = FunStmt(n, _, _, _, _), no FunDecl(n, c.owner, _, _, _, _, _), no FunDecl(n, NIL, _, _, _, _, _), no FunProtoDecl(n, _, _).	
-	[ rule_Classes = '"error, msg: function requires arguments"']
-	OneIdError(e.id, "Function requires arguments"),
->>>>>>> a48e6a52
 	TypeOf(c, e, ERROR) :- SubSE(c, e), e = FunStmt(n, NIL, _, _, _), FunAvailable(decl, c.owner), decl.name = n, decl.params != NIL.
 	
 	ERROR1(e.id, "Function arguments have incorrect types"),
@@ -1558,14 +1507,9 @@
 
 	FunRetError ::= (cntxt: FunDecl).
 
-<<<<<<< HEAD
+
 	ERROR1(f.id, "function must return a value"),
-	FunRetError(f) :- f is FunDecl, f.kind = REAL, rt = f.return, rt : TypeExpr, no { r | SubSE(f, r), r : Return }.
-=======
-	[ rule_Classes = '"error, msg: function must return a value"']
-	OneIdError(f.id, "function must return a value"),
 	FunRetError(f) :- f is FunDecl, f.body != NIL, rt = f.return, rt : TypeExpr, no { r | SubSE(f, r), r : Return }.
->>>>>>> a48e6a52
 
     /*************************************************************/
     /*                      Control Impurity                     */
@@ -1810,9 +1754,9 @@
 	TypeRel(s, t, EMPTY) :- CompTypeRel(s, t), s = NameType(name), TypeDef(name, NIL, _), t != s, toSymbol(t) != #AnyType.
 	TypeRel(t, s, EMPTY) :- CompTypeRel(t, s), s = NameType(name), TypeDef(name, NIL, _), t != s, toSymbol(t) != #AnyType. 
 	
-	// Each enum type has empty intersection with all types except itself and ANY and INT and FLOAT
-	TypeRel(s, t, EMPTY) :- CompTypeRel(s, t), s = NameType(name), EnumTypeDef(name, _, _, _), t != s, toSymbol(t) != #AnyType, t != BaseType(INT), t != BaseType(FLOAT).
-	TypeRel(t, s, EMPTY) :- CompTypeRel(t, s), s = NameType(name), EnumTypeDef(name, _, _, _), t != s, toSymbol(t) != #AnyType, t != BaseType(INT), t != BaseType(FLOAT). 
+	// Each enum type has empty intersection with all types except itself and ANY and INT
+	TypeRel(s, t, EMPTY) :- CompTypeRel(s, t), s = NameType(name), EnumTypeDef(name, _, _, _), t != s, toSymbol(t) != #AnyType, t != BaseType(INT).
+	TypeRel(t, s, EMPTY) :- CompTypeRel(t, s), s = NameType(name), EnumTypeDef(name, _, _, _), t != s, toSymbol(t) != #AnyType, t != BaseType(INT). 
     
     // The NULL type has empty intersections with NonNullBase and complex types.
     NonNullBase ::= (TypeExpr).
@@ -1830,15 +1774,15 @@
     TypeRel(s, t, EMPTY) :- CompTypeRel(s, t), s = BaseType(BOOL), s != t, toSymbol(t) != #AnyType.
     TypeRel(t, s, EMPTY) :- CompTypeRel(t, s), s = BaseType(BOOL), s != t, toSymbol(t) != #AnyType.
 
-	// BaseType(INT) has empty intersections with all types, except themselves and ANY and FLOAT.
+	// BaseType(INT) has empty intersections with all types, except themselves and ANY.
 	// Relationship to NameType(_) has been dealt with above.
-    TypeRel(s, t, EMPTY) :- CompTypeRel(s, t), s = BaseType(INT), s != t, toSymbol(t) != #AnyType, toSymbol(t) != #NameType, t != BaseType(FLOAT).
-    TypeRel(t, s, EMPTY) :- CompTypeRel(t, s), s = BaseType(INT), s != t, toSymbol(t) != #AnyType, toSymbol(t) != #NameType, t != BaseType(FLOAT).
-
-	// BaseType(FLOAT) has empty intersections with all types, except themselves, INT and ANY.
+    TypeRel(s, t, EMPTY) :- CompTypeRel(s, t), s = BaseType(INT), s != t, toSymbol(t) != #AnyType, toSymbol(t) != #NameType.
+    TypeRel(t, s, EMPTY) :- CompTypeRel(t, s), s = BaseType(INT), s != t, toSymbol(t) != #AnyType, toSymbol(t) != #NameType.
+
+	// BaseType(FLOAT) has empty intersections with all types, except themselves, and ANY.
 	// Relationship to NameType(_) has been dealt with above.
-    TypeRel(s, t, EMPTY) :- CompTypeRel(s, t), s = BaseType(FLOAT), s != t, toSymbol(t) != #AnyType, toSymbol(t) != #NameType, t != BaseType(INT).
-    TypeRel(t, s, EMPTY) :- CompTypeRel(t, s), s = BaseType(FLOAT), s != t, toSymbol(t) != #AnyType, toSymbol(t) != #NameType, t != BaseType(INT).
+    TypeRel(s, t, EMPTY) :- CompTypeRel(s, t), s = BaseType(FLOAT), s != t, toSymbol(t) != #AnyType, toSymbol(t) != #NameType.
+    TypeRel(t, s, EMPTY) :- CompTypeRel(t, s), s = BaseType(FLOAT), s != t, toSymbol(t) != #AnyType, toSymbol(t) != #NameType.
 
     // NullBase types have empty intersections with all types, except themselves, ANY, and NULL.
     NullBase    ::= (TypeExpr).
@@ -1858,6 +1802,11 @@
     TypeRel(t, s, EMPTY) :- CompTypeRel(t, s), s : InterfaceType, t = BaseType(kt), kt != NULL, kt != MACHINE.
 	TypeRel(s, t, EMPTY) :- CompTypeRel(s, t), s : InterfaceType, toSymbol(t) != #BaseType, toSymbol(t) != #AnyType, toSymbol(t) != #InterfaceType.
     TypeRel(t, s, EMPTY) :- CompTypeRel(t, s), s : InterfaceType, toSymbol(t) != #BaseType, toSymbol(t) != #AnyType, toSymbol(t) != #InterfaceType.
+
+	//Interface Type has empty intersection with all interface types that are not equal.
+	TypeRel(s, t, EMPTY) :- CompTypeRel(s, t), s : InterfaceType, t : InterfaceType, s != t.
+    TypeRel(t, s, EMPTY) :- CompTypeRel(t, s), s : InterfaceType, t : InterfaceType, s != t.
+
 
     // Complex types have empty intersections with all differing type kinds, except ANY.
     TypeRel(s, t, EMPTY) :- CompTypeRel(s, t), s : ComplexType, toSymbol(s) != toSymbol(t), toSymbol(t) != #AnyType.
@@ -1965,10 +1914,6 @@
 	TypeRel(s, t, SUB) :- CompTypeRel(s, t), s = NameType(name), EnumTypeDef(name, _, _, _), t = BaseType(INT).
 	TypeRel(t, s, SUP) :- CompTypeRel(t, s), s = NameType(name), EnumTypeDef(name, _, _, _), t = BaseType(INT).
 
-	// int types is a subtype of float
-	TypeRel(s, t, SUB) :- CompTypeRel(s, t), t = BaseType(FLOAT), s = BaseType(INT).
-	TypeRel(t, s, SUP) :- CompTypeRel(t, s), t = BaseType(FLOAT), s = BaseType(INT).
-
     // Sequences are subtype related if their inner types are subtype related.
     TypeRel(s, t, SUB)    :- CompTypeRel(s, t), s = SeqType(s'), t = SeqType(t'), TypeRel(s', t', SUB). 
     TypeRel(s, t, SUP)    :- CompTypeRel(s, t), s = SeqType(s'), t = SeqType(t'), TypeRel(s', t', SUP). 
