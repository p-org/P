﻿domain P extends PStaticTyping, PStructuralTyping
{

}

domain PData
{        
    /*************************************************************/
    /****************          Type Language          ************/
    /*************************************************************/    
    Qualifier       ::= { NONE, SWAP, XFER}.

	TypeDef         ::= new (name: String, type: any TypeExpr + { NIL }).

    //// The BaseType REAL is the type of real machines.
	NameType        ::= new (name: String).
    BaseType        ::= new ({ NULL, BOOL, INT, EVENT, REAL, ANY }).
    TupType         ::= new (hd: any TypeExpr, tl: any TupType + { NIL }).
    NmdTupType      ::= new (hd: any NmdTupTypeField, tl: any NmdTupType + { NIL }).
    SeqType         ::= new (x: any TypeExpr).
    MapType         ::= new (k: any TypeExpr, v: any TypeExpr).
    NmdTupTypeField ::= new (qual: Qualifier, name: any String, type: any TypeExpr). 
    TypeExpr        ::= NameType + BaseType + TupType + NmdTupType + SeqType + MapType.
        
    /*************************************************************/
    /****************          Action Language        ************/
    /*************************************************************/    
                               
    //// Expressions
    Name       ::= new (name: String).
    New        ::= new (name: String, arg: any Expr + { NIL }).
    FunApp     ::= new (name: String, args: any Exprs + { NIL }).
    NulApp     ::= new (op: Integer + Boolean + { THIS, NONDET, FAIRNONDET, NULL, HALT }).
    UnApp      ::= new (op: { NOT, NEG, KEYS, VALUES, SIZEOF }, arg1: any Expr).
    BinApp     ::= new (op: { ADD, SUB, MUL, INTDIV, AND, OR, EQ, NEQ, LT, LE, GT, GE, IDX, IN }, arg1: any Expr, arg2: any Expr).
    Field      ::= new (arg: any Expr, name: String + Natural).
    Default    ::= new (type: any TypeExpr). 
	Fresh      ::= new (name: String).
    Cast       ::= new (arg: any Expr, type: any TypeExpr). 
    Tuple      ::= new (body: any Exprs).
    NamedTuple ::= new (body: any NamedExprs).
    Exprs      ::= new (qual: Qualifier, head: any Expr, tail: any Exprs + { NIL }).              
    NamedExprs ::= new (field: String, exp: any Expr, tail: any NamedExprs + { NIL }).
    Expr       ::= Name + New + FunApp + NulApp + UnApp + BinApp + Field + Default + Fresh + Cast + Tuple + NamedTuple.
    ExprsExt   ::= Expr + Exprs + NamedExprs.

    //// Statements
    NewStmt  ::= new (name: String, arg: any Expr + { NIL }, info: any SourceInfo).
    Raise    ::= new (ev: any Expr, arg: any Expr + { NIL }, info: any SourceInfo).
    Send     ::= new (dest: any Expr, ev: any Expr, arg: any Expr + { NIL }, qual: Qualifier, info: any SourceInfo).
    Monitor  ::= new (ev: any Expr, arg: any Expr + { NIL }, info: any SourceInfo).
    FunStmt  ::= new (name: String, args: any Exprs + { NIL }, aout: any Name + { NIL }, label: Natural, info: any SourceInfo).
    NulStmt  ::= new (op: { SKIP, POP }, info: any SourceInfo).
    BinStmt  ::= new (op: { REMOVE, ASSIGN, INSERT }, arg1: any Expr, arg2: any Expr, info: any SourceInfo).
    Return   ::= new (expr: any Expr + { NIL }, info: any SourceInfo).
    While    ::= new (cond: any Expr, body: any Stmt, info: any SourceInfo).
    Ite      ::= new (cond: any Expr, true: any Stmt, false: any Stmt, info: any SourceInfo).
    Seq      ::= new (s1: any Stmt, s2: any Stmt).
	Cases	 ::= new (trig: String + { NULL, HALT }, action: any AnonFunDecl, cases: any Cases + { NIL }).
	Receive  ::= new (cases: any Cases, label: Natural, info: any SourceInfo).
	Assert   ::= new (arg: any Expr, msg: String + { NIL }, info: any SourceInfo). 
	Print    ::= new (msg: String, info: any SourceInfo).
	
    Stmt ::= NewStmt + Raise + Send + Monitor + FunStmt + NulStmt + BinStmt + Return + While + Ite + Seq + Receive + Assert + Print. 

	SourceInfo ::= new (line: Natural, col: Natural).
	FileInfo   ::= new (decl: FunDecl + AnonFunDecl, file: String + { NIL }).
	LineInfo   ::= new (decl: FunDecl + AnonFunDecl, loc: { ENTRY, EXIT }, line: Natural).

    /*************************************************************/
    /****************  State Machine Declarations    *************/
    /*************************************************************/

    EventDecl      ::= fun (name: String -> card: any QueueConstraint, type: any TypeExpr + { NIL }).    
    MachineDecl    ::= fun (name: String -> kind: { REAL, MODEL, MONITOR }, card: any QueueConstraint, start: any QualifiedName, isMain: Boolean).

	ObservesDecl   ::= new (monitor: MachineDecl, ev: String).

    VarDecl        ::= fun (name: String, owner: MachineDecl -> type: any TypeExpr).
    
	// For both FunDecl and AnonFunDecl, the order of locals in the input file is left to right 
	// and top to bottom (since multiple variable declaration lists are allowed).
	// For FunDecl, the order of params is left to right.
	// For AnonFunDecl, the order of envVars is left to right and top to bottom.
	// Thus, the numbering of variables is consistent across nested scopes.
    FunDecl        ::= fun (name: String, owner: MachineDecl + { NIL } -> kind: { REAL, PURE, MODEL }, params: any NmdTupType + { NIL }, return: any TypeExpr + { NIL }, locals: any NmdTupType + { NIL }, body: any Stmt).
    AnonFunDecl    ::= new (owner: MachineDecl + { NIL }, locals: any NmdTupType + { NIL }, body: any Stmt, envVars: any NmdTupType).
    
    StateDecl      ::= fun (name: any QualifiedName, owner: MachineDecl -> entryAction: any AnonFunDecl + String, exitFun: any AnonFunDecl + String, temperature: { HOT, WARM, COLD }).
    TransDecl      ::= fun (src: StateDecl, trig: String + { NULL, HALT } -> dst: any QualifiedName, action: any { PUSH } + AnonFunDecl + String).
    DoDecl         ::= fun (src: StateDecl, trig: String + { NULL, HALT } -> action: any { DEFER, IGNORE } + AnonFunDecl + String).

    PDecl          ::= EventDecl + MachineDecl + VarDecl + AnonFunDecl + FunDecl + StateDecl + TransDecl + DoDecl + ObservesDecl.            

    AssumeMaxInstances ::= new (bound: Natural).
    AssertMaxInstances ::= new (bound: Natural).
    QualifiedName      ::= new (name: String, qualifier: any QualifiedName + { NIL }).
    QueueConstraint    ::= AssumeMaxInstances + AssertMaxInstances + { NIL }.
    EventLabel         ::= String + { NULL, HALT }.

    /*************************************************************/
    /****************          Annotations           *************/
    /*************************************************************/

    Annotation  ::= new (ant: Annotatable, key: String, value: any AnnotValue).
    Annotatable ::= EventDecl + MachineDecl + VarDecl + FunDecl + StateDecl + TransDecl + DoDecl + { NIL }.
    AnnotValue  ::= Integer + String + Boolean + { NULL }.


	FunAvailable ::= (f: FunDecl, m: MachineDecl + { NIL }).
    FunAvailable(f, m) :- f is FunDecl, m is MachineDecl, f.owner = NIL;
	                      f is FunDecl, f.owner = m.

   	RealOwner ::= (f: FunDecl).
	RealOwner(f) :- f is FunDecl, f.owner = NIL; 
	                f is FunDecl, f.owner.kind = REAL.
}

domain PStructuralTyping extends PData
{
    /*************************************************************/
	conforms no missingDecl. 
	conforms no OneDeclError(_).
	conforms no TwoDeclError(_, _).
	conforms no DeclFunError(_, _).
    /*************************************************************/

	////// Three kinds of declaration errors (and missingDecl).
    OneDeclError ::= (PDecl).
    TwoDeclError ::= (PDecl, PDecl).
    DeclFunError ::= (PDecl, String).
	
    [ rule_Classes = '"error, msg: Global function has the same name"']
    TwoDeclError(f1, f2) :- f1 != f2, f1 is FunDecl, f2 is FunDecl, f1.name = f2.name, f1.owner = NIL, f2.owner != NIL.

	[ rule_Classes = '"error, msg: Multiple transitions over the same event"']
	TwoDeclError(t1, t2) :- t1 != t2, t1 is TransDecl, t2 is TransDecl, t1.src = t2.src, t1.trig = t2.trig.
	[ rule_Classes = '"error, msg: Multiple actions over the same event"']
	TwoDeclError(a1, a2) :- a1 != a2, a1 is DoDecl(state, owner, _), a2 is DoDecl(state, owner, _), a1.src = a2.src, a1.trig = a2.trig.
	
	//// There should be a main machine
	[rule_Classes = '"error, msg: No Main Machine"']
	missingDecl :- no MachineDecl(_, _, _, _, TRUE).
	[ rule_Classes = '"error, msg: Multiple machines are declared as main machines"']
	TwoDeclError(m1, m2) :- m1 is MachineDecl, m2 is MachineDecl, m1.isMain = TRUE, m2.isMain = TRUE, m1 != m2.
		
	//// there should be a start state in each state machine.
	[ rule_Classes = '"error, msg: no start state in machine"']
	OneDeclError(m) :- m is MachineDecl, no StateDecl(s, m , _, _, _), m.start = s.
	
	//Valid TransDecl
	[ rule_Classes = '"error, msg: transition on an undefined event"']
	OneDeclError(trns) :- trns is TransDecl, no EventDecl(trns.trig, _, _), trns.trig != NULL, trns.trig != HALT.
	[rule_Classes = '"error, msg: transition to an undefined state"']
	OneDeclError(trns) :- trns is TransDecl, no StateDecl(trns.dst, trns.src.owner, _, _, _).
	
	[rule_Classes = '"error, msg: transition function not defined"']
	OneDeclError(trns) :- trns is TransDecl(_, _, _, act), act : String, 
	                      no FunDecl(act, trns.src.owner, _, _, _, _, _), no FunDecl(act, NIL, _, _, _, _, _).
	
	[rule_Classes = '"error, msg: function cannot take arguments"']
	OneDeclError(trns) :- trns is TransDecl(_, _, _, act), act : String, FunDecl(act, trns.src.owner, _, p, _, _, _), p != NIL;
	                      trns is TransDecl(_, _, _, act), act : String, FunDecl(act, NIL, _, p, _, _, _), p != NIL.
	
	//Valid DoDecl
	[ rule_Classes = '"error, msg: action on an undefined event"']
	OneDeclError(doD) :- doD is DoDecl, no EventDecl(doD.trig, _, _), doD.trig != HALT, doD.trig != NULL.
	
	[rule_Classes = '"error, msg: function not defined"']
	OneDeclError(trns) :- trns is DoDecl(_, _, act), act : String, 
	                      no FunDecl(act, trns.src.owner, _, _, _, _, _), no FunDecl(act, NIL, _, _, _, _, _).
	
	[rule_Classes = '"error, msg: function cannot take arguments"']
	OneDeclError(trns) :- trns is DoDecl(_, _, act), act : String , FunDecl(act, trns.src.owner, _, p, _, _, _), p != NIL;
	                      trns is DoDecl(_, _, act), act : String , FunDecl(act, NIL, _, p, _, _, _), p != NIL.
	
	//Entry Exit Functions
	[rule_Classes = '"error, msg: undefined function for entry"']
	DeclFunError(s, eF) :- s is StateDecl(_, _, eF, _, _), eF : String, 
	                       no FunDecl(eF, s.owner, _, _, _, _, _), no FunDecl(eF, NIL, _, _, _, _, _). 

	[rule_Classes = '"error, msg: undefined function for exit"']
	DeclFunError(s, eF) :- s is StateDecl(_, _, _, eF, _), eF : String, 
	                       no FunDecl(eF, s.owner, _, _, _, _, _), no FunDecl(eF, NIL, _, _, _, _, _).
	
	[rule_Classes = '"error, msg: function cannot take arguments"']
	DeclFunError(s, eF) :- s is StateDecl(_, _, eF, _, _), eF : String , FunDecl(eF, s.owner, _, p, _, _, _), p != NIL;
	                       s is StateDecl(_, _, eF, _, _), eF : String , FunDecl(eF, NIL, _, p, _, _, _), p != NIL.
	
	[rule_Classes = '"error, msg: function cannot take arguments"']
	DeclFunError(s, eF) :- s is StateDecl(_, _, _, eF, _), eF : String , FunDecl(eF, s.owner, _, p, _, _, _), p != NIL;
	                       s is StateDecl(_, _, _, eF, _), eF : String , FunDecl(eF, NIL, _, p, _, _, _), p != NIL.
	
	//cannot have null in Monitors
	[rule_Classes = '"error, msg: null transitions not allowed in monitors"']
	OneDeclError(t) :- t is TransDecl(s, NULL, _, _), s.owner.kind = MONITOR.
	[rule_Classes = '"error, msg: push transitions not allowed in monitors"']
	OneDeclError(t) :- t is TransDecl(s, _, _, PUSH), s.owner.kind = MONITOR.

	//no defer in monitors
	[rule_Classes = '"error, msg: defer not allowed in monitor"']
	OneDeclError(d) :- d is DoDecl(s, _, DEFER), s.owner.kind = MONITOR.	

	//event in monitors is defined
	[rule_Classes = '"error, msg: event in monitor is undefined"']
	OneDeclError(obs) :- obs is ObservesDecl, obs.monitor.kind = MONITOR, no EventDecl(obs.ev, _, _).	
}

domain PStaticTyping extends PData
/*
[
    compiler_ProductivityCheck = "TypeOf[1]"
]
*/
{
    /*************************************************************/
	conforms no TypeOf(_, _, ERROR). 
	conforms no DupNmdSubE(_, _, _, _).
	conforms no PurityError(_, _).
	conforms no MonitorError(_, _).
	conforms no LValueError(_, _).
	conforms no BadLabelError(_).
	conforms no PayloadError(_).
	conforms no TypeDefError(_).
<<<<<<< HEAD
	conforms no FunRetError(_).
=======
	conforms no FunDeclQualifierError(_, _).
	conforms no FunCallQualifierError(_, _, _).
	conforms no SendQualifierError(_, _).
	conforms no UnavailableVarAccessError(_, _, _).
	conforms no UnavailableParameterError(_, _).
>>>>>>> 9fb939c2
    /*************************************************************/

	//// Check that TypeDef's are used properly

	AllTypeExprs ::= sub (TypeExpr).
	TypeDefError ::= (name: String).

	[rule_Classes = '"error, msg: undefined type"']
	TypeDefError(name) :- AllTypeExprs(type), type = NameType(name), no TypeDef(name, _).
	[rule_Classes = '"error, msg: multiple type definitions for a type name"']
	TypeDefError(name) :- TypeDef(name, type1), TypeDef(name, type2), type1 != type2.

	TypeDefDepends ::= sub (typeDef: TypeDef, type: NameType).
	NameTypeDepends ::= (name1: String, name2: String).
	NameTypeDepends(typeDef.name, type.name) :- TypeDefDepends(typeDef, type).
	NameTypeDepends(name1, name3) :- NameTypeDepends(name1, name2), NameTypeDepends(name2, name3).
	[rule_Classes = '"error, msg: type depends on itself"']
	TypeDefError(name) :- NameTypeDepends(name, name).

	TypeExpansion ::= (type: TypeExpr, eType: TypeExpr).

	TypeExpansion(BaseType(NULL), BaseType(NULL)).
	TypeExpansion(BaseType(BOOL), BaseType(BOOL)).
	TypeExpansion(BaseType(INT), BaseType(INT)).
	TypeExpansion(BaseType(EVENT), BaseType(EVENT)).
	TypeExpansion(BaseType(REAL), BaseType(REAL)).
	TypeExpansion(BaseType(ANY), BaseType(ANY)).
	TypeExpansion(t, t) :- TypeOf(_, Tuple(_), t), t : TypeExpr.
	TypeExpansion(t, t) :- TypeOf(_, NamedTuple(_), t), t : TypeExpr.
	TypeExpansion(t, t) :- TypeExpansion(_, TupType(t, _)), t : TypeExpr.
	TypeExpansion(t, t) :- TypeExpansion(_, TupType(_, t)), t : TypeExpr.
	TypeExpansion(t, t) :- TypeExpansion(_, NmdTupType(f, _)), t = f.type.
	TypeExpansion(t, t) :- TypeExpansion(_, NmdTupType(_, t)), t : TypeExpr.

	TypeExpansion(type, type)  :- TypeDef(typeName, NIL), no TypeDefError(typeName), type = NameType(typeName).
	TypeExpansion(type, eType) :- TypeDef(typeName, typeExpr), typeExpr: TypeExpr, no TypeDefError(typeName), type = NameType(typeName), TypeExpansion(typeExpr, eType).
	TypeExpansion(type, eType) :- AllTypeExprs(type), type = TupType(hd, NIL), TypeExpansion(hd, hd'), eType = TupType(hd', NIL).
	TypeExpansion(type, eType) :- AllTypeExprs(type), type = TupType(hd, tl), tl != NIL, TypeExpansion(hd, hd'), TypeExpansion(tl, tl'), eType = TupType(hd', tl').
	TypeExpansion(type, eType) :- AllTypeExprs(type), type = NmdTupType(NmdTupTypeField(qual, name, hd), NIL), TypeExpansion(hd, hd'), eType = NmdTupType(NmdTupTypeField(qual, name, hd'), NIL).
	TypeExpansion(type, eType) :- AllTypeExprs(type), type = NmdTupType(NmdTupTypeField(qual, name, hd), tl), tl != NIL, TypeExpansion(hd, hd'), TypeExpansion(tl, tl'), eType = NmdTupType(NmdTupTypeField(qual, name, hd'), tl').
	TypeExpansion(type, eType) :- AllTypeExprs(type), type = SeqType(x), TypeExpansion(x, x'), eType = SeqType(x').
	TypeExpansion(type, eType) :- AllTypeExprs(type), type = MapType(k, v), TypeExpansion(k, k'), TypeExpansion(v, v'), eType = MapType(k', v').

    //// The declarations that may contain expressions or statements that should be typed.
    TypingContext ::= FunDecl + AnonFunDecl.
    
    //// The set of typeable expressions and statements.
    Typeable ::= Expr + Stmt + Exprs + NamedExprs + Cases.
    
    //// The type judgement. NIL is a placeholder for untyped constructs.
    TypeOf ::= (cntxt: TypingContext, expr: Typeable, type: TypeExpr + { ERROR, NIL }).

    //// All typing contexts anywhere in the input program.
	SubCntxt ::= sub (cntxt: TypingContext).
    
	SubSE ::= (cntxt: TypingContext, typeable: Typeable).
	SubSE(cntxt, typeable) :- SubCntxt(cntxt), cntxt = AnonFunDecl(_, _, typeable, _).
	SubSE(cntxt, typeable) :- SubCntxt(cntxt), cntxt = FunDecl(_, _, _, _, _, _, typeable).
	SubSE(c, e), SubSE(c, s) :- SubSE(c, While(e, s, _)).
	SubSE(c, e), SubSE(c, s1), SubSE(c, s2) :- SubSE(c, Ite(e, s1, s2, _)).
	SubSE(c, s1), SubSE(c, s2) :- SubSE(c, Seq(s1, s2)).
	SubSE(c, cases) :- SubSE(c, Receive(cases, _, _)).
	SubSE(c, cases) :- SubSE(c, Cases(_, _, cases)), cases: Cases.
	SubSE(c, e) :- SubSE(c, Return(e, _)), e: Expr.
	SubSE(c, e1), SubSE(c, e2) :- SubSE(c, BinStmt(_, e1, e2, _)).
	SubSE(c, e) :- SubSE(c, Assert(e, _, _)).
	SubSE(c, es) :- SubSE(c, FunStmt(_, es, _, _, _)), es: Exprs.
	SubSE(c, e) :- SubSE(c, FunStmt(_, _, e, _, _)), e: Name.
	SubSE(c, e) :- SubSE(c, Monitor(e, _, _)).
	SubSE(c, e) :- SubSE(c, Monitor(_, e, _)), e: Expr.
	SubSE(c, e1), SubSE(c, e2) :- SubSE(c, Send(e1, e2, _, _, _)).
	SubSE(c, e) :- SubSE(c, Send(_, _, e, _, _)), e: Expr.
	SubSE(c, e) :- SubSE(c, Raise(e, _, _)).
	SubSE(c, e) :- SubSE(c, Raise(_, e, _)), e: Expr.
	SubSE(c, e) :- SubSE(c, NewStmt(_, e, _)), e: Expr.
	SubSE(c, e) :- SubSE(c, New(_, e)), e: Expr.
	SubSE(c, es) :- SubSE(c, FunApp(_, es)), es: Exprs.
	SubSE(c, e) :- SubSE(c, UnApp(_, e)).
	SubSE(c, e1), SubSE(c, e2) :- SubSE(c, BinApp(_, e1, e2)).
	SubSE(c, e) :- SubSE(c, Field(e, _)).
	SubSE(c, e) :- SubSE(c, Cast(e, _)).
	SubSE(c, es) :- SubSE(c, Tuple(es)).
	SubSE(c, es) :- SubSE(c, NamedTuple(es)).
	SubSE(c, e) :- SubSE(c, Exprs(_, e, _)).
	SubSE(c, es) :- SubSE(c, Exprs(_, _, es)), es: Exprs.
    SubSE(c, e) :- SubSE(c, NamedExprs(_, e, _)).
	SubSE(c, es) :- SubSE(c, NamedExprs(_, _, es)), es: NamedExprs.

    /*************************************************************/
    /*                      Types of Expressions                 */
    /*************************************************************/
    
    //// (1) The types of nullary expressions
    TypeOf(c, e, BaseType(NULL))  :- SubSE(c, e), e = NulApp(NULL).
    TypeOf(c, e, BaseType(EVENT)) :- SubSE(c, e), e = NulApp(HALT).
	
    TypeOf(c, e, BaseType(REAL))  :- SubSE(c, e), e = NulApp(THIS).
    
	TypeOf(c, e, BaseType(BOOL))  :- SubSE(c, e), e = NulApp(NONDET).

    TypeOf(c, e, BaseType(BOOL))  :- SubSE(c, e), e = NulApp(FAIRNONDET).
	    
    TypeOf(c, e, BaseType(INT))   :- SubSE(c, e), e = NulApp(v), v : Integer.
    TypeOf(c, e, BaseType(BOOL))  :- SubSE(c, e), e = NulApp(v), v : Boolean.          
    
    //// (2) The types of unary expressions
    TypeOf(c, e, et)              :- SubSE(c, e), e = Default(t), TypeExpansion(t, et). 
	
	[ rule_Classes = '"error, msg: Illegal type"']
	TypeOf(c, e, ERROR)           :- SubSE(c, e), e = Fresh(t), no TypeDef(t, _). 
	[ rule_Classes = '"error, msg: Illegal type"']
	TypeOf(c, e, ERROR)           :- SubSE(c, e), e = Fresh(t), TypeExpansion(NameType(t), type), toSymbol(type) != #NameType. 
	TypeOf(c, e, type)            :- SubSE(c, e), e = Fresh(t), TypeExpansion(NameType(t), type), toSymbol(type) = #NameType. 

    TypeOf(c, e, t1)              :- TypeOfArg1(c, e, t1), e : Tuple.     

    TypeOf(c, e, t1)              :- TypeOfArg1(c, e, t1), e : NamedTuple.

	// Names can hide other names in the following order: local variable hides machine variable hides event
    IsLocalVar ::= (TypingContext, String, TypeExpr).
    IsLocalVar(c, n, et) :- SubSE(c, e), e = Name(n), TypeOfLocalVar(c, n, t), TypeExpansion(t, et).

    VarDeclExp ::= (VarDecl, TypeExpr).
    VarDeclExp(decl, et) :- decl is VarDecl(_, _, t), TypeExpansion(t, et).
    IsMachineVar ::= (TypingContext, String, VarDecl, TypeExpr).
    IsMachineVar(c, n, decl, et) :- SubSE(c, e), e = Name(n), VarDeclExp(decl, et), decl = VarDecl(n, c.owner, _), no TypeOfLocalVar(c, n, _).

    IsEventCnst ::= (TypingContext, String, TypeExpr).
    IsEventCnst(c, n, BaseType(NULL)) :- SubSE(c, e), e = Name(n), EventDecl(n, _, NIL), no VarDecl(n, c.owner, _), no TypeOfLocalVar(c, n, _). 
    IsEventCnst(c, n, pt)             :- SubSE(c, e), e = Name(n), EventDecl(n, _, t), no VarDecl(n, c.owner, _), no TypeOfLocalVar(c, n, _), TypeExpansion(t, pt).

	TypeOf(c, e, et)              :- SubSE(c, e), e = Name(n), IsLocalVar(c, n, et).
    TypeOf(c, e, et)              :- SubSE(c, e), e = Name(n), IsMachineVar(c, n, _, et).
    TypeOf(c, e, BaseType(EVENT)) :- SubSE(c, e), e = Name(n), IsEventCnst(c, n, _).


	[ rule_Classes = '"error, msg: Undefined symbol"']
    TypeOf(c, e, ERROR)           :- SubSE(c, e), e = Name(n), no EventDecl(n, _, _), no VarDecl(n, c.owner, _), no TypeOfLocalVar(c, n, _). 
    
    TypeOf(c, e, BaseType(BOOL))  :- TypeOfArg1(c, e, t1), e = UnApp(NOT, _), t1 = BaseType(BOOL). 
	[ rule_Classes = '"error, msg: Operator expected a boolean value"']
    TypeOf(c, e, ERROR)           :- TypeOfArg1(c, e, t1), e = UnApp(NOT, _), t1 != BaseType(BOOL). 
    
    TypeOf(c, e, BaseType(INT))   :- TypeOfArg1(c, e, t1), e = UnApp(NEG, _), t1 = BaseType(INT). 
	[ rule_Classes = '"error, msg: Operator expected an integer value"']
    TypeOf(c, e, ERROR)           :- TypeOfArg1(c, e, t1), e = UnApp(NEG, _), t1 != BaseType(INT). 
    
    TypeOf(c, e, SeqType(dom))    :- TypeOfArg1(c, e, t1), e = UnApp(KEYS, _), t1 = MapType(dom, _). 
	[ rule_Classes = '"error, msg: Operator expected a map value"']
    TypeOf(c, e, ERROR)           :- TypeOfArg1(c, e, t1), e = UnApp(KEYS, _), toSymbol(t1) != #MapType. 

    TypeOf(c, e, SeqType(cod))    :- TypeOfArg1(c, e, t1), e = UnApp(VALUES, _), t1 = MapType(_, cod). 
	[ rule_Classes = '"error, msg: Operator expected a map value"']
    TypeOf(c, e, ERROR)           :- TypeOfArg1(c, e, t1), e = UnApp(VALUES, _), toSymbol(t1) != #MapType. 

    TypeOf(c, e, BaseType(INT))   :- TypeOfArg1(c, e, t1), e = UnApp(SIZEOF, _), t1 : MapType. 
    TypeOf(c, e, BaseType(INT))   :- TypeOfArg1(c, e, t1), e = UnApp(SIZEOF, _), t1 : SeqType. 
	[ rule_Classes = '"error, msg: Operator expected a map or sequence value"']
    TypeOf(c, e, ERROR)           :- TypeOfArg1(c, e, t1), e = UnApp(SIZEOF, _), toSymbol(t1) != #MapType, toSymbol(t1) != #SeqType. 
    
    //// (3) The types of binary expressions
    TypeOf(c, e, t2')              :- TypeOfArg1(c, e, t1), e = Cast(_, t2), TypeExpansion(t2, t2'), TypeRel(t1, t2', k), k != EMPTY.
	[ rule_Classes = '"error, msg: Cast can never succeed"']
    TypeOf(c, e, ERROR)            :- TypeOfArg1(c, e, t1), e = Cast(_, t2), TypeExpansion(t2, t2'), TypeRel(t1, t2', k), k = EMPTY.

    TypeOf(c, e, BaseType(REAL))   :- SubSE(c, e), e = New(n, _), MachineDecl(n, REAL, _, _, _).
    TypeOf(c, e, BaseType(REAL))   :- SubSE(c, e), e = New(n, _), MachineDecl(n, MODEL, _, _, _).
	[ rule_Classes = '"error, msg: Monitor cannot be created"']
    TypeOf(c, e, ERROR)            :- SubSE(c, e), e = New(n, _), MachineDecl(n, MONITOR, _, _, _).
	[ rule_Classes = '"error, msg: Undefined machine type"']
    TypeOf(c, e, ERROR)            :- SubSE(c, e), e = New(n, _), no MachineDecl(n, _, _, _, _).
	
    TypeOf(c, e, t2)               :- TypeOfArg2(c, e, _, t2), e : Field, t2 != ERROR.
	[ rule_Classes = '"error, msg: Bad field name"']
    TypeOf(c, e, ERROR)            :- TypeOfArg2(c, e, _, t2), e : Field, t2 = ERROR.
	[ rule_Classes = '"error, msg: Operator expected a (named) tuple value"']
    TypeOf(c, e, ERROR)            :- TypeOfArg1(c, e, t1), e : Field, toSymbol(t1) != #TupType, toSymbol(t1) != #NmdTupType.
    
    PureIntOp ::= { ADD, SUB, MUL, INTDIV }.
    TypeOf(c, e, bint)             :- TypeOfArg2(c, e, t1, t2), e = BinApp(op, _, _), op : PureIntOp, t1 = bint, t2 = bint, bint = BaseType(INT).
	[ rule_Classes = '"error, msg: Operator expected first argument to be an integer value"']
    TypeOf(c, e, ERROR)            :- TypeOfArg1(c, e, t1), e = BinApp(op, _, _), op : PureIntOp, t1 != BaseType(INT).    
	[ rule_Classes = '"error, msg: Operator expected second argument to be an integer value"']
    TypeOf(c, e, ERROR)            :- SubSE(c, e), e = BinApp(op, _, e2), op : PureIntOp, TypeOf(c, e2, t2), t2 != BaseType(INT).     
    
    PureIntRel ::= { LT, LE, GT, GE }.
    TypeOf(c, e, BaseType(BOOL))   :- TypeOfArg2(c, e, t1, t2), e = BinApp(op, e', e''), op : PureIntRel, t1 = bint, t2 = bint, bint = BaseType(INT).
	[ rule_Classes = '"error, msg: Operator expected first argument to be an integer value"']
    TypeOf(c, e, ERROR)            :- TypeOfArg1(c, e, t1), e = BinApp(op, _, _), op : PureIntRel, t1 != BaseType(INT).    
	[ rule_Classes = '"error, msg: Operator expected second argument to be an integer value"']
    TypeOf(c, e, ERROR)            :- SubSE(c, e), e = BinApp(op, _, e2), TypeOf(c, e2, t2), op : PureIntRel, t2 != BaseType(INT).    
    
    PureBoolOp ::= { AND, OR }.
    TypeOf(c, e, BaseType(BOOL))   :- TypeOfArg2(c, e, t1, t2), e = BinApp(op, _, _), op : PureBoolOp, t1 = bbool, t2 = bbool, bbool = BaseType(BOOL).
	[ rule_Classes = '"error, msg: Operator expected first argument to be a boolean value"']
    TypeOf(c, e, ERROR)            :- TypeOfArg1(c, e, t1), e = BinApp(op, _, _), op : PureBoolOp, t1 != BaseType(BOOL).    
	[ rule_Classes = '"error, msg: Operator expected second argument to be a boolean value"']
    TypeOf(c, e, ERROR)            :- SubSE(c, e), e = BinApp(op, _, e2), TypeOf(c, e2, t2), op : PureBoolOp, t2 != BaseType(BOOL).    
    
    PolyRel ::= { EQ, NEQ }.
    TypeOf(c, e, BaseType(BOOL))   :- TypeOfArg2(c, e, t1, t2), e = BinApp(op, _, _), op : PolyRel, TypeRel(t1, t2, k), k != EMPTY.
	[ rule_Classes = '"error, msg: Values cannot be compared because their types are incompatible"']
    TypeOf(c, e, ERROR)            :- TypeOfArg2(c, e, t1, t2), e = BinApp(op, _, _), op : PolyRel, TypeRel(t1, t2, k), k = EMPTY.
    
    TypeOf(c, e, inner)            :- TypeOfArg2(c, e, t1, t2), e = BinApp(IDX, _, _), t1 = SeqType(inner), t2 = BaseType(INT).
    TypeOf(c, e, cod)              :- TypeOfArg2(c, e, t1, t2), e = BinApp(IDX, _, _), t1 = MapType(dom, cod), TypeRel(t2, dom, SUB).
	[ rule_Classes = '"error, msg: Indexer must be applied to a sequence or map"']
    TypeOf(c, e, ERROR)            :- TypeOfArg1(c, e, t1), e = BinApp(IDX, _, _), toSymbol(t1) != #SeqType, toSymbol(t1) != #MapType.
	[ rule_Classes = '"error, msg: Index must be an integer"']
    TypeOf(c, e, ERROR)            :- TypeOfArg2(c, e, t1, t2), e = BinApp(IDX, _, _), t1 : SeqType, t2 != BaseType(INT).
	[ rule_Classes = '"error, msg: Index may not be in the domain of the map"']
    TypeOf(c, e, ERROR)            :- TypeOfArg2(c, e, t1, t2), e = BinApp(IDX, _, _), t1 = MapType(dom, _), TypeRel(t2, dom, k), t2 != dom, k != SUB.
    
    TypeOf(c, e, BaseType(BOOL))   :- TypeOfArg2(c, e, t1, t2), e = BinApp(IN, _, _), t2 = MapType(dom, _), TypeRel(t1, dom, k), k != EMPTY.        
	[ rule_Classes = '"error, msg: Value can never be in the map"']
    TypeOf(c, e, ERROR)            :- TypeOfArg2(c, e, t1, t2), e = BinApp(IN, _, _),  t2 = MapType(dom, _), TypeRel(t1, dom, EMPTY).        
	[ rule_Classes = '"error, msg: "in" expects a map"']
    TypeOf(c, e, ERROR)            :- SubSE(c, e), e = BinApp(IN, _, e2),  TypeOf(c, e2, t2), toSymbol(t2) != #MapType.
    
	///// (4) Exprs produces a tuple type
	TypeOf(c, e, t) :- TypeOfArg1(c, e, t1), e = Exprs(_, _, NIL), t = TupType(t1, NIL).
	TypeOf(c, e, t) :- TypeOfArg2(c, e, t1, t2), e : Exprs, t2 : TupType, t = TupType(t1, t2).
		
	//// (5) NamedExprs produces a named tuple type.
	TypeOf(c, e, t) :- TypeOfArg1(c, e, t1), e = NamedExprs(n, _, NIL), t = NmdTupType(NmdTupTypeField(NONE, n, t1), NIL).
	TypeOf(c, e, t) :- TypeOfArg2(c, e, t1, t2), e = NamedExprs(n, _, _), t2 : NmdTupType, t = NmdTupType(NmdTupTypeField(NONE, n, t1), t2).
	
	//// (6) FunApps must refer to a defined function that has a non-NIL return type and args must be sub-types of function signature. 
	TypeOf(c, e, et) :- SubSE(c, e), e = FunApp(n, NIL), FunAvailable(decl, c.owner), decl.name = n, FuncSig(decl, NIL, et), et != NIL.
	TypeOf(c, e, et) :- TypeOfArg1(c, e, t1), e = FunApp(n, _), FunAvailable(decl, c.owner), decl.name = n, FuncSig(decl, inpt, et), et != NIL, TypeRel(t1, inpt, SUB).

	[ rule_Classes = '"error, msg: function not defined"']
	TypeOf(c, e, ERROR) :- SubSE(c, e), e = FunApp(n, _), no FunDecl(n, c.owner, _, _, _, _, _), no FunDecl(n, NIL, _, _, _, _, _).
	[ rule_Classes = '"error, msg: function does not return a value"']
	TypeOf(c, e, ERROR) :- SubSE(c, e), e = FunApp(n, _), FunAvailable(decl, c.owner), decl.name = n, decl.return = NIL.
	[ rule_Classes = '"error, msg: function requires arguments"']
	TypeOf(c, e, ERROR) :- SubSE(c, e), e = FunApp(n, NIL), FunAvailable(decl, c.owner), decl.name = n, decl.params != NIL.
	[ rule_Classes = '"error, msg: function arguments have incorrect types"']
	TypeOf(c, e, ERROR) :- TypeOfArg1(c, e, t1), e = FunApp(n, _), FunAvailable(decl, c.owner), decl.name = n, FuncSig(decl, inpt, _), TypeRel(t1, inpt, k), t1 != inpt, k != SUB.
	

	/*************************************************************/
	/*                      Qualifier Checking                   */
    /*************************************************************/

	AccessesGlobal ::= (TypingContext, String).
	AccessesGlobal(c, n) :- SubSE(c, e), e = Name(n), IsMachineVar(c, n, _, _).
	AccessesGlobal(c, n) :- SubSE(c, e), e = FunApp(calleeName, _), FunAvailable(callee, c.owner), callee.name = calleeName, AccessesGlobal(callee, n).
	AccessesGlobal(c, n) :- SubSE(c, e), e = FunStmt(calleeName, _, _, _, _), FunAvailable(callee, c.owner), callee.name = calleeName, AccessesGlobal(callee, n).

	FunDeclQualifierError ::= (FunDecl, String).
	[ rule_Classes = '"error, msg: xfer not allowed"']
	FunDeclQualifierError(c, name) :- FormalParamAux(c, XFER, name, _).

	FunArgsParams ::= (TypingContext, FunApp + FunStmt, Exprs + { NIL }, NmdTupType + { NIL }).
	FunArgsParams(c, e, e.args, decl.params) :- TypeOfArg1(c, e, t1), e: FunApp, FunAvailable(decl, c.owner), decl.name = e.name, FuncSig(decl, inpt, _), TypeRel(t1, inpt, SUB).
	FunArgsParams(c, e, e.args, decl.params) :- TypeOfArg1(c, e, t1), e: FunApp, FunAvailable(decl, c.owner), decl.name = e.name, FuncSig(decl, t1, _).
	FunArgsParams(c, e, e.args, decl.params) :- TypeOfArg1(c, e, t1), e: FunStmt, FunAvailable(decl, c.owner), decl.name = e.name, FuncSig(decl, inpt, _), TypeRel(t1, inpt, SUB).
	FunArgsParams(c, e, e.args, decl.params) :- TypeOfArg1(c, e, t1), e: FunStmt, FunAvailable(decl, c.owner), decl.name = e.name, FuncSig(decl, t1, _).
	FunArgsParams(c, e, exprs, nmdTupType) :- FunArgsParams(c, e, exprs', nmdTupType'), exprs' = Exprs(_, _, exprs), nmdTupType' = NmdTupType(_, nmdTupType).

	FunCallQualifierError ::= (TypingContext, FunApp + FunStmt, Expr).
	[ rule_Classes = '"error, msg: argument qualifier incompatible with parameter qualifier"']
	FunCallQualifierError(c, e, expr) :- FunArgsParams(c, e, exprs, nmdTupType), exprs = Exprs(SWAP, expr, _), nmdTupType = NmdTupType(NmdTupTypeField(NONE, _, _), _).
	[ rule_Classes = '"error, msg: argument qualifier incompatible with parameter qualifier"']
	FunCallQualifierError(c, e, expr) :- FunArgsParams(c, e, exprs, nmdTupType), exprs = Exprs(qual, expr, _), qual != SWAP, nmdTupType = NmdTupType(NmdTupTypeField(SWAP, _, _), _).
	[ rule_Classes = '"error, msg: argument qualifier xfer not allowed in nested function call"']
	FunCallQualifierError(c, e, expr) :- FunArgsParams(c, e, exprs, _), e: FunApp, exprs = Exprs(XFER, expr, _).

	[ rule_Classes = '"error, msg: argument should be a variable"']
	FunCallQualifierError(c, e, expr) :- FunArgsParams(c, e, exprs, _), exprs = Exprs(qual, expr, _), qual != NONE, toSymbol(expr) != #Name.
	[ rule_Classes = '"error, msg: argument should be a variable"']
	FunCallQualifierError(c, e, expr) :- FunArgsParams(c, e, exprs, _), exprs = Exprs(qual, expr, _), qual != NONE, expr = Name(n), IsEventCnst(c, n, _).
	[ rule_Classes = '"error, msg: argument should be a local variable"']
	FunCallQualifierError(c, e, expr) :- FunArgsParams(c, e, exprs, _), exprs = Exprs(XFER, expr, _), expr = Name(n), IsMachineVar(c, n, _, _).
	[ rule_Classes = '"error, msg: argument should be a global variable not accessed by callee"']
	FunCallQualifierError(c, e, expr) :- FunArgsParams(c, e, exprs, _), FunAvailable(callee, c.owner), e.name = callee.name, 
										 exprs = Exprs(SWAP, expr, _), expr = Name(n), IsMachineVar(c, n, _, _), AccessesGlobal(callee, n).
	[ rule_Classes = '"error, msg: xfer or swap argument should be passed for exactly one parameter"']
	FunCallQualifierError(c, e, expr) :- FunArgsParams(c, e, Exprs(qual, expr, tl), _), FunArgsParams(c, e, Exprs(_, expr, tl'), _), qual != NONE, tl != tl'.

	SendQualifierError ::= (TypingContext, Send).
	[rule_Classes = '"error, msg: swap qualifier not allowed"']
	SendQualifierError(c, e) :- SubSE(c, e), e = Send(_, _, _, SWAP, _).
	[ rule_Classes = '"error, msg: null payload not allowed"']
	SendQualifierError(c, e) :- SubSE(c, e), e = Send(_, _, NIL, XFER, _).
	[ rule_Classes = '"error, msg: payload should be a variable"']
	SendQualifierError(c, e) :- SubSE(c, e), e = Send(_, _, expr, XFER, _), toSymbol(expr) != #Name.
	[ rule_Classes = '"error, msg: payload should be a variable"']
	SendQualifierError(c, e) :- SubSE(c, e), e = Send(_, _, expr, XFER, _), expr = Name(n), IsEventCnst(c, n, _).
	[ rule_Classes = '"error, msg: payload should be a local variable"']
	SendQualifierError(c, e) :- SubSE(c, e), e = Send(_, _, expr, XFER, _), expr = Name(n), IsMachineVar(c, n, _, _).

	EnvVars ::= (AnonFunDecl, String, NmdTupType + { NIL }).
	EnvVars(c, n, envVars) :- c is AnonFunDecl(_, _, _, NmdTupType(NmdTupTypeField(_, n, _), envVars)), envVars != NIL.
	EnvVars(c, n, envVars) :- EnvVars(c, _, NmdTupType(NmdTupTypeField(_, n, _), envVars)), envVars != NIL.

	UnavailableBefore ::= (TypingContext, Stmt + Cases, String).
	UnavailableAfter  ::= (TypingContext, Stmt + Cases, String).
	
	UnavailableBefore(c, s2, n)   :- SubSE(c, Seq(s1, s2)), UnavailableAfter(c, s1, n).
	UnavailableAfter(c, s, n)     :- SubSE(c, s), s = Seq(_, s'), UnavailableAfter(c, s', n).
	UnavailableBefore(c, s', n)   :- SubSE(c, s), s = Seq(s', _), UnavailableBefore(c, s, n).

	UnavailableBefore(c, s, n)  :- SubSE(c, s), s = While(_, s', _), UnavailableAfter(c, s', n).
	UnavailableBefore(c, s, n)  :- SubSE(c, s'), s' = While(_, s, _), UnavailableBefore(c, s', n).
	UnavailableAfter(c, s, n)   :- SubSE(c, s), s: While, UnavailableBefore(c, s, n).
	
	UnavailableBefore(c, s, n)  :- SubSE(c, s'), s' = Ite(_, s, _, _), UnavailableBefore(c, s', n); 
								   SubSE(c, s'), s' = Ite(_, _, s, _), UnavailableBefore(c, s', n).
	UnavailableAfter(c, s, n)   :- SubSE(c, s), s = Ite(_, s', _, _), UnavailableAfter(c, s', n); 
								   SubSE(c, s), s = Ite(_, _, s', _), UnavailableAfter(c, s', n).

	UnavailableBefore(c, cases, n)  :- ReceiveCases(c, s, cases), UnavailableBefore(c, s, n).
	UnavailableBefore(c', s, n)     :- UnavailableBefore(c, cases, n), cases = Cases(_, c', _), s = c'.body.
	UnavailableAfter(c, s, n)       :- ReceiveCases(c, s, cases), cases = Cases(_, c', _), UnavailableAfter(c', c'.body, n), EnvVars(c', n, _).

	UnavailableAfter(c, s, n)   :- SubSE(c, s), s: NewStmt, UnavailableBefore(c, s, n).
	UnavailableAfter(c, s, n)   :- SubSE(c, s), s: Monitor, UnavailableBefore(c, s, n).
	UnavailableAfter(c, s, n)   :- SubSE(c, s), s: Assert, UnavailableBefore(c, s, n).
	UnavailableAfter(c, s, n)   :- SubSE(c, s), s: Print, UnavailableBefore(c, s, n).
	UnavailableAfter(c, s, n)   :- SubSE(c, s), s = NulStmt(SKIP, _), UnavailableBefore(c, s, n).
	UnavailableAfter(c, s, n)   :- SubSE(c, s), s: FunStmt, UnavailableBefore(c, s, n), s.aout != Name(n).
	UnavailableAfter(c, s, n)   :- FunArgsParams(c, s, Exprs(XFER, Name(n), _), _), s: FunStmt, s.aout != Name(n).
	UnavailableAfter(c, s, n)   :- SubSE(c, s), s: Send, UnavailableBefore(c, s, n).
	UnavailableAfter(c, s, n)   :- SubSE(c, s), s = Send(_, _, Name(n), XFER, _).
	UnavailableAfter(c, s, n)   :- SubSE(c, s), s = BinStmt(op, _, _, _), op != ASSIGN, UnavailableBefore(c, s, n).
	UnavailableAfter(c, s, n)   :- SubSE(c, s), s = BinStmt(ASSIGN, e, _, _), toSymbol(e) != #Name, UnavailableBefore(c, s, n).
	UnavailableAfter(c, s, n)   :- SubSE(c, s), s = BinStmt(ASSIGN, Name(n'), _, _), UnavailableBefore(c, s, n), n' != n.

	SubExpr ::= sub (TypingContext, Stmt + Expr + Exprs, Expr).
	
	UnavailableVarAccessError ::= (TypingContext, Stmt, String).
	[rule_Classes = '"error, msg: variable is not available"']
	UnavailableVarAccessError(c, s, n) :- SubSE(c, s), s: NewStmt, SubExpr(c, s, Name(n)), UnavailableBefore(c, s, n).
	[rule_Classes = '"error, msg: variable is not available"']
	UnavailableVarAccessError(c, s, n) :- SubSE(c, s), s: Raise, SubExpr(c, s, Name(n)), UnavailableBefore(c, s, n).
	[rule_Classes = '"error, msg: variable is not available"']
	UnavailableVarAccessError(c, s, n) :- SubSE(c, s), s: Send, SubExpr(c, s, Name(n)), UnavailableBefore(c, s, n).
	[rule_Classes = '"error, msg: variable is not available"']
	UnavailableVarAccessError(c, s, n) :- SubSE(c, s), s: FunStmt, SubExpr(c, s.args, Name(n)), UnavailableBefore(c, s, n).
	[rule_Classes = '"error, msg: variable is not available"']
	UnavailableVarAccessError(c, s, n) :- SubSE(c, s), s = BinStmt(op, _, _, _), op != ASSIGN, SubExpr(c, s, Name(n)), UnavailableBefore(c, s, n).
	[rule_Classes = '"error, msg: variable is not available"']
	UnavailableVarAccessError(c, s, n) :- SubSE(c, s), s = BinStmt(ASSIGN, arg, _, _), toSymbol(arg) != #Name, SubExpr(c, s, Name(n)), UnavailableBefore(c, s, n).
	[rule_Classes = '"error, msg: variable is not available"']
	UnavailableVarAccessError(c, s, n) :- SubSE(c, s), s = BinStmt(ASSIGN, Name(_), arg, _), SubExpr(c, arg, Name(n)), UnavailableBefore(c, s, n).
	[rule_Classes = '"error, msg: variable is not available"']
	UnavailableVarAccessError(c, s, n) :- SubSE(c, s), s: Return, SubExpr(c, s, Name(n)), UnavailableBefore(c, s, n).
	[rule_Classes = '"error, msg: variable is not available"']
	UnavailableVarAccessError(c, s, n) :- SubSE(c, s), s = While(e, _, _), SubExpr(c, e, Name(n)), UnavailableBefore(c, s, n).
	[rule_Classes = '"error, msg: variable is not available"']
	UnavailableVarAccessError(c, s, n) :- SubSE(c, s), s = Ite(e, _, _, _), SubExpr(c, e, Name(n)), UnavailableBefore(c, s, n).
	[rule_Classes = '"error, msg: variable is not available"']
	UnavailableVarAccessError(c, s, n) :- SubSE(c, s), s: Assert, SubExpr(c, s, Name(n)), UnavailableBefore(c, s, n).

	UnavailableParameterError ::= (FunDecl, String).
	[rule_Classes = '"error, msg: parameter is not available at return"']
	UnavailableParameterError(c, n) :- FormalParamAux(c, SWAP, n, _), UnavailableAfter(c, c.body, n).
	[rule_Classes = '"error, msg: parameter is not available at return"']
	UnavailableParameterError(c, n) :- FormalParamAux(c, SWAP, n, _), UnavailableBefore(c, Return(_, _), n).

    /*************************************************************/
    /*                      Types of Statements                  */
    /*************************************************************/

	//// (1) Nullary statements
    TypeOf(c, e, NIL)              :- SubSE(c, e), e = NulStmt(SKIP, _).
    TypeOf(c, e, NIL)              :- SubSE(c, e), e = NulStmt(POP, _).

	//// (2) Return statement
    TypeOf(c, e, NIL)              :- SubSE(c, e), e = Return(NIL, _), c = FunDecl(_, _, _, _, NIL, _, _). 
    TypeOf(c, e, NIL)              :- SubSE(c, e), e = Return(NIL, _), c : AnonFunDecl.
    TypeOf(c, e, NIL)              :- TypeOfArg1(c, e, t1), e : Return, FuncSig(c, _, et), TypeRel(t1, et, SUB).
	[ rule_Classes = '"error, msg: function must return a value"']
    TypeOf(c, e, ERROR)            :- SubSE(c, e), e = Return(NIL, _), c = FunDecl(_, _, _, _, t, _, _), t != NIL. 
	[ rule_Classes = '"error, msg: function cannot return a value"']
    TypeOf(c, e, ERROR)            :- SubSE(c, e), e = Return(e1, _), e1 != NIL, c = FunDecl(_, _, _, _, NIL, _, _). 
	[ rule_Classes = '"error, msg: return value has incorrect type"' ]
    TypeOf(c, e, ERROR)            :- TypeOfArg1(c, e, t1), e : Return, FuncSig(c, _, et), TypeRel(t1, et, k), t1 != et, k != SUB.
	[ rule_Classes = '"error, msg: anonymous function cannot return a value"']
    TypeOf(c, e, ERROR)            :- SubSE(c, e), e = Return(e1, _), c : AnonFunDecl, e1 != NIL. 

	//// (3) Non-mutating statements
    TypeOf(c, e, NIL)              :- SubSE(c, e), e = Seq(_, _).
    
	TypeOf(c, e, NIL)              :- SubSE(c, e), e = Print(_, _).

    TypeOf(c, e, NIL)              :- TypeOfArg1(c, e, t1), e = Assert(_, _, _), t1 = BaseType(BOOL).
	[ rule_Classes = '"error, msg: "assert" expects a boolean value"']
    TypeOf(c, e, ERROR)            :- TypeOfArg1(c, e, t1), e = Assert(_, _, _), t1 != BaseType(BOOL).
    
    TypeOf(c, e, NIL)              :- TypeOfArg1(c, e, t1), e : Ite, t1 = BaseType(BOOL).
	[ rule_Classes                                   = '"error, msg: "if (...)" expects a boolean value"']
    TypeOf(c, e, ERROR)            :- TypeOfArg1(c, e, t1), e : Ite, t1 != BaseType(BOOL).
    
    TypeOf(c, e, NIL)              :- TypeOfArg1(c, e, t1), e : While, t1 = BaseType(BOOL).
	[ rule_Classes = '"error, msg: "while (...)" expects a boolean value"']
    TypeOf(c, e, ERROR)            :- TypeOfArg1(c, e, t1), e : While, t1 != BaseType(BOOL).
               
    TypeOf(c, e, NIL)              :- SubSE(c, e), e = NewStmt(n, _, _), MachineDecl(n, kind, _, _, _), kind != MONITOR.   
	[ rule_Classes = '"error, msg: Monitor cannot be created"']
    TypeOf(c, e, ERROR)            :- SubSE(c, e), e = NewStmt(n, _, _), MachineDecl(n, MONITOR, _, _, _).
	[ rule_Classes = '"error, msg: Undeclared machine"']
    TypeOf(c, e, ERROR)            :- SubSE(c, e), e = NewStmt(n, _, _), no MachineDecl(n, _, _, _, _).

	//// Rules for raise.
    TypeOf(c, e, NIL)              :- CommStmtPLType(c, e, plt), e = Raise(_, NIL, _),              ///// < raise has NIL payload,
	                                  TypeRel(BaseType(NULL), plt, SUB).                          ///// < event type contains null.

    TypeOf(c, e, NIL)              :- CommStmtPLType(c, e, plt), e = Raise(_, p, _), p != NIL,      ///// < raise has non-NIL payload,             
	                                  TypeOf(c, p, pt), TypeRel(pt, plt, SUB).                    ///// < and pt is a subtype of evt.

	//// Error rules for raise.
	[ rule_Classes = '"error, msg: argument 1 of "raise" expects an event value"']
    TypeOf(c, e, ERROR)            :- TypeOfArg1(c, e, t1), e : Raise, t1 != BaseType(EVENT).
	
    [ rule_Classes = '"error, msg: invalid payload type in raise (cannot send null value)"']
    TypeOf(c, e, ERROR)            :- CommStmtPLType(c, e, plt), e = Raise(_, NIL, _), null = BaseType(NULL),  ///// < raise has NIL payload,
									  TypeRel(null, plt, k), k != SUB, null != plt.                         ///// < and null not in event type.

    [ rule_Classes = '"error, msg: invalid payload type in raise"']
    TypeOf(c, e, ERROR)            :- CommStmtPLType(c, e, plt), e = Raise(_, p, _), p != NIL,       ///// < p has non-NIL payload,             
									  TypeOf(c, p, pt), TypeRel(pt, plt, k), k != SUB, pt != plt. ///// < and pt is not a subtype of plt.

	//// Rules for send.
    TypeOf(c, e, NIL)              :- TypeOfArg1(c, e, t1), e = Send(_, _, NIL, _, _),                           ///// < send has NIL payload,
	                                  t1 = BaseType(REAL),                                                 ///// < arg1 is a machine type,
	                                  CommStmtPLType(c, e, plt), TypeRel(BaseType(NULL), plt, SUB).        ///// < arg2 event type contains null.

    TypeOf(c, e, NIL)              :- TypeOfArg3(c, e, t1, t2, t3), e : Send,                             ///// < send has non-NIL payload,             
	                                  t1 = BaseType(REAL),                                                ///// < arg1 is a machine type,
	                                  CommStmtPLType(c, e, plt), TypeRel(t3, evt, SUB).                   ///// < and t3 is a subtype of plt.

	//// Error rules for send.
	[ rule_Classes = '"error, msg: argument 1 of "send" expects a machine value"']
    TypeOf(c, e, ERROR)            :- TypeOfArg1(c, e, t1), e : Send, t1 != BaseType(REAL).

	[ rule_Classes = '"error, msg: argument 2 of "send" expects an event value"']
    TypeOf(c, e, ERROR)            :- SubSE(c, e), e = Send(_, e2, _, _, _), TypeOf(c, e2, t2), t2 != BaseType(EVENT).

	//// Error rules for send with constant event expression. 	
    [ rule_Classes = '"error, msg: invalid payload type in send (cannot send null value)"']
    TypeOf(c, e, ERROR)            :- SubSE(c, e), e = Send(_, _, NIL, _, _), null = BaseType(NULL),   ///// < send has NIL payload,
	                                  CommStmtPLType(c, e, plt),                                  ///// < constant event expression
									  TypeRel(null, plt, k), k != SUB, null != plt.               ///// < and null not in event type.

    [ rule_Classes = '"error, msg: invalid payload type in send"']
    TypeOf(c, e, ERROR)            :- TypeOfArg3(c, e, t1, t2, t3), e : Send,                     ///// < p has non-NIL payload,             
	                                  CommStmtPLType(c, e, plt),                                  ///// < constant event expression
									  TypeRel(t3, plt, k), k != SUB, t3 != plt.                   ///// < and pt is not a subtype of plt.

	//// Rules for monitor.
    TypeOf(c, e, NIL)              :- SubSE(c, e), e = Monitor(_, NIL, _),                           ///// < monitor has NIL payload,
	                                  CommStmtPLType(c, e, plt), TypeRel(BaseType(NULL), plt, SUB).  ///// < event type contains null.

    TypeOf(c, e, NIL)              :- TypeOfArg2(c, e, t1, t2), e = Monitor(_, _, _),                          ///// < monitor has non-NIL payload,
	                                  CommStmtPLType(c, e, plt), TypeRel(t2, plt, SUB).                        ///// < and pt is a subtype of plt.

	//// Error rules for monitor.

	[ rule_Classes = '"error, msg: argument 1 of "monitor" expects an event value"']
    TypeOf(c, e, ERROR)            :- TypeOfArg1(c, e, t1), e : Monitor, t1 != BaseType(EVENT).

	//// Error rules for monitor. 	
    [ rule_Classes = '"error, msg: invalid payload type in monitor (cannot send null value)"']
    TypeOf(c, e, ERROR)            :- SubSE(c, e), e = Monitor(_, NIL, _), null = BaseType(NULL), ///// < monitor has NIL payload,
	                                  CommStmtPLType(c, e, plt),                                  ///// < constant event expression
									  TypeRel(null, plt, k), k != SUB, null != plt.               ///// < and null not in event type.

    [ rule_Classes = '"error, msg: invalid payload type in monitor"']
    TypeOf(c, e, ERROR)            :- TypeOfArg2(c, e, t1, t2), e : Monitor,    ///// < p has non-NIL payload,             
	                                  CommStmtPLType(c, e, plt),                ///// < constant event expression
									  TypeRel(t2, plt, k), k != SUB, t2 != plt. ///// < and pt is not a subtype of evt.

	//// (4) Mutating statements		
	TypeOf(c, e, NIL)			   :- TypeOfArg2(c, e, t1, t2), e = BinStmt(ASSIGN, _, _, _), TypeRel(t2, t1, SUB).
	[ rule_Classes = '"error, msg: invalid assignment. right hand side is not a subtype of left hand side"']
	TypeOf(c, e , ERROR)		   :- TypeOfArg2(c, e, t1, t2), e = BinStmt(ASSIGN, _, _, _), TypeRel(t2, t1, k), k!= SUB, t1 != t2.
		
	TypeOf(c, e, NIL)			   :- TypeOfArg2(c, e, t1, t2), e = BinStmt(REMOVE, _, _, _), t1 : SeqType, t2 = BaseType(INT).
	TypeOf(c, e, NIL)			   :- TypeOfArg2(c, e, t1, t2), e = BinStmt(REMOVE, _, _, _), t1 = MapType(dom, cod), TypeRel(t2, dom, SUB).	
	[ rule_Classes = '"error, msg: remove must be applied to a sequence or map"']
    TypeOf(c, e, ERROR)            :- TypeOfArg1(c, e, t1), e = BinStmt(REMOVE, _, _, _), toSymbol(t1) != #SeqType, toSymbol(t1) != #MapType.
    [ rule_Classes = '"error, msg: index must be an integer"']
    TypeOf(c, e, ERROR)            :- TypeOfArg2(c, e, t1, t2), e = BinStmt(REMOVE, _, _, _), t1 : SeqType, t2 != BaseType(INT).
	[ rule_Classes = '"error, msg: Index may not be in the domain of the map"']
    TypeOf(c, e, ERROR)            :- TypeOfArg2(c, e, t1, t2), e = BinStmt(REMOVE, _, _, _), t1 = MapType(dom, _), TypeRel(t2, dom, k), t2 != dom, k != SUB.
		
	TypeOf(c, e, NIL)			   :- TypeOfArg2(c, e, t1, t2), e = BinStmt(INSERT, _, _, _), t1 = SeqType(inner), t2 = TupType(BaseType(INT), TupType(value, NIL)), TypeRel(value, inner, SUB).
	TypeOf(c, e, NIL)			   :- TypeOfArg2(c, e, t1, t2), e = BinStmt(INSERT, _, _, _), t1 = MapType(dom, cod), t2 = TupType(key, TupType(value, NIL)), TypeRel(value, cod, SUB), TypeRel(key, dom, SUB).	
	[ rule_Classes = '"error, msg: insert must be applied to a sequence or a map"']
    TypeOf(c, e, ERROR)            :- TypeOfArg1(c, e, t1), e = BinStmt(INSERT, _, _, _), toSymbol(t1) != #SeqType, toSymbol(t1) != #MapType.
	[ rule_Classes = '"error, msg: for insert right syntax is seq += (index value) or map += (key value)"']
	TypeOf(c, e, ERROR)			   :- SubSE(c, e), e = BinStmt(INSERT, _, arg2, _), TypeOf(c, arg2, t2), toSymbol(t2) != #TupType; 
	                                  SubSE(c, e), e = BinStmt(INSERT, _, arg2, _), TypeOf(c, arg2, t2), t2 : TupType, lstLength(#TupType, t2) != 2.
    [ rule_Classes = '"error, msg: key must be an integer"']
    TypeOf(c, e, ERROR)			   :- TypeOfArg2(c, e, t1, t2), e = BinStmt(INSERT, _, _, _), t1 = SeqType(inner), t2 = TupType(idx, TupType(value, NIL)), idx != BaseType(INT).	
    [ rule_Classes = '"error, msg: value must be a subtype of sequence type"']
    TypeOf(c, e, ERROR)			   :- TypeOfArg2(c, e, t1, t2), e = BinStmt(INSERT, _, _, _), t1 = SeqType(inner), t2 = TupType(idx, TupType(value, NIL)), TypeRel(value, inner, k), k != SUB, value != inner.	
	[ rule_Classes = '"error, msg: key not in the domain of the map"']
    TypeOf(c, e, ERROR)			   :- TypeOfArg2(c, e, t1, t2), e = BinStmt(INSERT, _, _, _), t1 = MapType(dom, cod), t2 = TupType(key, TupType(value, NIL)), TypeRel(key, dom, k), k != SUB, key != dom.	
	[ rule_Classes = '"error, msg: value not in the codomain of the map"']
    TypeOf(c, e, ERROR)			   :- TypeOfArg2(c, e, t1, t2), e = BinStmt(INSERT, _, _, _), t1 = MapType(dom, cod), t2 = TupType(key, TupType(value, NIL)), TypeRel(value, cod, k), k != SUB, value != cod.
	
	//// (5) Function statements
	TypeOf(c, e, NIL)   :- SubSE(c, e), e = FunStmt(n, NIL, _, _, _), FunAvailable(decl, c.owner), decl.name = n, FuncSig(decl, NIL, _).
	TypeOf(c, e, NIL)   :- TypeOfArg1(c, e, t1), e = FunStmt(n, _, NIL, _, _), FunAvailable(decl, c.owner), decl.name = n, FuncSig(decl, inpt, _), TypeRel(t1, inpt, SUB).
	TypeOf(c, e, NIL)   :- TypeOfArg2(c, e, t1, t2), e = FunStmt(n, _, _, _, _), FunAvailable(decl, c.owner), decl.name = n, FuncSig(decl, inpt, et), TypeRel(t1, inpt, SUB), TypeRel(et, t2, SUB).
	[ rule_Classes = '"error, msg: function not defined"']
	TypeOf(c, e, ERROR) :- SubSE(c, e), e = FunStmt(n, _, _, _, _), no FunDecl(n, c.owner, _, _, _, _, _), no FunDecl(n, NIL, _, _, _, _, _).	
	[ rule_Classes = '"error, msg: function requires arguments"']
	TypeOf(c, e, ERROR) :- SubSE(c, e), e = FunStmt(n, NIL, _, _, _), FunAvailable(decl, c.owner), decl.name = n, decl.params != NIL.
	[ rule_Classes = '"error, msg: function arguments have incorrect types"']
	TypeOf(c, e, ERROR) :- TypeOfArg1(c, e, t1), e = FunStmt(n, _, _, _, _), FunAvailable(decl, c.owner), decl.name = n, FuncSig(decl, inpt, _), TypeRel(t1, inpt, k), t1 != inpt, k != SUB.
	[ rule_Classes = '"error, msg: function does not return a value"']
	TypeOf(c, e, ERROR) :- SubSE(c, e), e = FunStmt(n, _, x, _, _), x: Name, FunAvailable(decl, c.owner), decl.name = n, decl.return = NIL.
	[ rule_Classes = '"error, msg: invalid assignment. right hand side is not a subtype of left hand side"']
	TypeOf(c, e, ERROR) :- TypeOfArg2(c, e, t1, t2), e = FunStmt(n, _, _, _, _), FunAvailable(decl, c.owner), decl.name = n, FuncSig(decl, _, et), TypeRel(et, t2, k), k != SUB, et != t2.

	//// (6) Receive statement
	ReceiveCases ::= (c: TypingContext, receive: Receive, cases: Cases).
	ReceiveCases(c, receive, cases) :- SubSE(c, receive), receive = Receive(cases, _, _).
	ReceiveCases(c, receive, cases) :- ReceiveCases(c, receive, Cases(_, _, cases)), cases : Cases.

	[ rule_Classes = '"error, msg: two cases with the same event not allowed"']
	TypeOf(c, e, ERROR) :- SubSE(c, e), e: Receive, ReceiveCases(c, e, case1), ReceiveCases(c, e, case2), case1 != case2, case1.trig = case2.trig.
	// This error is covered by one of the cases
	TypeOf(c, e, ERROR) :- SubSE(c, e), e: Receive, ReceiveCases(c, e, cases), TypeOf(c, cases, ERROR).

	ValidCaseEvent ::= (trig: String + { NULL, HALT }).
	ValidCaseEvent(trig) :- trig = NULL.
	ValidCaseEvent(trig) :- trig = HALT.
	ValidCaseEvent(trig) :- trig: String, EventDecl(trig, _, _).

	[ rule_Classes = '"error, msg: event not defined"']
	TypeOf(c, e, ERROR) :- SubSE(c, e), e = Cases(trig, _, _), trig: String, no EventDecl(trig, _, _).
	
	TypeOf(c, e, NIL) :- SubSE(c, e), e = Cases(trig, _, _), ValidCaseEvent(trig).

    /*************************************************************/
    /*                     Types of arguments                    */
    /*************************************************************/

	//// The type of the first sub-expression in a Typeable with at least one sub-expression.
    TypeOfArg1 ::= (cntxt: TypingContext, expr: Typeable, type1: TypeExpr + { ERROR, NIL }).

	TypeOfArg1(c, e, t1) :- SubSE(c, e), e = New(_, e1), TypeOf(c, e1, t1).
	TypeOfArg1(c, e, t1) :- SubSE(c, e), e = FunApp(_, e1), TypeOf(c, e1, t1).
	TypeOfArg1(c, e, t1) :- SubSE(c, e), e = UnApp(_, e1), TypeOf(c, e1, t1).
	TypeOfArg1(c, e, t1) :- SubSE(c, e), e = Cast(e1, _), TypeOf(c, e1, t1).
	TypeOfArg1(c, e, t1) :- SubSE(c, e), e = Tuple(e1), TypeOf(c, e1, t1).
	TypeOfArg1(c, e, t1) :- SubSE(c, e), e = NamedTuple(e1), TypeOf(c, e1, t1).
	TypeOfArg1(c, e, t1) :- SubSE(c, e), e = NewStmt(_, e1, _), TypeOf(c, e1, t1).
	TypeOfArg1(c, e, t1) :- SubSE(c, e), e = FunStmt(_, e1, _, _, _), TypeOf(c, e1, t1).
	TypeOfArg1(c, e, t1) :- SubSE(c, e), e = Assert(e1, _, _), TypeOf(c, e1, t1).
	TypeOfArg1(c, e, t1) :- SubSE(c, e), e = Return(e1, _), TypeOf(c, e1, t1).

	TypeOfArg1(c, e, t1) :- SubSE(c, e), e = Field(e1, _), TypeOf(c, e1, t1).
	TypeOfArg1(c, e, t1) :- SubSE(c, e), e = While(e1, _, _), TypeOf(c, e1, t1).
	TypeOfArg1(c, e, t1) :- SubSE(c, e), e = BinStmt(_, e1, _, _), TypeOf(c, e1, t1).
	TypeOfArg1(c, e, t1) :- SubSE(c, e), e = BinApp(_, e1, _), TypeOf(c, e1, t1).
	TypeOfArg1(c, e, t1) :- SubSE(c, e), e = Exprs(_, e1, _), TypeOf(c, e1, t1).
	TypeOfArg1(c, e, t1) :- SubSE(c, e), e = NamedExprs(_, e1, _), TypeOf(c, e1, t1).
	TypeOfArg1(c, e, t1) :- SubSE(c, e), e = Raise(e1, _, _), TypeOf(c, e1, t1).
	TypeOfArg1(c, e, t1) :- SubSE(c, e), e = Monitor(e1, _, _), TypeOf(c, e1, t1).

	TypeOfArg1(c, e, t1) :- SubSE(c, e), e = Send(e1, _, _, _, _), TypeOf(c, e1, t1).
	TypeOfArg1(c, e, t1) :- SubSE(c, e), e = Ite(e1, _, _, _), TypeOf(c, e1, t1).

	//// The type of the first two sub-expression in a Typeable with at least two sub-expression.
    TypeOfArg2::= (cntxt: TypingContext, expr: Typeable, type1: TypeExpr + { ERROR, NIL }, type2: TypeExpr + { ERROR, NIL }).

	TypeOfArg2(c, e, t1, t2) :- TypeOfArg1(c, e, t1), e = Field(_, n), TypeOfField(t1, n, t2).
	TypeOfArg2(c, e, t1, t2) :- TypeOfArg1(c, e, t1), e = FunStmt(_, _, e2, _, _), TypeOf(c, e2, t2).
	TypeOfArg2(c, e, t1, t2) :- TypeOfArg1(c, e, t1), e = BinStmt(_, _, e2, _), TypeOf(c, e2, t2).
	TypeOfArg2(c, e, t1, t2) :- TypeOfArg1(c, e, t1), e = BinApp(_, _, e2), TypeOf(c, e2, t2).
	TypeOfArg2(c, e, t1, t2) :- TypeOfArg1(c, e, t1), e = Exprs(_, _, e2), TypeOf(c, e2, t2).
	TypeOfArg2(c, e, t1, t2) :- TypeOfArg1(c, e, t1), e = NamedExprs(_, _, e2), TypeOf(c, e2, t2).
	TypeOfArg2(c, e, t1, t2) :- TypeOfArg1(c, e, t1), e = Raise(_, e2, _), TypeOf(c, e2, t2).
	TypeOfArg2(c, e, t1, t2) :- TypeOfArg1(c, e, t1), e = Monitor(_, e2, _), TypeOf(c, e2, t2).

	TypeOfArg2(c, e, t1, t2) :- TypeOfArg1(c, e, t1), e = Send(_, e2, _, _, _), TypeOf(c, e2, t2).

	//// The type of the first three sub-expression in a Typeable with at least three sub-expression.
    TypeOfArg3::= (cntxt: TypingContext, expr: Typeable, type1: TypeExpr + { ERROR, NIL }, type2: TypeExpr + { ERROR, NIL }, type3: TypeExpr + { ERROR, NIL }).

	TypeOfArg3(c, e, t1, t2, t3) :- TypeOfArg2(c, e, t1, t2), e = Send(_, _, e3, _, _), TypeOf(c, e3, t3).

	//// Determines the payload type of the event mentioned in a communication statement.
	//// If the event expression is not an constant, then this payload type is ANY.
	CommStmtPLType ::= (cntxt: TypingContext, comm: Raise + Send + Monitor, type: TypeExpr + { ERROR }).

	CommStmtPLType(c, e, ERROR)         :- SubSE(c, e), e = Raise(ev, _, _), TypeOf(c, ev, evt), evt != BaseType(EVENT).
	CommStmtPLType(c, e, BaseType(ANY)) :- SubSE(c, e), e = Raise(ev, _, _), TypeOf(c, ev, evt), evt = BaseType(EVENT), toSymbol(ev) != #Name.
	CommStmtPLType(c, e, plt)           :- SubSE(c, e), e = Raise(ev, _, _), ev = Name(n), IsEventCnst(c, n, plt).

	CommStmtPLType(c, e, ERROR)         :- SubSE(c, e), e = Send(_, ev, _, _, _), TypeOf(c, ev, evt), evt != BaseType(EVENT).
	CommStmtPLType(c, e, BaseType(ANY)) :- SubSE(c, e), e = Send(_, ev, _, _, _), TypeOf(c, ev, evt), evt = BaseType(EVENT), toSymbol(ev) != #Name.
	CommStmtPLType(c, e, plt)           :- SubSE(c, e), e = Send(_, ev, _, _, _), ev = Name(n), IsEventCnst(c, n, plt).

	CommStmtPLType(c, e, ERROR)         :- SubSE(c, e), e = Monitor(ev, _, _), TypeOf(c, ev, evt), evt != BaseType(EVENT).
	CommStmtPLType(c, e, BaseType(ANY)) :- SubSE(c, e), e = Monitor(ev, _, _), TypeOf(c, ev, evt), evt = BaseType(EVENT), toSymbol(ev) != #Name.
	CommStmtPLType(c, e, plt)           :- SubSE(c, e), e = Monitor(ev, _, _), ev = Name(n), IsEventCnst(c, n, plt).

    /*************************************************************/
    /*                      Field helpers                        */
    /*************************************************************/

	TOrNTType      ::= TupType + NmdTupType.
	FieldLabel     ::= String + Natural.
    TypeOfField    ::= (tupTyp: TOrNTType, lookup: FieldLabel, fieldType: TypeExpr + { ERROR }).    
    TypeOfFieldAux ::= (tupTyp: TOrNTType, lookup: FieldLabel, fieldType: TypeExpr + { ERROR }, pos: Natural, tail: TOrNTType + { NIL }).

    TypeOfFieldAux(ttup, n, ERROR, 0, ttup)  :- SubSE(c, e), e = Field(e', n), TypeOf(c, e', ttup), ttup : TOrNTType.    
    TypeOfFieldAux(ttup, n, t, pos', tl)     :- TypeOfFieldAux(ttup, n, ERROR, pos, aux), n = pos, pos' = pos + 1, aux = TupType(t, tl).
    TypeOfFieldAux(ttup, n, t, pos', tl)     :- TypeOfFieldAux(ttup, n, ERROR, pos, aux), n = pos, pos' = pos + 1, aux = NmdTupType(NmdTupTypeField(_, _, t), tl).
    TypeOfFieldAux(ttup, n, t, pos', tl)     :- TypeOfFieldAux(ttup, n, ERROR, pos, aux), pos' = pos + 1, aux = NmdTupType(NmdTupTypeField(_, n, t), tl).

    TypeOfFieldAux(ttup, n, t, pos', tl)     :- TypeOfFieldAux(ttup, n, t, pos, aux), n != pos, pos' = pos + 1, aux = TupType(_, tl).
    TypeOfFieldAux(ttup, n, t, pos', tl)     :- TypeOfFieldAux(ttup, n, t, pos, aux), n != pos, n != fn, pos' = pos + 1, aux = NmdTupType(NmdTupTypeField(_, fn, _), tl).

    TypeOfField(ttup, n, ft)                 :- TypeOfFieldAux(ttup, n, ft, _, NIL).    
	TypeOfField(ttup, n, ERROR)              :- TypeOfFieldAux(ttup, n, ERROR, 0, ttup), n : String, ttup : TupType.

	/*************************************************************/
    /*                  Local Variable Types                     */
    /*************************************************************/
	MaxNumLocals ::= (ctxt: TypingContext + Stmt + Cases, n: Natural).
	MaxNumLocals(e, 0) :- SubSE(c, e), c is TypingContext, e: NewStmt.
	MaxNumLocals(e, 0) :- SubSE(c, e), c is TypingContext, e: Raise.
	MaxNumLocals(e, 0) :- SubSE(c, e), c is TypingContext, e: Send.
	MaxNumLocals(e, 0) :- SubSE(c, e), c is TypingContext, e: Monitor.
	MaxNumLocals(e, 0) :- SubSE(c, e), c is TypingContext, e: FunStmt.
	MaxNumLocals(e, 0) :- SubSE(c, e), c is TypingContext, e: NulStmt.
	MaxNumLocals(e, 0) :- SubSE(c, e), c is TypingContext, e: Assert.
	MaxNumLocals(e, 0) :- SubSE(c, e), c is TypingContext, e: Print.
	MaxNumLocals(e, 0) :- SubSE(c, e), c is TypingContext, e: BinStmt.
	MaxNumLocals(e, 0) :- SubSE(c, e), c is TypingContext, e: Return.
	MaxNumLocals(e, n) :- SubSE(c, e), c is TypingContext, e = While(_, e', _), MaxNumLocals(e', n).
	MaxNumLocals(e, n) :- SubSE(c, e), c is TypingContext, e = Ite(_, e1, e2, _), 
						  MaxNumLocals(e1, n1), MaxNumLocals(e2, n2), n = max(n1, n2).
    MaxNumLocals(e, n) :- SubSE(c, e), c is TypingContext, e = Seq(e1, e2), 
	                      MaxNumLocals(e1, n1), MaxNumLocals(e2, n2), n = max(n1, n2).
	MaxNumLocals(e, n) :- SubSE(c, receive), c is TypingContext, receive: Receive, 
						  ReceiveCases(c, receive, e), e = Cases(_, a, NIL), MaxNumLocals(a, n).
	MaxNumLocals(e, n) :- SubSE(c, receive), c is TypingContext, receive: Receive, 
						  ReceiveCases(c, receive, e), e = Cases(_, a, e'), e': Cases, 
						  MaxNumLocals(a, n1), MaxNumLocals(e', n2), n =  max(n1, n2).
	MaxNumLocals(e, n) :- SubSE(c, e), c is TypingContext, e = Receive(cases, _, _), MaxNumLocals(cases, n). 
	MaxNumLocals(a, n) :- a is AnonFunDecl, MaxNumLocals(a.body, n1), n2 = lstLength(#NmdTupType, a.locals), n = n1 + n2 + 1.
	MaxNumLocals(a, n) :- a is FunDecl, MaxNumLocals(a.body, n1), n2 = lstLength(#NmdTupType, a.locals), n3 = lstLength(#NmdTupType, a.params), n = n1 + n2 + n3.

    LocalVarsAux ::= (cntxt: FunDecl + AnonFunDecl, vars: NmdTupType + { NIL }, tl: NmdTupType + { NIL }).
	LocalVarsAux(cntxt, envVars, locals) :- cntxt is FunDecl(_, _, _, params, _, locals, _), envVars = lstReverse(#NmdTupType, params).
	LocalVarsAux(cntxt, envVars, locals) :- cntxt is AnonFunDecl(_, locals, _, envVars'), envVars = lstReverse(#NmdTupType, envVars').
	LocalVarsAux(cntxt, envVars, locals) :- LocalVarsAux(cntxt, envVars', locals'), locals' = NmdTupType(NmdTupTypeField(qual, name, type), locals),
									        envVars = NmdTupType(NmdTupTypeField(qual, name, type), envVars').

	LocalVars ::= (cntxt: FunDecl + AnonFunDecl, vars: NmdTupType + { NIL }).
	LocalVars(cntxt, rlocals) :- LocalVarsAux(cntxt, locals, NIL), rlocals = lstReverse(#NmdTupType, locals).

	TypeOfLocalVar    ::= (cntxt: FunDecl + AnonFunDecl, name: String, type: TypeExpr + { ERROR }).
    TypeOfLocalVarAux ::= (cntxt: FunDecl + AnonFunDecl, name: String, type: TypeExpr, aux: NmdTupType + { NIL }).

    TypeOfLocalVarAux(cntxt, name, type, tl) :- LocalVars(cntxt, locals), locals = NmdTupType(NmdTupTypeField(_, name, type), tl).
    TypeOfLocalVarAux(cntxt, name, type, tl) :- TypeOfLocalVarAux(cntxt, _, _, aux), aux = NmdTupType(NmdTupTypeField(_, name, type), tl).
    
    TypeOfLocalVar(cntxt, name, type)  :- TypeOfLocalVarAux(cntxt, name, type, aux), no { aux' | TypeOfLocalVarAux(cntxt, name, _, aux'), aux != aux' }.
	[ rule_Classes = '"error, msg: Variable with same name has been declared before"']
    TypeOfLocalVar(cntxt, name, ERROR) :- TypeOfLocalVarAux(cntxt, name, _, aux), TypeOfLocalVarAux(cntxt, name, _, aux'), aux != aux'.

    /*************************************************************/
    /*                  Formal Parameter Types                   */
    /*************************************************************/
    FormalParam    ::= (cntxt: FunDecl, name: String).
    FormalParamAux ::= (cntxt: FunDecl, qual: Qualifier, name: String, aux: NmdTupType + { NIL }).

    FormalParamAux(cntxt, qual, name, tl) :- cntxt is FunDecl(_, _, _, params, _, _, _), params = NmdTupType(NmdTupTypeField(qual, name, _), tl).  
    FormalParamAux(cntxt, qual, name, tl) :- FormalParamAux(cntxt, _, _, aux), aux = NmdTupType(NmdTupTypeField(qual, name, _), tl).
    FormalParam(cntxt, name)  :- FormalParamAux(cntxt, _, name, _).
    
	//// The input type of a function, ignoring names.
	FuncSigTupleType    ::= (cntxt: FunDecl, type: TupType + { NIL }).
	FuncSigTupleTypeAux ::= (cntxt: FunDecl, type: TupType + { NIL }, aux: NmdTupType + { NIL }).

	FuncSigTupleTypeAux(cntxt, params, NIL) :- cntxt is FunDecl(_, _, _, params, _, _, _), params = NIL.
	FuncSigTupleTypeAux(cntxt, type, tl)    :- cntxt is FunDecl(_, _, _, params, _, _, _), params = NmdTupType(NmdTupTypeField(_, _, t), tl), TypeExpansion(t, et), type = TupType(et, NIL).
	FuncSigTupleTypeAux(cntxt, type, tl)    :- FuncSigTupleTypeAux(cntxt, t', aux), aux = NmdTupType(NmdTupTypeField(_, _, t), tl), TypeExpansion(t, et), type = TupType(et, t').
	FuncSigTupleType(cntxt, type)           :- FuncSigTupleTypeAux(cntxt, t, NIL), type = lstReverse(#TupType, t).

	FuncSig    ::= (cntxt: FunDecl, inputType: TupType + { NIL }, outputType: TypeExpr + { NIL }).
	FuncSig(cntxt, inputType, NIL) :- FuncSigTupleType(cntxt, inputType), cntxt.return = NIL.
	FuncSig(cntxt, inputType, et)  :- FuncSigTupleType(cntxt, inputType), TypeExpansion(cntxt.return, et).

    /*************************************************************/
    /* Check that named tuple (types) don't reuse the same name  */
    /*************************************************************/
	NmdList       ::= NmdTupType + NamedExprs.
	NmdListOrNone ::= NmdTupType + NamedExprs + { NIL }.

	NmdSubE     ::= sub (NmdList).
	MaxNmdSubE  ::=     (NmdList).
	NmdSubNames ::=     (list: NmdList, name: String, aux: NmdListOrNone). 
	DupNmdSubE  ::=     (list: NmdList, name: String, aux1: NmdListOrNone, aux2: NmdListOrNone).

	MaxNmdSubE(e) :- NmdSubE(e), no NmdSubE(NmdTupType(_, e)), no NmdSubE(NamedExprs(_, _, e)).
	NmdSubNames(list, name, tl) :- MaxNmdSubE(list), list = NmdTupType(NmdTupTypeField(_, name, _), tl). 
	NmdSubNames(list, name, tl) :- MaxNmdSubE(list), list = NamedExprs(name, _, tl). 
	NmdSubNames(list, name, tl) :- NmdSubNames(list, _, aux), aux = NmdTupType(NmdTupTypeField(_, name, _), tl). 
	NmdSubNames(list, name, tl) :- NmdSubNames(list, _, aux), aux = NamedExprs(name, _, tl). 

    [ rule_Classes = '"error, msg: same name appears more than once in name tuple or named tuple type"']
	DupNmdSubE(list, name, tl, tl') :- NmdSubNames(list, name, tl), NmdSubNames(list, name, tl'), tl != tl'.

    /*************************************************************/
    /*                          L-values                         */
    /*************************************************************/
	LValueError    ::= (cntxt: TypingContext, stmt: BinStmt + FunStmt).
	ModStmtSubExpr ::= sub (cntxt: TypingContext, stmt: BinStmt + FunStmt, expr: Expr).
	IsLValue       ::=     (cntxt: TypingContext, expr: Expr, writesGlobal: Boolean). 
	IsLValue(c, e, FALSE)  :- ModStmtSubExpr(c, _, e), e = Name(n), TypeOfLocalVar(c, n, _).		
    IsLValue(c, e, TRUE)   :- ModStmtSubExpr(c, _, e), e = Name(n), VarDecl(n, c.owner, t), no TypeOfLocalVar(c, n, _). 
    IsLValue(c, e, wg)     :- ModStmtSubExpr(c, _, e), e = Field(e', _), IsLValue(c, e', wg). 
    IsLValue(c, e, wg)     :- ModStmtSubExpr(c, _, e), e = BinApp(IDX, e', _), IsLValue(c, e', wg). 

    [ rule_Classes = '"error, msg: invalid LHS; must have the form LHS ::= var | LHS[expr] | LHS.name"']
	LValueError(c, e) :- SubSE(c, e), e = BinStmt(_, e', _, _), no IsLValue(c, e', _);
						 SubSE(c, e), e = FunStmt(_, _, x, _, _), x: Name, no IsLValue(c, x, _).

    /*************************************************************/
    /*                      Function Returns                     */
    /*************************************************************/

	FunRetError ::= (cntxt: FunDecl).

	[rule_Classes = '"error, msg: function must return a value"']
	FunRetError(f) :- f is FunDecl, rt = f.return, rt : TypeExpr, no { r | SubSE(c, r), r : Return }.

    /*************************************************************/
    /*                      Control Impurity                     */
    /*************************************************************/
    PurityError ::= (cntxt: TypingContext + StateDecl + TransDecl, expr: Typeable + String + AnonFunDecl).

	ControlImpure ::= (TypingContext).
	ControlImpure(c) :- SubSE(c, e), e : Raise.
	ControlImpure(c) :- SubSE(c, e), e : Receive.
	ControlImpure(c) :- SubSE(c, e), e = NulStmt(POP, _).
	ControlImpure(c) :- SubSE(c, e), e = FunApp(n, _), called.name = n, FunAvailable(called, c.owner), ControlImpure(called).
    ControlImpure(c) :- SubSE(c, e), e = FunStmt(n, _, _, _, _), called.name = n, FunAvailable(called, c.owner), ControlImpure(called).

    [ rule_Classes = '"error, msg: function may cause a change in current state; this is not allowed here"']
    PurityError(c, n) :- 
	       c is StateDecl(_, owner, _, n, _), called.name = n, FunAvailable(called, owner), ControlImpure(called).

    [ rule_Classes = '"error, msg: function may cause a change in current state; this is not allowed here"']
    PurityError(c, called) :- 
	       c is StateDecl(_, owner, _, called, _), called = AnonFunDecl(_, _, _, _), ControlImpure(called).

    [ rule_Classes = '"error, msg: function may cause a change in current state; this is not allowed here"']
    PurityError(c, n) :- 
	       c is TransDecl(src, _, _, n), called.name = n, FunAvailable(called, src.owner), ControlImpure(called).

    [ rule_Classes = '"error, msg: function may cause a change in current state; this is not allowed here"']
    PurityError(c, called) :- 
	       c is TransDecl(src, _, _, called), called = AnonFunDecl(_, _, _, _), ControlImpure(called).


    /*************************************************************/
    /*                      Monitor Checking                     */
    /*************************************************************/
	MonitorError ::= (cntxt: StateDecl + TransDecl + DoDecl, expr: String + AnonFunDecl).
	MonitorImpure ::= (TypingContext).
	MonitorImpure(c) :- SubSE(c, e), e = NulApp(NONDET).
	MonitorImpure(c) :- SubSE(c, e), e = NulApp(FAIRNONDET).
	MonitorImpure(c) :- SubSE(c, e), e = NulApp(THIS).
	MonitorImpure(c) :- SubSE(c, e), e : New.
	MonitorImpure(c) :- SubSE(c, e), e : Send.
	MonitorImpure(c) :- SubSE(c, e), e : NewStmt.
	MonitorImpure(c) :- SubSE(c, e), e : Monitor.
	MonitorImpure(c) :- SubSE(c, e), e : Receive.
	MonitorImpure(c) :- SubSE(c, e), e = NulStmt(POP, _).
    MonitorImpure(c) :- SubSE(c, e), e = FunApp(n, _), called.name = n, FunAvailable(called, c.owner), MonitorImpure(called).
    MonitorImpure(c) :- SubSE(c, e), e = FunStmt(n, _, _, _, _), called.name = n, FunAvailable(called, c.owner), MonitorImpure(called).

	[ rule_Classes = '"error, msg: monitor may not use this keyword or perform nondeterministic choice or create machines or execute send, monitor, receive and pop statements"']
    MonitorError(c, n) :- 
	       c is StateDecl(_, owner, n, _, _), owner.kind = MONITOR, called.name = n, FunAvailable(called, owner), MonitorImpure(called);
		   c is StateDecl(_, owner, _, n, _), owner.kind = MONITOR, called.name = n, FunAvailable(called, owner), MonitorImpure(called).

	[ rule_Classes = '"error, msg: monitor may not use this keyword or perform nondeterministic choice or create machines or execute send, monitor, receive and pop statements"']
    MonitorError(c, called) :- 
	       c is StateDecl(_, owner, called, _, _), owner.kind = MONITOR, called = AnonFunDecl(_, _, _, _), MonitorImpure(called);
		   c is StateDecl(_, owner, _, called, _), owner.kind = MONITOR, called = AnonFunDecl(_, _, _, _), MonitorImpure(called).

	[ rule_Classes = '"error, msg: monitor may not use this keyword or perform nondeterministic choice or create machines or execute send, monitor, receive and pop statements"']
    MonitorError(c, n) :- 
	       c is TransDecl(src, _, _, n), src.owner.kind = MONITOR, called.name = n, FunAvailable(called, src.owner), MonitorImpure(called).

	[ rule_Classes = '"error, msg: monitor may not use this keyword or perform nondeterministic choice or create machines or execute send, monitor, receive and pop statements"']
    MonitorError(c, called) :- 
	       c is TransDecl(src, _, _, called), src.owner.kind = MONITOR, called = AnonFunDecl(_, _, _, _), MonitorImpure(called).

	[ rule_Classes = '"error, msg: monitor may not use this keyword or perform nondeterministic choice or create machines or execute send, monitor, receive and pop statements"']
	MonitorError(c, n) :-	
		   c is DoDecl(src, _, n), src.owner.kind = MONITOR, called.name = n, FunAvailable(called, src.owner), MonitorImpure(called).

	[ rule_Classes = '"error, msg: monitor may not use this keyword or perform nondeterministic choice or create machines or execute send, monitor, receive and pop statements"']
	MonitorError(c, called) :- 
		   c is DoDecl(src, _, called), src.owner.kind = MONITOR, called = AnonFunDecl(_, _, _, _), MonitorImpure(called).

    /*************************************************************/
    /*                         Receive Labels                       */
    /*************************************************************/
    BadLabelError ::= (TypingContext).
	Continuation ::= Receive + FunStmt.

	//// Every receive statement must have a label that is unique within a context.
	//// This constraint simplifies P compilers.
	
	//// A term path describes how to reach a term.
	//// 0 means this term is reached by following the 1st child stmt of the parent term.
	//// 1 means this term is reached by following the 2nd child stmt of the parent term.
	TermPath    ::= (child: { 0, 1 }, prev: TermPath + { NIL }).
	ReachedContinuation ::= (cntxt: TypingContext, stmt: Stmt, path: TermPath + { NIL }).
	ReachedContinuation(c, c.body, NIL) :- SubCntxt(c).
	ReachedContinuation(c, s', p')  :- ReachedContinuation(c, s, p), s = While(_, s', _),  p' = TermPath(0, p).
	ReachedContinuation(c, s', p')  :- ReachedContinuation(c, s, p), s = Ite(_, s', _, _), p' = TermPath(0, p).
	ReachedContinuation(c, s', p')  :- ReachedContinuation(c, s, p), s = Ite(_, _, s', _), p' = TermPath(1, p).
	ReachedContinuation(c, s', p')  :- ReachedContinuation(c, s, p), s = Seq(s', _),    p' = TermPath(0, p).
	ReachedContinuation(c, s', p')  :- ReachedContinuation(c, s, p), s = Seq(_, s'),    p' = TermPath(1, p).

    [ rule_Classes = '"error, msg: function contains bad labeling of Receive"']
	BadLabelError(c) :-
	    ReachedContinuation(c, s, p), ReachedContinuation(c, s', p'), s : Continuation, s' : Continuation, s.label = s'.label, p != p'.
	
    /*************************************************************/
    /*                            Impurity                       */
    /*************************************************************/
	Impure ::= (FunDecl).

	Impure(c) :- SubSE(c, e), c : FunDecl, e = NulApp(NONDET).
	Impure(c) :- SubSE(c, e), c : FunDecl, e = NulApp(FAIRNONDET).
	Impure(c) :- SubSE(c, e), c : FunDecl, e = BinStmt(_, e', e'', _), IsLValue(c, e', TRUE).
	Impure(c) :- SubSE(c, e), c : FunDecl, e = NewStmt(_, _, _).
	Impure(c) :- SubSE(c, e), c : FunDecl, e = New(_, _).
	Impure(c) :- SubSE(c, e), c : FunDecl, e = Send(_, _, _, _, _). 
	Impure(c) :- c: FunDecl, ControlImpure(c).
	Impure(c) :- SubSE(c, e), e = FunApp(n, _), c : FunDecl, called.name = n, FunAvailable(called, c.owner), Impure(called).
	Impure(c) :- SubSE(c, e), e = FunStmt(n, _, _, _, _), c : FunDecl, called.name = n, FunAvailable(called, c.owner), Impure(called).
	Impure(c) :- SubSE(c, e), e = FunStmt(n, _, aout, _, _), c : FunDecl, aout : Name, IsLValue(c, aout, TRUE).

    [ rule_Classes = '"error, msg: this function must be pure. Impure functions can only be called like "foo(...);" or "x = foo(...);" "']
    PurityError(c, e') :- 
       SubSE(c, e), e = New(_, e'),           e' = FunApp(n, _), called.name = n, FunAvailable(called, c.owner), Impure(called);
       SubSE(c, e), e = UnApp(_, e'),         e' = FunApp(n, _), called.name = n, FunAvailable(called, c.owner), Impure(called);
       SubSE(c, e), e = BinApp(_, e', _),     e' = FunApp(n, _), called.name = n, FunAvailable(called, c.owner), Impure(called);
       SubSE(c, e), e = BinApp(_, _, e'),     e' = FunApp(n, _), called.name = n, FunAvailable(called, c.owner), Impure(called);    
       SubSE(c, e), e = Field(e', _),         e' = FunApp(n, _), called.name = n, FunAvailable(called, c.owner), Impure(called);
       SubSE(c, e), e = Cast(e', _),          e' = FunApp(n, _), called.name = n, FunAvailable(called, c.owner), Impure(called);    
       SubSE(c, e), e = Exprs(_, e', _),         e' = FunApp(n, _), called.name = n, FunAvailable(called, c.owner), Impure(called);              
       SubSE(c, e), e = NamedExprs(_, e', _), e' = FunApp(n, _), called.name = n, FunAvailable(called, c.owner), Impure(called);
       SubSE(c, e), e = NewStmt(_, e', _),       e' = FunApp(n, _), called.name = n, FunAvailable(called, c.owner), Impure(called);
       SubSE(c, e), e = Raise(e', _, _),         e' = FunApp(n, _), called.name = n, FunAvailable(called, c.owner), Impure(called);
       SubSE(c, e), e = Raise(_, e', _),         e' = FunApp(n, _), called.name = n, FunAvailable(called, c.owner), Impure(called);        
       SubSE(c, e), e = Send(e', _, _, _, _),       e' = FunApp(n, _), called.name = n, FunAvailable(called, c.owner), Impure(called);
       SubSE(c, e), e = Send(_, e', _, _, _),       e' = FunApp(n, _), called.name = n, FunAvailable(called, c.owner), Impure(called);
       SubSE(c, e), e = Send(_, _, e', _, _),       e' = FunApp(n, _), called.name = n, FunAvailable(called, c.owner), Impure(called);    
       SubSE(c, e), e = Monitor(e', _, _),       e' = FunApp(n, _), called.name = n, FunAvailable(called, c.owner), Impure(called);
       SubSE(c, e), e = Monitor(_, e', _),       e' = FunApp(n, _), called.name = n, FunAvailable(called, c.owner), Impure(called);    
       SubSE(c, e), e = Assert(e', _, _),        e' = FunApp(n, _), called.name = n, FunAvailable(called, c.owner), Impure(called);
       SubSE(c, e), e = Return (e', _),          e' = FunApp(n, _), called.name = n, FunAvailable(called, c.owner), Impure(called);
       SubSE(c, e), e = While(e', _, _),         e' = FunApp(n, _), called.name = n, FunAvailable(called, c.owner), Impure(called);
       SubSE(c, e), e = Ite(e', _, _, _),        e' = FunApp(n, _), called.name = n, FunAvailable(called, c.owner), Impure(called);
       SubSE(c, e), e = BinStmt(_, e', e'', _),  e'' = FunApp(n, _), called.name = n, FunAvailable(called, c.owner), Impure(called), toSymbol(e') != #Name.

    [ rule_Classes = '"error, msg: new M(...) can only be called like "new M(...);" or "x = new M(...);" "']
    PurityError(c, e') :- 
       SubSE(c, e), e = New(_, e'),           e' : New;
       SubSE(c, e), e = UnApp(_, e'),         e' : New;
       SubSE(c, e), e = BinApp(_, e', _),     e' : New;
       SubSE(c, e), e = BinApp(_, _, e'),     e' : New;    
       SubSE(c, e), e = Field(e', _),         e' : New;
       SubSE(c, e), e = Cast(e', _),          e' : New;    
       SubSE(c, e), e = Exprs(_, e', _),         e' : New;              
       SubSE(c, e), e = NamedExprs(_, e', _), e' : New;
       SubSE(c, e), e = NewStmt(_, e', _),       e' : New;
       SubSE(c, e), e = Raise(e', _, _),         e' : New;
       SubSE(c, e), e = Raise(_, e', _),         e' : New;        
       SubSE(c, e), e = Send(e', _, _, _, _),       e' : New;
       SubSE(c, e), e = Send(_, e', _, _, _),       e' : New;
       SubSE(c, e), e = Send(_, _, e', _, _),       e' : New;    
       SubSE(c, e), e = Monitor(e', _, _),       e' : New;
       SubSE(c, e), e = Monitor(_, e', _),       e' : New;    
       SubSE(c, e), e = Assert(e', _, _),        e' : New;
       SubSE(c, e), e = Return (e', _),          e' : New;
       SubSE(c, e), e = While(e', _, _),         e' : New;
       SubSE(c, e), e = Ite(e', _, _, _),        e' : New;
       SubSE(c, e), e = BinStmt(_, e', e'', _),  e'' : New, toSymbol(e') != #Name.
						 	                                          
    /*************************************************************/
    /*                      Type Comparability                   */
    /*************************************************************/
    //// These are the pairs of types whose relationships must be computed.
    CompTypeRel ::= (TypeExpr + { NIL, ERROR }, TypeExpr + { NIL, ERROR }).
    CompTypeRel(ta', tb')                    :- CompTypeRel(ta, tb), ta = SeqType(ta'), tb = SeqType(tb').
    CompTypeRel(da, db), CompTypeRel(ca, cb) :- CompTypeRel(ta, tb), ta = MapType(da, ca), tb = MapType(db, cb).
    CompTypeRel(la, lb), CompTypeRel(ra, rb) :- CompTypeRel(ta, tb), ta = TupType(la, ra), tb = TupType(lb, rb).
    CompTypeRel(la, lb), CompTypeRel(ra, rb) :- CompTypeRel(ta, tb), ta = NmdTupType(lfa, ra), tb = NmdTupType(lfb, rb), la = lfa.type, lb = lfb.type.
    
	CompTypeRel(t1, t2')      :- TypeOfArg1(c, e, t1), e = Cast(_, t2), TypeExpansion(t2, t2').
	CompTypeRel(t1, t2)       :- TypeOfArg2(c, e, t1, t2), e = BinApp(op, _, _), op : PolyRel.
	CompTypeRel(t2, dom)      :- TypeOfArg2(c, e, t1, t2), e = BinApp(IDX, _, _), t1 = MapType(dom, cod).
	CompTypeRel(t1, dom)      :- TypeOfArg2(c, e, t1, t2), e = BinApp(IN, _, _), t2 = MapType(dom, _).      
	CompTypeRel(t1, inpt)     :- TypeOfArg1(c, e, t1), e = FunApp(n, _), FunAvailable(decl, c.owner), decl.name = n, FuncSig(decl, inpt, _).
	CompTypeRel(t1, t)        :- TypeOfArg1(c, e, t1), e : Return, FuncSig(c, _, t).
	CompTypeRel(null, plt)    :- CommStmtPLType(c, e, plt), e = Raise(_, NIL, _), null = BaseType(NULL).
	CompTypeRel(pt, plt)      :- CommStmtPLType(c, e, plt), e = Raise(_, p, _), p != NIL, TypeOf(c, p, pt).
	CompTypeRel(null, plt)    :- SubSE(c, e), e = Send(_, _, NIL, _, _), null = BaseType(NULL), CommStmtPLType(c, e, plt).
	CompTypeRel(t3, plt)      :- TypeOfArg3(c, e, t1, t2, t3), e : Send, CommStmtPLType(c, e, plt).
	CompTypeRel(null, plt)    :- SubSE(c, e), e = Monitor(_, NIL, _), null = BaseType(NULL), CommStmtPLType(c, e, plt).
	CompTypeRel(t2, plt)      :- TypeOfArg2(c, e, t1, t2), e : Monitor, CommStmtPLType(c, e, plt).
	CompTypeRel(t2, plt)      :- TypeOfArg2(c, e, t1, t2), e = Monitor(_, _, _), CommStmtPLType(c, e, plt).
	CompTypeRel(t2, t1)       :- TypeOfArg2(c, e, t1, t2), e = BinStmt(ASSIGN, _, _, _).	
	CompTypeRel(t2, dom)      :- TypeOfArg2(c, e, t1, t2), e = BinStmt(REMOVE, _, _, _), t1 = MapType(dom, cod).	
	CompTypeRel(key, dom)     :- TypeOfArg2(c, e, t1, t2), e = BinStmt(INSERT, _, _, _), t1 = MapType(dom, cod), t2 = TupType(key, TupType(value, NIL)).
	CompTypeRel(value, cod)   :- TypeOfArg2(c, e, t1, t2), e = BinStmt(INSERT, _, _, _), t1 = MapType(dom, cod), t2 = TupType(key, TupType(value, NIL)).
	CompTypeRel(value, inner) :- TypeOfArg2(c, e, t1, t2), e = BinStmt(INSERT, _, _, _), t1 = SeqType(inner), t2 = TupType(idx, TupType(value, NIL)).
	CompTypeRel(t1, inpt)     :- TypeOfArg1(c, e, t1), e = FunStmt(n, _, _, _, _), FunAvailable(decl, c.owner), decl.name = n, FuncSig(decl, inpt, _).
	CompTypeRel(t1, t2)       :- TypeOfArg2(c, e, _, t2), e = FunStmt(n, _, _, _, _), FunAvailable(decl, c.owner), decl.name = n, FuncSig(decl, _, t1).

	//// TypeRel determines the relationship type expressions ta and tb.
    //// If types are not subtype related, then they can
    //// either have an empty (EMPTY) or nonempty (NONEMPTY) intersection. 
    TypeRel ::= (ta: TypeExpr + { ERROR, NIL }, tb: TypeExpr + { ERROR, NIL }, rel: { SUB, SUP, EMPTY, NONEMPTY }).
                            
    //// (1) Type (non-) emptiness.       
    // For convenience, the ERROR type is incomparable to all types, even itself.
    TypeRel(s, t, EMPTY) :- CompTypeRel(s, t), s = ERROR.
    TypeRel(t, s, EMPTY) :- CompTypeRel(t, s), s = ERROR.
    
    // For convenience, the NIL type is incomparable to all types, except itself.
    TypeRel(s, t, EMPTY) :- CompTypeRel(s, t), s = NIL, t != NIL.
    TypeRel(t, s, EMPTY) :- CompTypeRel(t, s), s = NIL, t != NIL.
    
    // The NULL type has empty intersections with NonNullBase and complex types.
    NonNullBase ::= (TypeExpr).
	NonNullBase(type) :- type = BaseType(BOOL).
	NonNullBase(type) :- type = BaseType(INT).
	NonNullBase(type) :- TypeDef(name, NIL), type = NameType(name).
    ComplexType ::= TupType  + NmdTupType + SeqType + MapType.
    TypeRel(s, t, EMPTY)   :- CompTypeRel(s, t), NonNullBase(s), t = BaseType(NULL).
    TypeRel(t, s, EMPTY)   :- CompTypeRel(t, s), NonNullBase(s), t = BaseType(NULL).
    
    TypeRel(s, t, EMPTY)   :- CompTypeRel(s, t), s : ComplexType, t = BaseType(NULL).
    TypeRel(t, s, EMPTY)   :- CompTypeRel(t, s), s : ComplexType, t = BaseType(NULL).
        
    // NonNullBase types have empty intersections with all types, except themselves and ANY.
    TypeRel(s, t, EMPTY) :- CompTypeRel(s, t), NonNullBase(s), s != t, t != BaseType(ANY).
    TypeRel(t, s, EMPTY) :- CompTypeRel(t, s), NonNullBase(s), s != t, t != BaseType(ANY).

    // NullBase types have empty intersections with all types, except themselves, ANY, and NULL.
    NullBase    ::= (TypeExpr).
	NullBase(type) :- type = BaseType(EVENT).
	NullBase(type) :- type = BaseType(REAL).    
    TypeRel(s, t, EMPTY)    :- CompTypeRel(s, t), NullBase(s), NonNullBase(t).
    TypeRel(t, s, EMPTY)    :- CompTypeRel(t, s), NullBase(s), NonNullBase(t).
    
    TypeRel(s, t, EMPTY)    :- CompTypeRel(s, t), NullBase(s), toSymbol(t) != #BaseType.
    TypeRel(t, s, EMPTY)    :- CompTypeRel(t, s), NullBase(s), toSymbol(t) != #BaseType.
          
    TypeRel(s, t, NONEMPTY) :- CompTypeRel(s, t), NullBase(s), NullBase(t), s != t.
    TypeRel(t, s, NONEMPTY) :- CompTypeRel(t, s), NullBase(s), NullBase(t), s != t.

    // Complex types have empty intersections with all differing type kinds, except ANY.
    TypeRel(s, t, EMPTY) :- CompTypeRel(s, t), s : ComplexType, toSymbol(s) != toSymbol(t), t != BaseType(ANY).
    TypeRel(t, s, EMPTY) :- CompTypeRel(t, s), s : ComplexType, toSymbol(s) != toSymbol(t), t != BaseType(ANY).
    
    // Sequences are EMPTY or NONEMPTY if their inner types are. (Only need one version of these rules.)
    TypeRel(s, t, EMPTY)    :- CompTypeRel(s, t), s = SeqType(s'), t = SeqType(t'), TypeRel(s', t', EMPTY). 
    
    TypeRel(s, t, NONEMPTY) :- CompTypeRel(s, t), s = SeqType(s'), t = SeqType(t'), TypeRel(s', t', NONEMPTY). 
    
    // Maps are EMPTY or NONEMPTY if their inner types are. (Only need one version of these rules.)
    TypeRel(s, t, EMPTY)    :- CompTypeRel(s, t), s = MapType(sd, _),  t = MapType(td, _),  TypeRel(sd, td, EMPTY).
    
    TypeRel(s, t, EMPTY)    :- CompTypeRel(s, t), s = MapType(_, sc),  t = MapType(_, tc),  TypeRel(sc, tc, EMPTY).    
    
    TypeRel(s, t, NONEMPTY) :- CompTypeRel(s, t), s = MapType(sd, sc), t = MapType(td, tc), TypeRel(sd, td, NONEMPTY), TypeRel(sc, tc, NONEMPTY). 

    // Tuples and NmdTups are EMPTY if their lengths differ. (Only need one version of these rules.)
    TypeRel(s, t, EMPTY) :- CompTypeRel(s, t), s : TupType, t : TupType, lstLength(#TupType, s) != lstLength(#TupType, t).
    
    TypeRel(s, t, EMPTY) :- CompTypeRel(s, t), s : NmdTupType, t : NmdTupType, lstLength(#NmdTupType, s) != lstLength(#NmdTupType, t).
    
    // Tuples are EMPTY if any pair of inner types is EMPTY.  (Only need one version of some of these rules.)
    TypeRel(s, t, EMPTY) :- CompTypeRel(s, t), s = TupType(s', _), t = TupType(t', _), TypeRel(s', t', EMPTY). 
    
    TypeRel(s, t, EMPTY) :- CompTypeRel(s, t), s = TupType(_, s'), t = TupType(_, t'), TypeRel(s', t', EMPTY). 
    
    // Tuples are NONEMPTY if not all inners types are in identical super / sub relationships. 
    TypeRel(s, t, NONEMPTY) :- CompTypeRel(s, t), s = TupType(s', s''), t = TupType(t', t''), 
                               TypeRel(s', t', NONEMPTY), TypeRel(s'', t'', r), r != EMPTY.
    TypeRel(t, s, NONEMPTY) :- CompTypeRel(t, s), s = TupType(s', s''), t = TupType(t', t''), 
                               TypeRel(s', t', NONEMPTY), TypeRel(s'', t'', r), r != EMPTY.
                                                                                           
    TypeRel(s, t, NONEMPTY) :- CompTypeRel(s, t), s = TupType(s', s''), t = TupType(t', t''), 
                               TypeRel(s', t', r), TypeRel(s'', t'', NONEMPTY), r != EMPTY.
    TypeRel(t, s, NONEMPTY) :- CompTypeRel(t, s), s = TupType(s', s''), t = TupType(t', t''), 
                               TypeRel(s', t', r), TypeRel(s'', t'', NONEMPTY), r != EMPTY.

    TypeRel(s, t, NONEMPTY) :- CompTypeRel(s, t), s = TupType(s', s''), t = TupType(t', t''), 
                               TypeRel(s', t', SUB), TypeRel(s'', t'', SUP), s' != t', s'' != t''.
    TypeRel(t, s, NONEMPTY) :- CompTypeRel(t, s), s = TupType(s', s''), t = TupType(t', t''), 
                               TypeRel(s', t', SUB), TypeRel(s'', t'', SUP), s' != t', s'' != t''.
                               
    // Named Tuples are EMPTY if any pair of inner types is EMPTY or they name arguments differently. (Only need one version of some of these rules.) 
    TypeRel(s, t, EMPTY) :- CompTypeRel(s, t), s = NmdTupType(fs, _), t = NmdTupType(ft, _), fs.name != ft.name. 
    
    TypeRel(s, t, EMPTY) :- CompTypeRel(s, t), s = NmdTupType(fs, _), t = NmdTupType(ft, _), TypeRel(fs.type, ft.type, EMPTY). 
    
    TypeRel(s, t, EMPTY) :- CompTypeRel(s, t), s = NmdTupType(_, s'), t = NmdTupType(_, t'), TypeRel(s', t', EMPTY). 
    
    // Named Tuples are NONEMPTY if not all inners types are in identical super / sub relationships. 
    TypeRel(s, t, NONEMPTY) :- CompTypeRel(s, t), s = NmdTupType(fs, s''), t = NmdTupType(ft, t''), fs.name = ft.name, 
                               TypeRel(fs.type, ft.type, NONEMPTY), TypeRel(s'', t'', r), r != EMPTY.
    TypeRel(t, s, NONEMPTY) :- CompTypeRel(t, s), s = NmdTupType(fs, s''), t = NmdTupType(ft, t''), fs.name = ft.name, 
                               TypeRel(fs.type, ft.type, NONEMPTY), TypeRel(s'', t'', r), r != EMPTY.
                                                            
    TypeRel(s, t, NONEMPTY) :- CompTypeRel(s, t), s = NmdTupType(fs, s''), t = NmdTupType(ft, t''), fs.name = ft.name, 
                               TypeRel(fs.type, ft.type, r), TypeRel(s'', t'', NONEMPTY), r != EMPTY.
    TypeRel(t, s, NONEMPTY) :- CompTypeRel(t, s), s = NmdTupType(fs, s''), t = NmdTupType(ft, t''), fs.name = ft.name, 
                               TypeRel(fs.type, ft.type, r), TypeRel(s'', t'', NONEMPTY), r != EMPTY.

    TypeRel(s, t, NONEMPTY) :- CompTypeRel(s, t), s = NmdTupType(fs, s''), t = NmdTupType(ft, t''), fs.name = ft.name, 
                               TypeRel(fs.type, ft.type, SUB), TypeRel(s'', t'', SUP), fs.type != ft.type, s'' != t''.
    TypeRel(t, s, NONEMPTY) :- CompTypeRel(t, s), s = NmdTupType(fs, s''), t = NmdTupType(ft, t''), fs.name = ft.name, 
                               TypeRel(fs.type, ft.type, SUB), TypeRel(s'', t'', SUP), fs.type != ft.type, s'' != t''.
                               
    //// (3) Sub-typing.                
    // Any non-ERROR type is sub-type related to itself.
    TypeRel(s, s, SUB) :- CompTypeRel(s, s), s != ERROR.
    TypeRel(s, s, SUP) :- CompTypeRel(s, s), s != ERROR.
   
    // Every proper type is a sub-type of any.
    TypeRel(s, t, SUB) :- CompTypeRel(s, t), s != ERROR, s != NIL, t = BaseType(ANY).
    TypeRel(t, s, SUP) :- CompTypeRel(t, s), s != ERROR, s != NIL, t = BaseType(ANY).
        
    // NULL is a subtype of all Nullable types.
    TypeRel(s, t, SUB) :- CompTypeRel(s, t), s = BaseType(NULL), t = BaseType(ANY).
    TypeRel(t, s, SUP) :- CompTypeRel(t, s), s = BaseType(NULL), t = BaseType(ANY).
    
    TypeRel(s, t, SUB) :-  CompTypeRel(s, t), s = BaseType(NULL), NullBase(t).
    TypeRel(t, s, SUP) :-  CompTypeRel(t, s), s = BaseType(NULL), NullBase(t).
    
    // Sequences are subtype related if their inner types are subtype related.
    TypeRel(s, t, SUB)    :- CompTypeRel(s, t), s = SeqType(s'), t = SeqType(t'), TypeRel(s', t', SUB). 
    TypeRel(s, t, SUP)    :- CompTypeRel(s, t), s = SeqType(s'), t = SeqType(t'), TypeRel(s', t', SUP). 
    
    // Maps are subtype related if their inner types are subtype related.
    TypeRel(s, t, SUB) :- CompTypeRel(s, t), s = MapType(sd, sc), t = MapType(td, tc), TypeRel(sd, td, SUB), TypeRel(sc, tc, SUB). 
    TypeRel(s, t, SUP) :- CompTypeRel(s, t), s = MapType(sd, sc), t = MapType(td, tc), TypeRel(sd, td, SUP), TypeRel(sc, tc, SUP). 
    
    // Tuples are subtype related if their inner types are subtype related.
    TypeRel(s, t, SUB) :- CompTypeRel(s, t), s = TupType(s', s''), t = TupType(t', t''), TypeRel(s', t', SUB), TypeRel(s'', t'', SUB).
    TypeRel(s, t, SUP) :- CompTypeRel(s, t), s = TupType(s', s''), t = TupType(t', t''), TypeRel(s', t', SUP), TypeRel(s'', t'', SUP).
    
    TypeRel(s, t, SUB) :- CompTypeRel(s, t), s = NmdTupType(fs, s''), t = NmdTupType(ft, t''), fs.name = ft.name, TypeRel(fs.type, ft.type, SUB), TypeRel(s'', t'', SUB).    
    TypeRel(s, t, SUP) :- CompTypeRel(s, t), s = NmdTupType(fs, s''), t = NmdTupType(ft, t''), fs.name = ft.name, TypeRel(fs.type, ft.type, SUP), TypeRel(s'', t'', SUP).   
	
    /*************************************************************/
    /*                      Payload Checking                    */
    /*************************************************************/	
        ConstructorType ::= (m: MachineDecl, s: StateDecl, t: TypeExpr).
	ConstructorType(m, s, ft) :- s is StateDecl, m = s.owner, s.name = m.start, PayloadVarType(s, ft).

	EventPayloadType ::= (e: String + { NULL, HALT }, t: TypeExpr).
	EventPayloadType(e, et) :- EventDecl(e, _, t), t: TypeExpr, TypeExpansion(t, et).
	EventPayloadType(e, t)  :- EventDecl(e, _, NIL), t = BaseType(NULL).
	EventPayloadType(NULL, t) :- t = BaseType(NULL).
	EventPayloadType(HALT, t) :- t = BaseType(ANY).

	PayloadVarTypeAux ::= (StateDecl + TransDecl + DoDecl + Cases, TypeExpr).
	PayloadVarType ::= (StateDecl + TransDecl + DoDecl + Cases, TypeExpr).
	PayloadVarTypeAux(s, type) :- s is StateDecl, r = lstReverse(#NmdTupType, s.entryAction.envVars), type = r.hd.type.
	PayloadVarTypeAux(t, type) :- t is TransDecl, r = lstReverse(#NmdTupType, t.action.envVars), type = r.hd.type.
	PayloadVarTypeAux(d, type) :- d is DoDecl, r = lstReverse(#NmdTupType, d.action.envVars), type = r.hd.type.
	PayloadVarTypeAux(cases, type) :- SubSE(_, cases), cases: Cases, r = lstReverse(#NmdTupType, cases.action.envVars), type = r.hd.type.
	PayloadVarType(x, ft) :- PayloadVarTypeAux(x, type), TypeExpansion(type, ft).
	
	CompTypeRel(et, ft) :- EventPayloadType(_, et), PayloadVarType(_, ft);
						   SubSE(c, n), n: New, TypeOf(c, n.arg, et), et: TypeExpr, PayloadVarType(_, ft);
						   SubSE(c, n), n: NewStmt, TypeOf(c, n.arg, et), et: TypeExpr, PayloadVarType(_, ft).

    PayloadError ::= (TransDecl + DoDecl + StateDecl + Cases + New + NewStmt).

	[ rule_Classes = '"error, msg: Payload type for event must be subtype of payload type of transition function;"']
	PayloadError(t) :- t is TransDecl, EventPayloadType(t.trig, et), PayloadVarType(t, ft),
	                   TypeRel(et, ft, k), et != ft, k != SUB.
	[ rule_Classes = '"error, msg: Payload type for event must be subtype of payload type of do function;"']
	PayloadError(d) :- d is DoDecl, EventPayloadType(d.trig, et), PayloadVarType(d, ft),
	                   TypeRel(et, ft, k), et != ft, k != SUB.
	[ rule_Classes = '"error, msg: Payload type for event on incoming transition must be subtype of payload type of state entry function;"']
	PayloadError(s) :- t is TransDecl, EventPayloadType(t.trig, et), 
					   s is StateDecl, s.name = t.dst, s.owner = t.src.owner, PayloadVarType(s, ft),
					   TypeRel(et, ft, k), et != ft, k != SUB.
	[ rule_Classes = '"error, msg: Payload type for event must be subtype of payload type of case function;"']
	PayloadError(cases) :- SubSE(_, cases), cases: Cases, EventPayloadType(cases.trig, et), PayloadVarType(cases, ft),
						   TypeRel(et, ft, k), et != ft, k != SUB. 
	[ rule_Classes = '"error, msg: Payload type of constructor must be subtype of payload type of entry function of start state;"']
	PayloadError(n) :- SubSE(c, n), n = New(name, NIL), ConstructorType(m, _, ft), m.name = name, type = BaseType(NULL), 
					   TypeRel(type, ft, k), type != ft, k != SUB.
	[ rule_Classes = '"error, msg: Payload type of constructor must be subtype of payload type of entry function of start state;"']
	PayloadError(n) :- SubSE(c, n), n = New(name, _), ConstructorType(m, _, ft), m.name = name, TypeOfArg1(c, n, type), type: TypeExpr, 
					   TypeRel(type, ft, k), type != ft, k != SUB.
	[ rule_Classes = '"error, msg: Payload type of constructor must be subtype of payload type of entry function of start state;"']
	PayloadError(n) :- SubSE(c, n), n = NewStmt(name, NIL, _), ConstructorType(m, _, ft), m.name = name, type = BaseType(NULL),
					   TypeRel(type, ft, k), type != ft, k != SUB.	
	[ rule_Classes = '"error, msg: Payload type of constructor must be subtype of payload type of entry function of start state;"']
	PayloadError(n) :- SubSE(c, n), n = NewStmt(name, _, _), ConstructorType(m, _, ft), m.name = name, TypeOfArg1(c, n, type), type: TypeExpr,
					   TypeRel(type, ft, k), type != ft, k != SUB.	

	[ rule_Classes = '"error, msg: Null type must be subtype of payload type of entry function of start state;"']
	PayloadError(s) :- ConstructorType(m, s, ft), m.isMain = TRUE, type = BaseType(NULL), TypeRel(type, ft, k), type != ft, k != SUB.
	[ rule_Classes = '"error, msg: Null type must be subtype of payload type of entry function of start state;"']
	PayloadError(s) :- ConstructorType(m, s, ft), m.kind = MONITOR, type = BaseType(NULL), TypeRel(type, ft, k), type != ft, k != SUB.
}<|MERGE_RESOLUTION|>--- conflicted
+++ resolved
@@ -9,7 +9,7 @@
     /****************          Type Language          ************/
     /*************************************************************/    
     Qualifier       ::= { NONE, SWAP, XFER}.
-
+    
 	TypeDef         ::= new (name: String, type: any TypeExpr + { NIL }).
 
     //// The BaseType REAL is the type of real machines.
@@ -222,15 +222,12 @@
 	conforms no BadLabelError(_).
 	conforms no PayloadError(_).
 	conforms no TypeDefError(_).
-<<<<<<< HEAD
-	conforms no FunRetError(_).
-=======
 	conforms no FunDeclQualifierError(_, _).
 	conforms no FunCallQualifierError(_, _, _).
 	conforms no SendQualifierError(_, _).
 	conforms no UnavailableVarAccessError(_, _, _).
 	conforms no UnavailableParameterError(_, _).
->>>>>>> 9fb939c2
+	conforms no FunRetError(_).
     /*************************************************************/
 
 	//// Check that TypeDef's are used properly
@@ -472,7 +469,7 @@
 	TypeOf(c, e, ERROR) :- TypeOfArg1(c, e, t1), e = FunApp(n, _), FunAvailable(decl, c.owner), decl.name = n, FuncSig(decl, inpt, _), TypeRel(t1, inpt, k), t1 != inpt, k != SUB.
 	
 
-	/*************************************************************/
+    /*************************************************************/
 	/*                      Qualifier Checking                   */
     /*************************************************************/
 
@@ -908,11 +905,11 @@
     /*************************************************************/
     FormalParam    ::= (cntxt: FunDecl, name: String).
     FormalParamAux ::= (cntxt: FunDecl, qual: Qualifier, name: String, aux: NmdTupType + { NIL }).
-
+    
     FormalParamAux(cntxt, qual, name, tl) :- cntxt is FunDecl(_, _, _, params, _, _, _), params = NmdTupType(NmdTupTypeField(qual, name, _), tl).  
     FormalParamAux(cntxt, qual, name, tl) :- FormalParamAux(cntxt, _, _, aux), aux = NmdTupType(NmdTupTypeField(qual, name, _), tl).
     FormalParam(cntxt, name)  :- FormalParamAux(cntxt, _, name, _).
-    
+
 	//// The input type of a function, ignoring names.
 	FuncSigTupleType    ::= (cntxt: FunDecl, type: TupType + { NIL }).
 	FuncSigTupleTypeAux ::= (cntxt: FunDecl, type: TupType + { NIL }, aux: NmdTupType + { NIL }).
