﻿using System;
using System.Collections.Generic;
using System.Diagnostics.Contracts;
using System.IO;
using System.Linq;
using System.Diagnostics;
using Microsoft.CodeAnalysis;
using Microsoft.CodeAnalysis.CSharp;
using Microsoft.CSharp;
using Microsoft.CodeAnalysis.CSharp.Extensions;
using Microsoft.CodeAnalysis.CSharp.Syntax;
using Microsoft.CodeAnalysis.Editing;
using System.Reflection;
using System.Text;
using System.Threading.Tasks;

using Microsoft.Formula.API;
using Microsoft.Formula.API.ASTQueries;
using Microsoft.Formula.API.Nodes;
using static Microsoft.CodeAnalysis.CSharp.SyntaxFactory;

namespace Microsoft.Pc
{
    internal class CSharpTranslationInfo
    {
        public AST<Node> node = null;

        public CSharpTranslationInfo(AST<Node> n)
        {
            this.node = n;
        }
    }

    class PToCSharp : PTranslation
    {
<<<<<<< HEAD
        public PToCSharp(Compiler compiler, AST<Model> modelWithTypes, Dictionary<int, SourceInfo> idToSourceInfo)
            : base(compiler, modelWithTypes, idToSourceInfo)
=======
        public PToCSharp(Compiler compiler, AST<Model> model, AST<Model> modelWithTypes, string csharpFileName)
            : base(compiler, model)
>>>>>>> a7ea5472
        {
            this.csharpFileName = csharpFileName;
            allStaticFuns = base.allStaticFuns;
            //this.typeContext = new TypeTranslationContext(this);
            //GenerateTypeInfo(modelWithTypes);
        }

        #region CSharpCompiler
        string csharpFileName;
        static Dictionary<string, FunInfo> allStaticFuns;
        //for storing members of the Application class:
        static List <SyntaxNode> members = new List<SyntaxNode>();
        //final C# program:
        SyntaxNode result = null;
        static SyntaxGenerator generator;

        //utility methods:
        //This is based on PToZing.TypeTranslationContext.ConstructType
        private string ConstructType(FuncTerm type)
        {
            string typeKind = ((Id)type.Function).Name;
            if (typeKind == "BaseType")
            {
                var primitiveType = ((Id)GetArgByIndex(type, 0)).Name;
                if (primitiveType == "NULL")
                {
                    return "null";
                }
                else if (primitiveType == "BOOL")
                {
                    return "bool";
                }
                else if (primitiveType == "INT")
                {
                    return "int";
                }
                else if (primitiveType == "EVENT")
                {
                    return "event";
                }
                else if (primitiveType == "MACHINE")
                {
                    return "machine";
                }
                else
                {
                    //TODO(question): how to enable Debug.Assert?
                    Debug.Assert(primitiveType == "ANY", "Illegal BaseType");
                    return "any";
                }
            }
            else if (typeKind == "NameType")
            {
                return "NameType: not implemented yet";
            }
            else if (typeKind == "TupType")
            {
                return "TupType: not implemented yet";
            }
            else if (typeKind == "NmdTupType")
            {
                return "NmdTupType: not implemented";
            }
            else if (typeKind == "SeqType")
            {
                return "SeqType: not implemented";
            }
            else
            {
                // typeKind == "MapType"
                return "MapType: not implemented";
            }
        }
        //TODO(expand): write this method: consider all possible types: null, bool, int, event, machine, any
        private string GetTypeCreationExpr(string type)
        {
            if (type == "null")
            {
                return "new PrtNullType()";
            }
            else if (type == "bool")
            {
                return "new PrtBoolType()";
            }
            else if (type == "int")
            {
                return "new PrtIntType()";
            }
            else if (type == "event")
            {
                return "new PrtEventType()";
            }
            else if (type == "machine")
            {
                return "new PrtMachineType()";
            }
            else if (type == "any")
            {
                return "new PrtAnyType()";
            }
            else
            {
                return "enum, tuple, seq or map type not implemented yet";
            }
        }
        public bool GenerateCSharp(string csharpFileName)
        {
            if (!allMachines.ContainsKey("Main"))
            {
                Console.WriteLine("Unable to generate CSharp code since Main machine is absent.");
                return false;
            }
            var workspace = new AdhocWorkspace();

            // Get the SyntaxGenerator for the specified language
            generator = SyntaxGenerator.GetGenerator(workspace, LanguageNames.CSharp);


            // Create using/Imports directives
            var usingDirectives = generator.NamespaceImportDeclaration("System");


            List<AST<Node>> elements = new List<AST<Node>>();
            MkAppConstructors();
            MkEvents();
            //generated static anon function name is: 
            //var funName = "AnonFunStatic" + anonFunCounterStatic;
            //In PToZing.cs:
            //string funName = anonFunToName[Factory.Instance.ToAST(fun)];
            //, where fun is a Node.
            MkStaticFunctions();
            MkOtherAppFields();
            MkMachineClasses();
            //MkMonitorClasses(elements, workspace, generator);
            MkCSharpOutput();
            EmitCSharpOutput(csharpFileName);
            return true;
        }
        private void MkAppConstructors()
        {
            //parameterless constructor
            //TODO(expand): add inits for all fields
            var constructor_1 = generator.ConstructorDeclaration("Application", null, Accessibility.Public, baseConstructorArguments: new SyntaxNode[0]);
            members.Add(constructor_1);

            var constructorParameters = new SyntaxNode[] {
                generator.ParameterDeclaration("initialize",
                    generator.TypeExpression(SpecialType.System_Boolean)) };
            var constructorBody = generator.ExpressionStatement(generator.InvocationExpression(generator.IdentifierName("CreateMainMachine")));
            var constructor_2 = generator.ConstructorDeclaration("Application", constructorParameters, Accessibility.Public, baseConstructorArguments: new SyntaxNode[0], 
                                                                statements: new SyntaxNode[] { constructorBody });
            members.Add(constructor_2);
            //Generate "new Application();" 
            var makeSkeletonMethodBody = generator.ReturnStatement(generator.ObjectCreationExpression(generator.IdentifierName("Application")));
            var makeSkeletonMethodDecl = generator.MethodDeclaration("MakeSkeleton", null,
              null, generator.IdentifierName("StateImpl"),
              Accessibility.Public,
              DeclarationModifiers.Override,
              new SyntaxNode[] { makeSkeletonMethodBody });
            members.Add(makeSkeletonMethodDecl);
        }
        private void MkEvents()
        {
            foreach (var pair in allEvents)
            {
                SyntaxNode payloadType = generator.IdentifierName(GetTypeCreationExpr(ConstructType((pair.Value).payloadType)));
                SyntaxNode maxInstances;
                if ((pair.Value).maxInstances == -1)
                {
                    String s = "PrtEvent.DefaultMaxInstances";
                    maxInstances = generator.IdentifierName(s);
                }
                else
                {
                    maxInstances = generator.LiteralExpression((pair.Value).maxInstances);
                }
               
                SyntaxNode doAssume;
                if ((pair.Value).maxInstancesAssumed)
                {
                    doAssume = generator.LiteralExpression(true);
                }
                else
                {
                    doAssume = generator.LiteralExpression(false);
                }
                string quotedEventName = "\"" + pair.Key + "\"";
                var eventCreationPars = new SyntaxNode[] { generator.IdentifierName(quotedEventName), payloadType, maxInstances, doAssume };
                var eventCreationExpr = generator.ObjectCreationExpression(generator.IdentifierName("PrtEvent"), eventCreationPars);
                var initExpr_1 = generator.ObjectCreationExpression(generator.IdentifierName("PrtEventValue"), eventCreationExpr);

                //"@null" is written to he output as pair.Key for the null event; possibly, this is done to disambiguate null as C# keyword
                //output with "@null" compiles
                SyntaxNode eventField_1 = null;
                if (pair.Key == NullEvent)
                {
                    eventField_1 = generator.FieldDeclaration(@"null",
                        generator.IdentifierName("PrtEventValue"),
                        Accessibility.Public,
                         DeclarationModifiers.Static,
                        initExpr_1);
                }
                else
                {
                    eventField_1 = generator.FieldDeclaration(pair.Key,
                        generator.IdentifierName("PrtEventValue"),
                        Accessibility.Public,
                         DeclarationModifiers.Static,
                        initExpr_1);
                }
                

                members.Add(eventField_1);
                
            }
        }
        internal class MkFunctionDecl
        {
            public string funName;
            public string funType;
            //TODO: might not be needed
            public bool isGlobalStatic;
            //null if global function:
            public MkMachineClass owner;
            public MkFunctionDecl(string funName, bool isGlobalStatic, MkMachineClass owner)
            {
                this.funName = funName;
                this.funType = funName + "_Class";
                this.isGlobalStatic = isGlobalStatic;
                this.owner = owner;
            }
            //TODO(fix): replace this code with general case: Execute method for any function
            public SyntaxNode MkExecuteMethod()
            {
                //PrtFunStackFrame currFun = parent.PrtPopFunStackFrame();
                var stmt1 =
                    LocalDeclarationStatement(
                        VariableDeclaration(
                            IdentifierName("PrtFunStackFrame"))
                        .WithVariables(
                            SingletonSeparatedList<VariableDeclaratorSyntax>(
                                VariableDeclarator(
                                    Identifier("currFun"))
                                .WithInitializer(
                                    EqualsValueClause(
                                        InvocationExpression(
                                            MemberAccessExpression(
                                                SyntaxKind.SimpleMemberAccessExpression,
                                                IdentifierName("parent"),
                                                IdentifierName("PrtPopFunStackFrame"))))))))
                    .NormalizeWhitespace();

                //if (currFun.returnTolocation == 0) goto Loc_0; else goto Ret;
                var stmt2 =
                    IfStatement(
                        BinaryExpression(
                            SyntaxKind.EqualsExpression,
                            MemberAccessExpression(
                                SyntaxKind.SimpleMemberAccessExpression,
                                IdentifierName("currFun"),
                                IdentifierName("returnTolocation")),
                            LiteralExpression(
                                SyntaxKind.NumericLiteralExpression,
                                Literal(0))),
                        GotoStatement(
                            SyntaxKind.GotoStatement,
                            IdentifierName("Loc_0")))
                    .WithElse(
                        ElseClause(
                            GotoStatement(
                                SyntaxKind.GotoStatement,
                                IdentifierName("Ret"))))
                    .NormalizeWhitespace();

                //Loc_0:
                var stmt3 =
                    LabeledStatement(
                        Identifier("Loc_0"),
                        ExpressionStatement(
                            IdentifierName(
                                MissingToken(SyntaxKind.IdentifierToken)))
                        .WithSemicolonToken(
                            MissingToken(SyntaxKind.SemicolonToken)))
                    .NormalizeWhitespace();

                //Ret: parent.PrtFunContReturn(null);
                var stmt4 =
                    LabeledStatement(
                        Identifier("Ret"),
                        ExpressionStatement(
                            InvocationExpression(
                                MemberAccessExpression(
                                    SyntaxKind.SimpleMemberAccessExpression,
                                    IdentifierName("parent"),
                                    IdentifierName("PrtFunContReturn")))
                            .WithArgumentList(
                                ArgumentList(
                                    SingletonSeparatedList<ArgumentSyntax>(
                                        Argument(
                                            LiteralExpression(
                                                SyntaxKind.NullLiteralExpression)))))))
                    .NormalizeWhitespace();

                var executeMethodDecl =
                    MethodDeclaration(
                        PredefinedType(
                            Token(SyntaxKind.VoidKeyword)),
                        Identifier("Execute"))
                    .WithModifiers(
                        TokenList(
                            new[]{
                                Token(SyntaxKind.PublicKeyword),
                                Token(SyntaxKind.OverrideKeyword)}))
                    .WithParameterList(
                        ParameterList(
                            SeparatedList<ParameterSyntax>(
                                new SyntaxNodeOrToken[]{
                                    Parameter(
                                        Identifier("application"))
                                    .WithType(
                                        IdentifierName("StateImpl")),
                                    Token(SyntaxKind.CommaToken),
                                    Parameter(
                                        Identifier("parent"))
                                    .WithType(
                                        IdentifierName("PrtMachine"))})))
                    .WithBody(
                        Block(stmt1, stmt2, stmt3, stmt4))
                    .NormalizeWhitespace();

                return executeMethodDecl;
            }
            //TODO(fix): replace this code with general case: CreateLocals method for any function
            public SyntaxNode MkCreateLocalsMethod()
            {
                //var locals = new List<PrtValue>();
                var stmt1 =
                    LocalDeclarationStatement(
                        VariableDeclaration(
                            IdentifierName("var"))
                        .WithVariables(
                            SingletonSeparatedList<VariableDeclaratorSyntax>(
                                VariableDeclarator(
                                    Identifier("locals"))
                                .WithInitializer(
                                    EqualsValueClause(
                                        ObjectCreationExpression(
                                            GenericName(
                                                Identifier("List"))
                                            .WithTypeArgumentList(
                                                TypeArgumentList(
                                                    SingletonSeparatedList<TypeSyntax>(
                                                        IdentifierName("PrtValue")))))
                                        .WithArgumentList(
                                            ArgumentList()))))))
                    .NormalizeWhitespace();

                //foreach (var item in args)
                var stmt2 =
                    ForEachStatement(
                        IdentifierName("var"),
                        Identifier("item"),
                        IdentifierName("args"),
                        Block(
                            SingletonList<StatementSyntax>(
                                ExpressionStatement(
                                    InvocationExpression(
                                        MemberAccessExpression(
                                            SyntaxKind.SimpleMemberAccessExpression,
                                            IdentifierName("locals"),
                                            IdentifierName("Add")))
                                    .WithArgumentList(
                                        ArgumentList(
                                            SingletonSeparatedList<ArgumentSyntax>(
                                                Argument(
                                                    InvocationExpression(
                                                        MemberAccessExpression(
                                                            SyntaxKind.SimpleMemberAccessExpression,
                                                            IdentifierName("item"),
                                                            IdentifierName("Clone")))))))))))
                    .NormalizeWhitespace();

                ////no local variables hence nothing to add
                //return locals;
                var stmt3 =
                    ReturnStatement(
                        IdentifierName("locals"))
                    .WithReturnKeyword(
                        Token(
                            TriviaList(
                                Comment("//no local variables hence nothing to add")),
                            SyntaxKind.ReturnKeyword,
                            TriviaList()))
                    .NormalizeWhitespace();

                //public override List<PrtValue> CreateLocals(params PrtValue[] args) { ... }
                var createLocalsMethodDecl =
                    MethodDeclaration(
                        GenericName(
                            Identifier("List"))
                        .WithTypeArgumentList(
                            TypeArgumentList(
                                SingletonSeparatedList<TypeSyntax>(
                                    IdentifierName("PrtValue")))),
                        Identifier("CreateLocals"))
                    .WithModifiers(
                        TokenList(
                            new[]{
                                Token(SyntaxKind.PublicKeyword),
                                Token(SyntaxKind.OverrideKeyword)}))
                    .WithParameterList(
                        ParameterList(
                            SingletonSeparatedList<ParameterSyntax>(
                                Parameter(
                                    Identifier("args"))
                                .WithModifiers(
                                    TokenList(
                                        Token(SyntaxKind.ParamsKeyword)))
                                .WithType(
                                    ArrayType(
                                        IdentifierName("PrtValue"))
                                    .WithRankSpecifiers(
                                        SingletonList<ArrayRankSpecifierSyntax>(
                                            ArrayRankSpecifier(
                                                SingletonSeparatedList<ExpressionSyntax>(
                                                    OmittedArraySizeExpression()))))))))
                    .WithBody(
                        Block(stmt1, stmt2, stmt3))
                    .NormalizeWhitespace();

                return createLocalsMethodDecl;
            }
            public SyntaxNode MkFuncClass()
            {
                SyntaxList<MemberDeclarationSyntax> funMembers = new SyntaxList<MemberDeclarationSyntax>();

                //IsAnonFun property for anon functions only (getter only):
                PropertyDeclarationSyntax isAnonProperty;
                if (funName.StartsWith("AnonFun"))
                {
                    isAnonProperty =
                        PropertyDeclaration(
                            PredefinedType(
                                Token(SyntaxKind.BoolKeyword)),
                            Identifier("IsAnonFun"))
                        .WithModifiers(
                            TokenList(
                                new[]{
                                Token(SyntaxKind.PublicKeyword),
                                Token(SyntaxKind.OverrideKeyword)}))
                        .WithAccessorList(
                            AccessorList(
                                SingletonList<AccessorDeclarationSyntax>(
                                    AccessorDeclaration(
                                        SyntaxKind.GetAccessorDeclaration,
                                        Block(
                                            SingletonList<StatementSyntax>(
                                                ReturnStatement(
                                                    LiteralExpression(
                                                        SyntaxKind.TrueLiteralExpression))))))))
                        .NormalizeWhitespace();
                }
                else
                {
                    isAnonProperty =
                        PropertyDeclaration(
                            PredefinedType(
                                Token(SyntaxKind.BoolKeyword)),
                            Identifier("IsAnonFun"))
                        .WithModifiers(
                            TokenList(
                                new[]{
                                Token(SyntaxKind.PublicKeyword),
                                Token(SyntaxKind.OverrideKeyword)}))
                        .WithAccessorList(
                            AccessorList(
                                SingletonList<AccessorDeclarationSyntax>(
                                    AccessorDeclaration(
                                        SyntaxKind.GetAccessorDeclaration,
                                        Block(
                                            SingletonList<StatementSyntax>(
                                                ReturnStatement(
                                                    LiteralExpression(
                                                        SyntaxKind.FalseLiteralExpression))))))))
                        .NormalizeWhitespace();
                }
                funMembers = funMembers.Add(isAnonProperty);

                funMembers = funMembers.Add((MemberDeclarationSyntax)MkExecuteMethod());
                funMembers = funMembers.Add((MemberDeclarationSyntax)MkCreateLocalsMethod());

                var funClassDecl =
                    ClassDeclaration(funType)
                    .WithModifiers(
                        TokenList(
                            Token(SyntaxKind.PublicKeyword)))
                    .WithBaseList(
                        BaseList(
                            SingletonSeparatedList<BaseTypeSyntax>(
                                SimpleBaseType(
                                    IdentifierName("PrtFun")))))
                    .WithMembers(funMembers)
                   .NormalizeWhitespace();

                return funClassDecl;
            }

            public void AddFunClass()
            {
                //Function class declaration should be generated in two cases:
                //1. For all global static functions
                //2. For other functions: if this function name was not already encountered
                if (owner == null || !(owner == null) && !owner.processedFuns.Contains(funName))
                {
                    //Class declaration:
                    List<SyntaxNode> whereToAdd;
                    whereToAdd = (this.isGlobalStatic) ? PToCSharp.members : owner.machineMembers;

                    whereToAdd.Add(MkFuncClass());
                    //Variable declaration:
                    whereToAdd.Add(
                        FieldDeclaration(
                            VariableDeclaration(
                                IdentifierName(funType))
                            .WithVariables(
                                SingletonSeparatedList<VariableDeclaratorSyntax>(
                                    VariableDeclarator(
                                        Identifier(funName)))))
                        .WithModifiers(
                            TokenList(
                                new[]{
                                        Token(SyntaxKind.PublicKeyword),
                                        Token(SyntaxKind.StaticKeyword)}))
                        .NormalizeWhitespace());

                    //Add function variable instantiation to:
                    //PToCsharp class for global static functions;
                    //Main constructor for other functions
                    if (this.isGlobalStatic)
                    {
                        PToCSharp.members.Add(
                            ExpressionStatement(
                                AssignmentExpression(
                                    SyntaxKind.SimpleAssignmentExpression,
                                    IdentifierName(funName),
                                    ObjectCreationExpression(
                                        IdentifierName(funType))
                                    .WithArgumentList(
                                        ArgumentList())))
                            .NormalizeWhitespace());
                    }
                    else
                    {
                        owner.mainConstructorFields.Add(
                            ExpressionStatement(
                                AssignmentExpression(
                                    SyntaxKind.SimpleAssignmentExpression,
                                    IdentifierName(funName),
                                    ObjectCreationExpression(
                                        IdentifierName(funType))
                                    .WithArgumentList(
                                        ArgumentList())))
                            .NormalizeWhitespace());
                    }
   
                    if (!(owner == null))
                    {
                        owner.processedFuns.Add(funName);
                    }   
                }
            }
        }
        private void MkStaticFunctions()
        {
            foreach (var pair in allStaticFuns)
            {
                var funName = pair.Key;
                var funType = funName + "_Class";
                MkFunctionDecl funDecl = new MkFunctionDecl(funName, true, null);
                funDecl.AddFunClass();
                //members.Add();
                //members.Add(AddStaticFunClass(funName,funType));
            }
        }
        private void MkOtherAppFields()
        {
            //CreateMainMachine method declaration:
            List<SyntaxNode> fields = new List<SyntaxNode>();
            //TODO(expand): replace "10" with Main machine's maxQueueSize;
            //check that maxQueueSizeAssumed is true
            //stmt1: var mainMachine = new Main(this, mainMachineMaxQueueSize);
            MachineInfo mainMachInfo;
            //TODO(question): do we need to have the two cases below? If not, what is maxQueueSizeAssumed for?    
            //TODO(bug fix) Implement both "assume" and "assert" for maxQueueSize
            //There are three cases:
            //- default (no constraint on queue size): maxQueueSizeAssumed == false; maxQueueSize = -1 
            // - replace by 10? (TODO(question))
            //- assume <maxQueueSize>: maxQueueSize > 0, 
            //- assert <maxQueueSize>: maxQueueSizeAssumed == true;   
            if (allMachines.TryGetValue("Main", out mainMachInfo))
            {
                if (mainMachInfo.maxQueueSizeAssumed)
                {
                    fields.Add(generator.LocalDeclarationStatement(generator.IdentifierName("var"), "mainMachine",
                                   generator.ObjectCreationExpression(generator.IdentifierName("Main"),
                                   new List<SyntaxNode>() { generator.ThisExpression(), generator.LiteralExpression(mainMachInfo.maxQueueSize) })));
                }
                else
                {
                    //TODO(question): 10 is the default maxQueueSize for Main machine
                    fields.Add(generator.LocalDeclarationStatement(generator.IdentifierName("var"), "mainMachine",
                                   generator.ObjectCreationExpression(generator.IdentifierName("Main"),
                                   new List<SyntaxNode>() { generator.ThisExpression(), generator.LiteralExpression(10) })));
                }
            }
        
            //stmt2: AddImplMachineToStateImpl(mainMachine);
            fields.Add(generator.InvocationExpression(generator.IdentifierName("AddImplMachineToStateImpl"), 
                                 new List<SyntaxNode>() { generator.IdentifierName("mainMachine") }));
            //stmt3: return mainMachine;
            fields.Add(generator.ReturnStatement(generator.IdentifierName("mainMachine")));
            //public PrtImplMachine CreateMainMachine() {stmt1; stmt2; stmt3};
            var makeCreateMainMachineDecl = generator.MethodDeclaration("CreateMainMachine", null,
              null, generator.IdentifierName("PrtImplMachine"),
              Accessibility.Public,
              statements: fields);
            members.Add(makeCreateMainMachineDecl);
        }
        private void MkMachineClasses()
        {
            //TODO(expand) For now: only calls MkMainMachineClass  
            //Debug only:
            Console.WriteLine("Number of machines: {0}", allMachines.Count());
            foreach (var pair in allMachines)
            {
                MkMachineClass mkMachine;
                if ((pair.Value).IsReal)
                {
                    //Regular machine:
                    //Debug only:
                    Console.WriteLine("Next Real machine: name: {0}", pair.Key);
                    mkMachine = new MkMachineClass(pair.Key, pair.Value);
                    SyntaxNode node = mkMachine.MkRealMachineClass();
                    members.Add(node);
                }
                else
                {
                    //monitor machine
                    //Debug only:
                    Console.WriteLine("Next Spec machine: name: {0}", pair.Key);
                    mkMachine = new MkMachineClass(pair.Key, pair.Value);
                    SyntaxNode node = mkMachine.MkSpecMachineClass();
                    members.Add(node);
                }
            }
        }
        internal class MkMachineClass
        {
            public string machName;
            public MachineInfo machInfo;
            public List<SyntaxNode> machineMembers = new List<SyntaxNode>();
            public List<StatementSyntax> mainConstructorFields = new List<StatementSyntax>();
            //keeps track of already encountered function names:
            public HashSet<string> processedFuns = new HashSet<string>();
            private int transition_count = 1;
            public MkMachineClass(string name, MachineInfo info) {
                machName = name;
                machInfo = info;
            }
           
            public SyntaxNode MkRealMachineClass()
            {
                //StartState property (getter only, since there's no setter in the base class):
                string startState = machInfo.initStateName;
                var startStateProperty =
                    PropertyDeclaration(
                        IdentifierName("PrtState"),
                        Identifier("StartState"))
                    .WithModifiers(
                        TokenList(
                            new[]{
                                Token(SyntaxKind.PublicKeyword),
                                Token(SyntaxKind.OverrideKeyword)}))
                    .WithAccessorList(
                        AccessorList(
                            SingletonList<AccessorDeclarationSyntax>(
                                AccessorDeclaration(
                                    SyntaxKind.GetAccessorDeclaration,
                                    Block(
                                        SingletonList<StatementSyntax>(
                                            ReturnStatement(
                                                //TODO(bug): replace with init state name from machineInfo, + "_State"
                                                IdentifierName(startState))))))))
                    .NormalizeWhitespace();
                machineMembers.Add(startStateProperty);

                
                var skeletonMethodBody = generator.ReturnStatement(generator.ObjectCreationExpression(generator.IdentifierName(machName)));
                var skeletonMethodDecl = generator.MethodDeclaration("MakeSkeleton", null,
                  null, generator.IdentifierName("PrtImplMachine"),
                  Accessibility.Public,
                  DeclarationModifiers.Override,
                  new SyntaxNode[] { skeletonMethodBody });
                machineMembers.Add(skeletonMethodDecl);

                //(this.GetType())
                var returnMethodPars = new SyntaxNode[]
                {
                generator.InvocationExpression(generator.MemberAccessExpression(generator.ThisExpression(), generator.IdentifierName("GetType")))
                };
                //return app.NextMachineInstanceNumber(this.GetType());
                var nextInstanceNumberMethodBody = generator.ReturnStatement(generator.InvocationExpression(generator.MemberAccessExpression(
                     generator.IdentifierName("app"), generator.IdentifierName("NextMachineInstanceNumber")), returnMethodPars));

                //(StateImpl app)
                var methodPars = new SyntaxNode[] { generator.ParameterDeclaration("app", generator.IdentifierName("StateImpl")) };
                var nextInstanceNumberMethodDecl = generator.MethodDeclaration("NextInstanceNumber", methodPars,
                  //null, generator.IdentifierName("int"),
                  null, generator.TypeExpression(SpecialType.System_Int32),
                  Accessibility.Public,
                  DeclarationModifiers.Override,
                  new SyntaxNode[] { nextInstanceNumberMethodBody });
                machineMembers.Add(nextInstanceNumberMethodDecl);
                
                //Name property (getter only):
                var nameProperty =
                    PropertyDeclaration(
                        PredefinedType(
                            Token(SyntaxKind.StringKeyword)),
                        Identifier("Name"))
                    .WithModifiers(
                        TokenList(
                            new[]{
                                Token(SyntaxKind.PublicKeyword),
                                Token(SyntaxKind.OverrideKeyword)}))
                    .WithAccessorList(
                        AccessorList(
                            SingletonList<AccessorDeclarationSyntax>(
                                AccessorDeclaration(
                                    SyntaxKind.GetAccessorDeclaration,
                                    Block(
                                        SingletonList<StatementSyntax>(
                                            ReturnStatement(
                                                IdentifierName("\"" + machName + "\""))))))))
                    .NormalizeWhitespace();
                machineMembers.Add(nameProperty);

                //constructor for cloning
                var constructor_1 = generator.ConstructorDeclaration(machName, null, Accessibility.Public, baseConstructorArguments: new SyntaxNode[0]);
                machineMembers.Add(constructor_1);

                //Machine class constructor
                //TODO(expand): add inits for all fields
                var constructorPars = new SyntaxNode[]
                {
                generator.ParameterDeclaration("app", generator.IdentifierName("StateImpl")),
                generator.ParameterDeclaration("maxB", generator.TypeExpression(SpecialType.System_Int32))
                };
                var baseConstructorPars = new SyntaxNode[] { generator.IdentifierName("app"), generator.IdentifierName("maxB") };
                var constructor_2 = generator.ConstructorDeclaration(machName, constructorPars, Accessibility.Public, baseConstructorArguments: baseConstructorPars);
                machineMembers.Add(constructor_2);

                //TODO(expand): getters and setters
                
                //#region Functions

                //TODO(expand): generate functions declared in the machine (not state-specific)

                //classes for functions for each state of the machine
                //and variable declarations for those functions:
                foreach (var pair in machInfo.stateNameToStateInfo)
                {
                    //entry function of the state:
                    var funName = pair.Value.entryActionName;
                    //TODO(remove)
                    Console.WriteLine("Entry func name for state {0}: {1}", pair.Key, funName);
                    MkFunctionDecl funDecl = new MkFunctionDecl(funName, false, this);
                    funDecl.AddFunClass();

                    //exit function of the state: 
                    funName = pair.Value.exitFunName;
                    //TODO(remove)
                    Console.WriteLine("Exit func name for state {0}: {1}", pair.Key, funName);
                    funDecl = new MkFunctionDecl(funName, false, this);
                    funDecl.AddFunClass();

                    //Functions in transitions:
                    foreach (var transition in pair.Value.transitions)
                    {
                        funName = transition.Value.transFunName;
                        //stopped here+++++++++++++++++++++++++++++++++++++++++++++
                        //TODO: check that this is not a global static function; if so, do not generate class and instance
                        if (!transition.Value.IsPush && !(PToCSharp.allStaticFuns.ContainsKey(funName)))
                        {
                            //TODO(remove)
                            Console.WriteLine("For goto transition: func name for state {0}: {1}", pair.Key, funName);
                            funDecl = new MkFunctionDecl(funName, false, this);
                            funDecl.AddFunClass();
                        }
                    }

                    //(TODO: how to loop over functions in dos?) Functions in dos:

                }

                //State classes for all states of the machine:
                foreach (var pair in machInfo.stateNameToStateInfo)
                {
                    string stateName = pair.Key;
                    string stateType = stateName + "_Class";
                    //state class declaration:
                    var stateClassDecl =
                        ClassDeclaration(stateType)
                            .WithModifiers(
                                TokenList(
                                    Token(SyntaxKind.PublicKeyword)))
                            .WithBaseList(
                                BaseList(
                                    SingletonSeparatedList<BaseTypeSyntax>(
                                        SimpleBaseType(
                                            IdentifierName("PrtState")))))
                            .WithMembers(
                                SingletonList<MemberDeclarationSyntax>(
                                    ConstructorDeclaration(
                                        Identifier(stateType))
                                    .WithModifiers(
                                        TokenList(
                                            Token(SyntaxKind.PublicKeyword)))
                                    .WithParameterList(
                                        ParameterList(
                                            SeparatedList<ParameterSyntax>(
                                                new SyntaxNodeOrToken[]{
                                                    Parameter(
                                                        Identifier("name"))
                                                    .WithType(
                                                        PredefinedType(
                                                            Token(SyntaxKind.StringKeyword))),
                                                    Token(SyntaxKind.CommaToken),
                                                    Parameter(
                                                        Identifier("entryFun"))
                                                    .WithType(
                                                        IdentifierName("PrtFun")),
                                                    Token(SyntaxKind.CommaToken),
                                                    Parameter(
                                                        Identifier("exitFun"))
                                                    .WithType(
                                                        IdentifierName("PrtFun")),
                                                    Token(SyntaxKind.CommaToken),
                                                    Parameter(
                                                        Identifier("hasNullTransition"))
                                                    .WithType(
                                                        PredefinedType(
                                                            Token(SyntaxKind.BoolKeyword))),
                                                    Token(SyntaxKind.CommaToken),
                                                    Parameter(
                                                        Identifier("temperature"))
                                                    .WithType(
                                                        IdentifierName("StateTemperature"))})))
                                    .WithInitializer(
                                        ConstructorInitializer(
                                            SyntaxKind.BaseConstructorInitializer,
                                            ArgumentList(
                                                SeparatedList<ArgumentSyntax>(
                                                    new SyntaxNodeOrToken[]{
                                                        Argument(
                                                            IdentifierName("name")),
                                                        Token(SyntaxKind.CommaToken),
                                                        Argument(
                                                            IdentifierName("entryFun")),
                                                        Token(SyntaxKind.CommaToken),
                                                        Argument(
                                                            IdentifierName("exitFun")),
                                                        Token(SyntaxKind.CommaToken),
                                                        Argument(
                                                            IdentifierName("hasNullTransition")),
                                                        Token(SyntaxKind.CommaToken),
                                                        Argument(
                                                            IdentifierName("temperature"))}))))
                                    .WithBody(
                                        Block())))
                        .NormalizeWhitespace();
                    machineMembers.Add(stateClassDecl);

                    //state declaration: 
                    //Example: public static Init Init_State;
                    var stateDeclaration = 
                        FieldDeclaration(
                            VariableDeclaration(
                                IdentifierName(stateType))
                            .WithVariables(
                                SingletonSeparatedList<VariableDeclaratorSyntax>(
                                    VariableDeclarator(
                                        Identifier(stateName)))))
                        .WithModifiers(
                            TokenList(
                                new[]{
                                Token(SyntaxKind.PublicKeyword),
                                Token(SyntaxKind.StaticKeyword)}))
                        .NormalizeWhitespace();
                    machineMembers.Add(stateDeclaration);

                    //state instantiation for the machine class constructor:
                    mainConstructorFields.Add(
                        ExpressionStatement(
                            AssignmentExpression(
                                SyntaxKind.SimpleAssignmentExpression,
                                IdentifierName(stateName),
                                ObjectCreationExpression(
                                    IdentifierName(stateType))
                                .WithArgumentList(
                                    ArgumentList(
                                        SeparatedList<ArgumentSyntax>(
                                            new SyntaxNodeOrToken[]{
                                                Argument(
                                                    IdentifierName("\"" + stateName + "\"")),
                                                Token(SyntaxKind.CommaToken),
                                                Argument(
                                                    IdentifierName(pair.Value.entryActionName)),
                                                Token(SyntaxKind.CommaToken),
                                                Argument(
                                                    IdentifierName(pair.Value.exitFunName)),
                                                Token(SyntaxKind.CommaToken),
                                                Argument(
                                                    LiteralExpression(
                                                        SyntaxKind.FalseLiteralExpression)),
                                                Token(SyntaxKind.CommaToken),
                                                Argument(
                                                    MemberAccessExpression(
                                                        SyntaxKind.SimpleMemberAccessExpression,
                                                        IdentifierName("StateTemperature"),
                                                        IdentifierName("Warm")))})))))
                        .NormalizeWhitespace());

                    //Transition instantiations for the state of the machine:
  
                    //"transition" + "_" + transition_count
                    foreach (var transition in pair.Value.transitions)
                    {
                        string trigger = transition.Key;
                        string transition_name = "transition" + "_" + transition_count;
                        //For push transition, transition.Value.transFunName name is null - 
                        //replacing wuth PrtCommonFunctions.SkipFun
                        if (transition.Value.IsPush)
                        {
                            //push transition:
                            mainConstructorFields.Add(
                            LocalDeclarationStatement(
                                VariableDeclaration(
                                    IdentifierName("PrtTransition"))
                                .WithVariables(
                                    SingletonSeparatedList<VariableDeclaratorSyntax>(
                                        VariableDeclarator(
                                            Identifier(transition_name))
                                        .WithInitializer(
                                            EqualsValueClause(
                                                ObjectCreationExpression(
                                                    IdentifierName("PrtTransition"))
                                                .WithArgumentList(
                                                    ArgumentList(
                                                        SeparatedList<ArgumentSyntax>(
                                                            new SyntaxNodeOrToken[]{
                                                                Argument(
                                                                    MemberAccessExpression(
                                                                        SyntaxKind.SimpleMemberAccessExpression,
                                                                        IdentifierName("PrtCommonFunctions"),
                                                                        IdentifierName("SkipFun"))),
                                                                        Token(SyntaxKind.CommaToken),
                                                                Argument(
                                                                    IdentifierName(transition.Value.target)),
                                                                Token(SyntaxKind.CommaToken),
                                                                Argument(
                                                                    LiteralExpression(
                                                                        SyntaxKind.TrueLiteralExpression))}))))))))
                            .NormalizeWhitespace()); 
                        }
                        else
                        {
                            //goto transition:
                            mainConstructorFields.Add(
                            LocalDeclarationStatement(
                                VariableDeclaration(
                                    IdentifierName("PrtTransition"))
                                .WithVariables(
                                    SingletonSeparatedList<VariableDeclaratorSyntax>(
                                        VariableDeclarator(
                                            Identifier("transition" + "_" + transition_count))
                                        .WithInitializer(
                                            EqualsValueClause(
                                                ObjectCreationExpression(
                                                    IdentifierName("PrtTransition"))
                                                .WithArgumentList(
                                                    ArgumentList(
                                                        SeparatedList<ArgumentSyntax>(
                                                            new SyntaxNodeOrToken[]{
                                                                Argument(
                                                                    IdentifierName(transition.Value.transFunName)),
                                                                Token(SyntaxKind.CommaToken),
                                                                Argument(
                                                                    IdentifierName(transition.Value.target)),
                                                                Token(SyntaxKind.CommaToken),
                                                                Argument(
                                                                    LiteralExpression(
                                                                        SyntaxKind.FalseLiteralExpression))}))))))))
                            .NormalizeWhitespace());
                        }
                        //Add transition to the state:
                        mainConstructorFields.Add(
                            ExpressionStatement(
                                InvocationExpression(
                                    MemberAccessExpression(
                                        SyntaxKind.SimpleMemberAccessExpression,
                                        MemberAccessExpression(
                                            SyntaxKind.SimpleMemberAccessExpression,
                                            IdentifierName(stateName),
                                            IdentifierName("transitions")),
                                        IdentifierName("Add")))
                                .WithArgumentList(
                                    ArgumentList(
                                        SeparatedList<ArgumentSyntax>(
                                            new SyntaxNodeOrToken[]{
                                                    Argument(
                                                        IdentifierName(trigger)),
                                                    Token(SyntaxKind.CommaToken),
                                                    Argument(
                                                        IdentifierName(transition_name))}))))
                            .NormalizeWhitespace()
                            );
                        transition_count += 1;
                    }
                }

                //Constructor for the machine class:
                //static Machine()
                var mainConstructor =
                    ConstructorDeclaration(
                        Identifier(machName))
                            .WithModifiers(
                                TokenList(
                                    Token(SyntaxKind.StaticKeyword)))
                            .WithBody(
                                Block(mainConstructorFields
                                    ))
                    .NormalizeWhitespace();

                //SyntaxNode mainConstructor = generator.ConstructorDeclaration(machName, modifiers: DeclarationModifiers.Static,
                //    statements: mainConstructorFields);

                machineMembers.Add(mainConstructor);

                var mainMachineClassDecl = generator.ClassDeclaration(
                  machName, typeParameters: null,
                  accessibility: Accessibility.Public,
                  baseType: generator.IdentifierName("PrtImplMachine"),
                  members: machineMembers);

                return mainMachineClassDecl;
            }
            
            public SyntaxNode MkSpecMachineClass()
            {
                //TODO(expand)
                return null;
            }
        }
        private void MkCSharpOutput()
        {
            var applicationcClassDeclaration = generator.ClassDeclaration(
              "Application", typeParameters: null,
              accessibility: Accessibility.Public,
              baseType: generator.IdentifierName("StateImpl"),
              members: members);

            // Declare a namespace
            //Generate namespace name: <output file name, no ".cs"> 
            int index = this.csharpFileName.LastIndexOf(".");
            string namespaceName = this.csharpFileName.Substring(0, index);
            var programNameSpaceDeclaration = generator.NamespaceDeclaration(namespaceName, applicationcClassDeclaration);

            List<SyntaxNode> usingDirectivesList = new List<SyntaxNode>();
            usingDirectivesList.Add(generator.NamespaceImportDeclaration("P.Runtime"));
            usingDirectivesList.Add(generator.NamespaceImportDeclaration("System.Collections.Generic"));

            // Get a CompilationUnit (code file) for the generated code
            //var newNode = generator.CompilationUnit(programNameSpaceDeclaration).
            // NormalizeWhitespace();

            // Get a CompilationUnit (code file) for the generated code
            result = generator.CompilationUnit(usingDirectivesList[0], usingDirectivesList[1], programNameSpaceDeclaration).
              NormalizeWhitespace();
        }

        private void EmitCSharpOutput(string fileName)
        {
            StringBuilder sb = new StringBuilder();
            using (StringWriter writer = new StringWriter(sb))
            {
                result.WriteTo(writer);

                //Debug only:
                //Console.WriteLine(writer);
                
                System.IO.StreamWriter file = new System.IO.StreamWriter(fileName);
                file.WriteLine(result);

                file.Close();

            }
        }

        #endregion
    }
    
}<|MERGE_RESOLUTION|>--- conflicted
+++ resolved
@@ -33,13 +33,8 @@
 
     class PToCSharp : PTranslation
     {
-<<<<<<< HEAD
-        public PToCSharp(Compiler compiler, AST<Model> modelWithTypes, Dictionary<int, SourceInfo> idToSourceInfo)
+        public PToCSharp(Compiler compiler, AST<Model> modelWithTypes, Dictionary<int, SourceInfo> idToSourceInfo, string csharpFileName)
             : base(compiler, modelWithTypes, idToSourceInfo)
-=======
-        public PToCSharp(Compiler compiler, AST<Model> model, AST<Model> modelWithTypes, string csharpFileName)
-            : base(compiler, model)
->>>>>>> a7ea5472
         {
             this.csharpFileName = csharpFileName;
             allStaticFuns = base.allStaticFuns;
