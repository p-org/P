﻿using System;
using System.Collections.Generic;
using System.Diagnostics.Contracts;
using System.Linq;
using System.Text;
using System.Threading.Tasks;
using System.Diagnostics;

using Microsoft.Formula.API;
using Microsoft.Formula.API.ASTQueries;
using Microsoft.Formula.API.Nodes;
using Microsoft.Formula.Common;

namespace Microsoft.Pc
{
    internal class ZingTranslationInfo
    {
        public AST<Node> node = null;

        public ZingTranslationInfo(AST<Node> n)
        {
            this.node = n;
        }
    }

    internal class TransitionInfo
    {
        public string target;
        public string transFunName;

        public TransitionInfo(string target)
        {
            this.target = target;
            this.transFunName = null;
        }

        public TransitionInfo(string target, string transFunName)
        {
            this.target = target;
            this.transFunName = transFunName;
        }

        public bool IsPush { get { return transFunName == null; } }
    }

    enum StateTemperature { COLD, WARM, HOT }

    internal class StateInfo
    {
        public string ownerName;
        public string entryActionName;
        public string exitFunName;
        public bool hasNullTransition;
        public Dictionary<string, TransitionInfo> transitions;
        public Dictionary<string, string> actions;
        public List<string> deferredEvents;
        public List<string> ignoredEvents;
        public StateTemperature temperature;
        public string printedName;

        public bool IsHot
        {
            get { return temperature == StateTemperature.HOT; }
        }

        public bool IsCold
        {
            get { return temperature == StateTemperature.COLD; }
        }

        public bool IsWarm
        {
            get { return temperature == StateTemperature.WARM; }
        }

        public StateInfo(string ownerName, string entryActionName, string exitFunName, StateTemperature temperature, string printedName)
        {
            this.ownerName = ownerName;
            this.entryActionName = entryActionName;
            this.exitFunName = exitFunName;
            this.hasNullTransition = false;
            this.transitions = new Dictionary<string, TransitionInfo>();
            this.actions = new Dictionary<string, string>();
            this.deferredEvents = new List<string>();
            this.ignoredEvents = new List<string>();
            this.temperature = temperature;
            this.printedName = printedName;
        }
    }

    internal class VariableInfo
    {
        public FuncTerm type;

        public VariableInfo(FuncTerm type)
        {
            this.type = type;
        }
    }

    internal class LocalVariableInfo : VariableInfo
    {
        public int index;

        public LocalVariableInfo(FuncTerm type, int index) : base(type)
        {
            this.index = index;
        }
    }

    internal class FunInfo
    {
        public AST<FuncTerm> returnType;
        public Node body;
        public List<string> parameterNames; // if isAnonymous is true, parameterNames is the list of environment variables
        public Dictionary<string, LocalVariableInfo> localNameToInfo;
        public List<string> localNames;
        public int numFairChoices;
        public bool isAnonymous;
        public Dictionary<AST<Node>, FuncTerm> typeInfo;
        public int maxNumLocals;
        public HashSet<Node> invokeSchedulerFuns;
        public HashSet<Node> invokePluginFuns;
        public HashSet<string> printArgs;

        private int ListLength(FuncTerm ft)
        {
            int count = 0;
            while (ft != null)
            {
                count++;
                ft = PToZing.GetArgByIndex(ft, 1) as FuncTerm;
            }
            return count;
        }

        // if isAnonymous is true, parameters is actually envVars
        public FunInfo(bool isAnonymous, FuncTerm parameters, AST<FuncTerm> returnType, FuncTerm locals, Node body)
        {
            this.isAnonymous = isAnonymous;
            this.returnType = returnType;
            this.body = body;

            this.parameterNames = new List<string>();
            this.localNameToInfo = new Dictionary<string, LocalVariableInfo>();
            this.localNames = new List<string>();
            this.numFairChoices = 0;
            this.typeInfo = new Dictionary<AST<Node>, FuncTerm>();
            this.maxNumLocals = 0;
            this.invokeSchedulerFuns = new HashSet<Node>();
            this.invokePluginFuns = new HashSet<Node>();
            this.printArgs = new HashSet<string>();

            int numParameters = ListLength(parameters);
            int paramIndex = numParameters;
            while (parameters != null)
            {
                paramIndex--;
                var ft = (FuncTerm)PToZing.GetArgByIndex(parameters, 0);
                using (var enumerator = ft.Args.GetEnumerator())
                {
                    enumerator.MoveNext();
                    var varName = ((Cnst)enumerator.Current).GetStringValue();
                    enumerator.MoveNext();
                    var varType = (FuncTerm)enumerator.Current;
                    localNameToInfo[varName] = new LocalVariableInfo(varType, paramIndex);
                    parameterNames.Add(varName);
                }
                parameters = PToZing.GetArgByIndex(parameters, 1) as FuncTerm;
            }
            
            int numLocals = ListLength(locals);
            int localIndex = numParameters + numLocals;
            while (locals != null)
            {
                localIndex--;
                var ft = (FuncTerm)PToZing.GetArgByIndex(locals, 0);
                using (var enumerator = ft.Args.GetEnumerator())
                {
                    enumerator.MoveNext();
                    var varName = ((Cnst)enumerator.Current).GetStringValue();
                    enumerator.MoveNext();
                    var varType = (FuncTerm)enumerator.Current;
                    localNameToInfo[varName] = new LocalVariableInfo(varType, localIndex);
                    localNames.Add(varName);
                }
                locals = PToZing.GetArgByIndex(locals, 1) as FuncTerm;
            }
        }
    }

    enum MonitorType { SAFETY, FINALLY, REPEATEDLY };

    internal class ModuleListInfo
    {
        public Dictionary<string, string> interfaceToMachineMap;
        public Dictionary<AST<Node>, List<string>> moduleHiddenEvents;
        public ModuleListInfo()
        {
            //interface name to machine name
            interfaceToMachineMap = new Dictionary<string, string>();
           //module to hidden events
            moduleHiddenEvents = new Dictionary<AST<Node>, List<string>>();
        }
    }

    internal class ModuleInfo
    {
        public string moduleName;
        public HashSet<string> modulePrivateEvents;
        public HashSet<string> moduleSendsEvents;
        public List<string> allMachineNames;
        public ModuleInfo(string moduleN)
        {
            moduleName = moduleN;
            //module to private events
            modulePrivateEvents = new HashSet<string>();
            //module to sends events
            moduleSendsEvents = new HashSet<string>();
            //names of all the machines inside the module
            allMachineNames = new List<string>();
        }
    }
    internal class TestCaseInfo
    {
        public AST<Node> impModList;
        public TestCaseInfo(AST<Node> imp)
        {
            impModList = imp;
        }
    }
    internal class RefinesTestInfo : TestCaseInfo
    {
        public AST<Node> specModList;
        public RefinesTestInfo(AST<Node> imp, AST<Node> spec) : base(imp)
        {
            impModList = imp;
            specModList = spec;
        }
    }

    internal class MonitorsTestInfo : TestCaseInfo
    {
        public List<string> globalMonitors;
        public Dictionary<string, AST<Node>> privateMonitorToModule;
        public MonitorsTestInfo(AST<Node> imp, Tuple<List<string>, Dictionary<string, AST<Node>>> tup) : base(imp)
        {
            globalMonitors = tup.Item1;
            privateMonitorToModule = tup.Item2;
        }
    }

    internal class NoFailuresTestInfo : TestCaseInfo
    {
        public NoFailuresTestInfo(AST<Node> imp) :base(imp)
        {
        }
    }
    
    internal enum TestCaseType { REFINES, MONITORS, NOFAILURE };

    internal class AllTestCasesInfo
    {
        public Dictionary<string, RefinesTestInfo> allRefinesTests;
        public Dictionary<string, MonitorsTestInfo> allMonitorsTests;
        public Dictionary<string, NoFailuresTestInfo> allNoFailureTests;

        public AllTestCasesInfo()
        {
            allMonitorsTests = new Dictionary<string, MonitorsTestInfo>();
            allNoFailureTests = new Dictionary<string, NoFailuresTestInfo>();
            allRefinesTests = new Dictionary<string, RefinesTestInfo>();
        }
    }
    internal class MachineInfo
    {
        public bool IsReal { get { return type == "REAL"; } }
        public bool IsModel { get { return type == "MODEL"; } }
        public bool IsMonitor { get { return type == "MONITOR"; } }

        public bool IsMain;
        public string type;
        public int maxQueueSize;
        public bool maxQueueSizeAssumed;
        public string initStateName;
        public Dictionary<string, StateInfo> stateNameToStateInfo;
        public Dictionary<string, VariableInfo> localVariableToVarInfo;
        public List<string> observesEvents;
        public Dictionary<string, FunInfo> funNameToFunInfo;
        public MonitorType monitorType;
        public FuncTerm module;

        public MachineInfo()
        {
            type = "REAL";
            maxQueueSize = -1;
            maxQueueSizeAssumed = false;
            initStateName = null;
            stateNameToStateInfo = new Dictionary<string, StateInfo>();
            localVariableToVarInfo = new Dictionary<string, VariableInfo>();
            observesEvents = new List<string>();
            funNameToFunInfo = new Dictionary<string, FunInfo>();
            monitorType = MonitorType.SAFETY;
            funNameToFunInfo["ignore"] = new FunInfo(false, null, PToZing.PTypeNull, null, Factory.Instance.AddArg(Factory.Instance.MkFuncTerm(PData.Con_NulStmt), PData.Cnst_Skip).Node);
            IsMain = false;
        }
    }

    internal class LemmaInfo
    {
        public Dictionary<string, string> InterfaceToMachineMap;
        public List<string> implementationModules;

        public LemmaInfo()
        {
            InterfaceToMachineMap = new Dictionary<string, string>();
            implementationModules = new List<string>();

        }
    }
    internal class EventInfo
    {
        public int maxInstances;  // -1 represents no bound
        public bool maxInstancesAssumed;
        public FuncTerm payloadType;

        public EventInfo(FuncTerm payloadType)
        {
            this.payloadType = payloadType;
            this.maxInstances = -1;
        }

        public EventInfo(int maxInstances, bool maxInstancesAssumed, FuncTerm payloadType)
        {
            this.maxInstances = maxInstances;
            this.maxInstancesAssumed = maxInstancesAssumed;
            this.payloadType = payloadType;
        }
    }

    class PToZing
    {
        public static AST<FuncTerm> PTypeNull = AddArgs(Factory.Instance.MkFuncTerm(Factory.Instance.MkId("BaseType")), Factory.Instance.MkId("NULL"));
        public static AST<FuncTerm> PTypeBool = AddArgs(Factory.Instance.MkFuncTerm(Factory.Instance.MkId("BaseType")), Factory.Instance.MkId("BOOL"));
        public static AST<FuncTerm> PTypeInt = AddArgs(Factory.Instance.MkFuncTerm(Factory.Instance.MkId("BaseType")), Factory.Instance.MkId("INT"));
        public static AST<FuncTerm> PTypeEvent = AddArgs(Factory.Instance.MkFuncTerm(Factory.Instance.MkId("BaseType")), Factory.Instance.MkId("EVENT"));
        public static AST<FuncTerm> PTypeReal = AddArgs(Factory.Instance.MkFuncTerm(Factory.Instance.MkId("BaseType")), Factory.Instance.MkId("REAL"));
        public static AST<FuncTerm> PTypeAny = AddArgs(Factory.Instance.MkFuncTerm(Factory.Instance.MkId("BaseType")), Factory.Instance.MkId("ANY"));

        public const string SM_EVENT = "SM_EVENT";
        public static AST<Node> SmEvent = Factory.Instance.MkCnst("SM_EVENT");
        public const string SM_TRANSITION = "SM_TRANSITION";
        public static AST<Node> SmTransition = Factory.Instance.MkCnst("SM_TRANSITION");
        public const string SM_STATE = "SM_STATE";
        public static AST<Node> SmState = Factory.Instance.MkCnst("SM_STATE");
        public const string SM_HANDLE = "SM_HANDLE";
        public static AST<Node> SmHandle = Factory.Instance.MkCnst("SM_HANDLE");
        public static string SM_EVENT_SET = "SM_EVENT_SET";
        public static AST<Node> SmEventSet = Factory.Instance.MkCnst("SM_EVENT_SET");
        public const string PRT_VALUE = "PRT_VALUE";
        public static AST<Node> PrtValue = Factory.Instance.MkCnst("PRT_VALUE");
        public static AST<Node> PrtCastValue = MkZingDot("PRT_VALUE", "PrtCastValue");
        public static AST<Node> PrtMkDefaultValue = MkZingDot("PRT_VALUE", "PrtMkDefaultValue");
        public static AST<Node> PrtCloneValue = MkZingDot("PRT_VALUE", "PrtCloneValue");
        public static AST<Node> PrtIsEqualValue = MkZingDot("PRT_VALUE", "PrtIsEqualValue");
        public static AST<Node> PrtAssertPrivateSend = MkZingDot("PRT_VALUE", "PrtAssertIsLegalPayload");

        public const string NullEvent = "null";
        public const string HaltEvent = "halt";

        private static HashSet<string> ReservedNames = new HashSet<string>(
            new string[] { "Main", "SM_NULL", "MachineId", "SM_EVENT", "SM_TRANSITION", "SM_STATE", "SM_HANDLE", "EVENT_NODE", "EVENT_BUFFER", "StateStack", "StackFrame", "Continuation", 
                           "FairScheduler", "FairChoice", "FairCycle", "PRT_FIELD_NAME", "PRT_TYPE", "PRT_VALUE", "PRT_SEQ", "PRT_MAP",
                           "Machine", "Event", "State", "ActionOrFun", "ContinuationReason", "GateStatus", "StateTemperature", "PRT_TYPE_KIND", 
                            "SM_EVENT_ARRAY", "SM_TRANSITION_ARRAY", "ActionOrFun_ARRAY", "PRT_TYPE_ARRAY", "PRT_FIELD_NAME_ARRAY", "PRT_VALUE_ARRAY" });

        private static string ZingMachineClassName(string machineName)
        {
            return string.Format("MACHINE_{0}", machineName);
        }

        private static string ZingMachineClassSetTypeName(string machineName)
        {
            return string.Format("SET_{0}", machineName);
        }

        public Dictionary<string, EventInfo> allEvents;
        public Dictionary<string, MachineInfo> allMachines;
        public Dictionary<string, FunInfo> allStaticFuns;
        public Dictionary<string, List<string>> allInterfaces;
        public Dictionary<AST<Node>, ModuleListInfo> allModuleLists;
        public AllTestCasesInfo allTestCasesInfo;
        public TestCaseType crntTestCaseType;
        public List<string> crntAllMachines;
        public Dictionary<string, List<string>> crntPrivateMonitors;
        public Dictionary<AST<Node>, ModuleInfo> allModules;

        private Dictionary<AST<Node>, string> anonFunToName;
        public Dictionary<AST<FuncTerm>, FuncTerm> typeExpansion;

        public LinkedList<AST<FuncTerm>> GetBin(Dictionary<string, LinkedList<AST<FuncTerm>>> factBins, FuncTerm ft)
        {
            var fun = (Id)ft.Function;
            return GetBin(factBins, fun.Name);
        }

        public LinkedList<AST<FuncTerm>> GetBin(Dictionary<string, LinkedList<AST<FuncTerm>>> factBins, string name)
        {
            Contract.Requires(!string.IsNullOrEmpty(name));
            LinkedList<AST<FuncTerm>> bin;
            if (!factBins.TryGetValue(name, out bin))
            {
                bin = new LinkedList<AST<FuncTerm>>();
                factBins.Add(name, bin);
            }

            return bin;
        }

        public string GetMachineName(FuncTerm ft, int index)
        {
            FuncTerm machineDecl = (FuncTerm)GetArgByIndex(ft, index);
            var machineName = GetName(machineDecl, 0);
            return machineName;
        }

        public List<AST<Node>> GetModulesFromModuleList(FuncTerm ft)
        {
            var iter = ft;
            HashSet<AST<Node>> modules = new HashSet<AST<Node>>();
            Contract.Assert(((Id)ft.Function).Name == "ModuleList");
            while (true)
            {
                var arg1 = GetArgByIndex(iter, 0) as FuncTerm;
                if (((Id)arg1.Function).Name == "Hide")
                {
                    var hideModuleList = GetModulesFromModuleList(GetArgByIndex(arg1, 1) as FuncTerm);
                    foreach(var m in hideModuleList)
                    {
                        modules.Add(m);
                    }
                }
                else
                {
                    modules.Add(Factory.Instance.ToAST(arg1));
                }
                var arg2 = GetArgByIndex(iter, 1);
                if (arg2 is Id && (arg2 as Id).Name == "NIL")
                {
                    break;
                }
                iter = (FuncTerm)arg2;
            }
            return modules.ToList();
        }

        public List<string> GetEventsFromEventList(FuncTerm ft)
        {
            var iter = ft;
            List<string> events = new List<string>();
            Contract.Assert(((Id)ft.Function).Name == "EventList");
            while (true)
            {
                events.Add(GetName(iter, 0));
                var arg2 = GetArgByIndex(iter, 1);
                if (arg2 is Id && (arg2 as Id).Name == "NIL")
                {
                    break;
                }
                iter = (FuncTerm)arg2;
            }

            return events;
        }

        Dictionary<string, int> uniqIDCounters = new Dictionary<string, int>();
        public string GetUnique(string prefix)
        {
            if (!uniqIDCounters.ContainsKey(prefix))
                uniqIDCounters[prefix] = 0;

            var ret = uniqIDCounters[prefix];
            uniqIDCounters[prefix]++;
            return prefix + '_' + ret;
        }

        Compiler compiler;
        public PToZing(Compiler compiler, List<AST<Model>> allModels, AST<Model> modelWithTypes)
        {
            this.compiler = compiler;
            this.typeContext = new TypeTranslationContext(this);
            GenerateProgramData(allModels);
            GenerateTypeInfo(modelWithTypes);
        }

        private void GenerateProgramData(List<AST<Model>> allModels)
        {
            var factBins = new Dictionary<string, LinkedList<AST<FuncTerm>>>();

            foreach (var model in allModels)
            {
                model.FindAll(
                    new NodePred[]
                    {
                        NodePredFactory.Instance.Star,
                        NodePredFactory.Instance.MkPredicate(NodeKind.ModelFact)
                    },
                    (path, n) =>
                    {
                        var mf = (ModelFact)n;
                        FuncTerm ft = (FuncTerm)mf.Match;
                        GetBin(factBins, ft).AddLast((AST<FuncTerm>)Factory.Instance.ToAST(ft));
                    });
            }

            allEvents = new Dictionary<string, EventInfo>();
            allEvents[HaltEvent] = new EventInfo(1, false, PTypeNull.Node);
            allEvents[NullEvent] = new EventInfo(1, false, PTypeNull.Node);
            allMachines = new Dictionary<string, MachineInfo>();
            allStaticFuns = new Dictionary<string, FunInfo>();
<<<<<<< HEAD
            typeExpansion = new Dictionary<AST<FuncTerm>, FuncTerm>();
=======
            allInterfaces = new Dictionary<string, List<string>>();
            allModuleLists = new Dictionary<AST<Node>, ModuleListInfo>();
            allTestCasesInfo = new AllTestCasesInfo();
            allModules = new Dictionary<AST<Node>, ModuleInfo>();
            crntAllMachines = new List<string>();
            crntPrivateMonitors = new Dictionary<string, List<string>>();
>>>>>>> cdf3ad1d

            LinkedList<AST<FuncTerm>> terms;

            terms = GetBin(factBins, "EventDecl");
            foreach (var term in terms)
            {
                using (var it = term.Node.Args.GetEnumerator())
                {
                    it.MoveNext();
                    var name = ((Cnst)it.Current).GetStringValue();
                    it.MoveNext();
                    var bound = it.Current;
                    it.MoveNext();
                    var payloadType = (FuncTerm)(it.Current.NodeKind == NodeKind.Id ? PTypeNull.Node : it.Current);
                    if (bound.NodeKind == NodeKind.Id)
                    {
                        allEvents[name] = new EventInfo(payloadType);
                    }
                    else
                    {
                        var ft = (FuncTerm)bound;
                        var maxInstances = (int)((Cnst)GetArgByIndex(ft, 0)).GetNumericValue().Numerator;
                        var maxInstancesAssumed = ((Id)ft.Function).Name == "AssumeMaxInstances";
                        allEvents[name] = new EventInfo(maxInstances, maxInstancesAssumed, payloadType);
                    }
                }
            }

            //add module
            terms = GetBin(factBins, "ModuleDecl");
            foreach(var term in terms)
            {
                allModules[term] = new ModuleInfo(GetName(term.Node, 0));
            }
            //initialize sends for each module
            terms = GetBin(factBins, "ModuleSendsDecl");
            foreach (var term in terms)
            {
                using (var it = term.Node.Args.GetEnumerator())
                {
                    it.MoveNext();
                    var moduleDecl = Factory.Instance.ToAST(it.Current);
                    it.MoveNext();
                    var ev = ((Cnst)it.Current).GetStringValue();
                    allModules[moduleDecl].moduleSendsEvents.Add(ev);
                }
            }

            //initialize privates for each module
            terms = GetBin(factBins, "ModulePrivateDecl");
            foreach (var term in terms)
            {
                using (var it = term.Node.Args.GetEnumerator())
                {
                    it.MoveNext();
                    var moduleDecl = Factory.Instance.ToAST(it.Current);
                    it.MoveNext();
                    var ev = ((Cnst)it.Current).GetStringValue();
                    allModules[moduleDecl].modulePrivateEvents.Add(ev);
                }
            }

            terms = GetBin(factBins, "MachineDecl");
            foreach (var term in terms)
            {
                using (var it = term.Node.Args.GetEnumerator())
                {
                    it.MoveNext();
                    var machineName = ((Cnst)it.Current).GetStringValue();
                    allMachines[machineName] = new MachineInfo();
                    it.MoveNext();
                    allMachines[machineName].module = (it.Current as FuncTerm);
                    it.MoveNext();
                    allMachines[machineName].type = ((Id)it.Current).Name;
                    //add machine to the module list
                    if (!allMachines[machineName].IsMonitor)
                    {
                        var astFuncTerm = Factory.Instance.ToAST(allMachines[machineName].module);
                        allModules[astFuncTerm].allMachineNames.Add(machineName);
                    }
                    it.MoveNext();
                    var bound = it.Current;
                    if (bound.NodeKind != NodeKind.Id)
                    {
                        var ft = (FuncTerm)bound;
                        allMachines[machineName].maxQueueSize = (int)((Cnst)GetArgByIndex(ft, 0)).GetNumericValue().Numerator;
                        allMachines[machineName].maxQueueSizeAssumed = ((Id)ft.Function).Name == "AssumeMaxInstances";
                    }
                    it.MoveNext();
                    allMachines[machineName].initStateName = GetNameFromQualifiedName(machineName, (FuncTerm)it.Current);
                    it.MoveNext();
                    it.MoveNext();
                    if (((Id)it.Current).Name == "TRUE")
                    {
                        allMachines[machineName].IsMain = true;
                    }
                }
            }

            
            terms = GetBin(factBins, "ObservesDecl");
            foreach (var term in terms)
            {
                using (var it = term.Node.Args.GetEnumerator())
                {
                    it.MoveNext();
                    var machineDecl = (FuncTerm)it.Current;
                    var machineName = GetName(machineDecl, 0);
                    it.MoveNext();
                    allMachines[machineName].observesEvents.Add(((Cnst)it.Current).GetStringValue());
                }
            }

            terms = GetBin(factBins, "InterfaceEventDecl");
            foreach (var term in terms)
            {
                using (var it = term.Node.Args.GetEnumerator())
                {
                    it.MoveNext();
                    var interfaceName = GetName(((FuncTerm)it.Current), 0);
                    it.MoveNext();
                    var eventName = ((Cnst)it.Current).GetStringValue();
                    it.MoveNext();
                    if(allInterfaces.ContainsKey(interfaceName))
                    {
                        allInterfaces[interfaceName].Add(eventName);
                    }
                    else
                    {
                        allInterfaces[interfaceName] = new List<string>();
                        allInterfaces[interfaceName].Add(eventName);
                    }
                }
            }

            //populate refines test information
            terms = GetBin(factBins, "RefinesTestDecl");
            foreach (var term in terms)
            {
                using (var it = term.Node.Args.GetEnumerator())
                {
                    it.MoveNext();
                    var testName = ((Cnst)it.Current).GetStringValue();
                    it.MoveNext();
                    var impList = Factory.Instance.ToAST(it.Current);
                    //add modulelist
                    allModuleLists[impList] = new ModuleListInfo();
                    it.MoveNext();
                    var specList = Factory.Instance.ToAST(it.Current);
                    //add modulelist
                    allModuleLists[specList] = new ModuleListInfo();
                    allTestCasesInfo.allRefinesTests[testName] = new RefinesTestInfo(impList, specList);
                }
            }

            //populate monitors test information
            terms = GetBin(factBins, "MonitorsTestDecl");
            foreach (var term in terms)
            {
                using (var it = term.Node.Args.GetEnumerator())
                {
                    it.MoveNext();
                    var testName = ((Cnst)it.Current).GetStringValue();
                    it.MoveNext();
                    var impList = Factory.Instance.ToAST(it.Current);
                    //add modulelist
                    allModuleLists[impList] = new ModuleListInfo();

                    it.MoveNext();
                    var monList = (FuncTerm)it.Current;
                    allTestCasesInfo.allMonitorsTests[testName] = new MonitorsTestInfo(impList, GetMonitors(monList));
                }
            }

            //populate no failures test information
            terms = GetBin(factBins, "NoFailureTestDecl");
            foreach (var term in terms)
            {
                using (var it = term.Node.Args.GetEnumerator())
                {
                    it.MoveNext();
                    var testName = ((Cnst)it.Current).GetStringValue();
                    it.MoveNext();
                    var impList = Factory.Instance.ToAST(it.Current);
                    //add modulelist
                    allModuleLists[impList] = new ModuleListInfo();
                    allTestCasesInfo.allNoFailureTests[testName] = new NoFailuresTestInfo(impList);
                }
            }


            terms = GetBin(factBins, "VarDecl");
            foreach (var term in terms)
            {
                using (var it = term.Node.Args.GetEnumerator())
                {
                    it.MoveNext();
                    var varName = ((Cnst)it.Current).GetStringValue();
                    it.MoveNext();
                    var machineDecl = (FuncTerm)it.Current;
                    var machineName = GetName(machineDecl, 0);
                    var varTable = allMachines[machineName].localVariableToVarInfo;
                    it.MoveNext();
                    var type = (FuncTerm)it.Current;
                    varTable[varName] = new VariableInfo(type);
                }
            }

            terms = GetBin(factBins, "FunDecl");
            foreach (var term in terms)
            {
                using (var it = term.Node.Args.GetEnumerator())
                {
                    it.MoveNext();
                    string funName = ((Cnst)it.Current).GetStringValue();
                    it.MoveNext();
                    var owner = it.Current;
                    it.MoveNext();
                    var isModel = ((Id)it.Current).Name == "MODEL";
                    it.MoveNext();
                    var parameters = it.Current as FuncTerm;
                    it.MoveNext();
                    var returnTypeName = it.Current is Id ? PTypeNull : (AST<FuncTerm>)Factory.Instance.ToAST(it.Current);
                    it.MoveNext();
                    var locals = it.Current as FuncTerm;
                    it.MoveNext();
                    var body = it.Current;
                    var funInfo = new FunInfo(false, parameters, returnTypeName, locals, body);
                    if (owner is FuncTerm)
                    {
                        var machineDecl = (FuncTerm)owner;
                        var machineName = GetName(machineDecl, 0);
                        var machineInfo = allMachines[machineName];
                        machineInfo.funNameToFunInfo[funName] = funInfo;
                    } 
                    else
                    {
                        allStaticFuns[funName] = funInfo;
                    }
                }
            }

            this.anonFunToName = new Dictionary<AST<Node>, string>();
            var anonFunCounter = new Dictionary<string, int>();
            int anonFunCounterStatic = 0;
            foreach (var x in allMachines.Keys)
            {
                anonFunCounter[x] = 0;
            }
            terms = GetBin(factBins, "AnonFunDecl");
            foreach (var term in terms)
            {
                if (anonFunToName.ContainsKey(term)) continue;
                using (var it = term.Node.Args.GetEnumerator())
                {
                    it.MoveNext();
                    var machineDecl = it.Current as FuncTerm;
                    it.MoveNext();
                    var locals = it.Current as FuncTerm;
                    it.MoveNext();
                    var body = it.Current;
                    it.MoveNext();
                    var envVars = it.Current as FuncTerm;
                    if (machineDecl == null)
                    {
                        var funName = "AnonFunStatic" + anonFunCounterStatic;
                        allStaticFuns[funName] = new FunInfo(true, envVars, PToZing.PTypeNull, locals, body);
                        anonFunToName[term] = funName;
                        anonFunCounterStatic++;
                    }
                    else
                    {
                        var machineName = GetName(machineDecl, 0);
                        var machineInfo = allMachines[machineName];
                        var funName = "AnonFun" + anonFunCounter[machineName];
                        machineInfo.funNameToFunInfo[funName] = new FunInfo(true, envVars, PToZing.PTypeNull, locals, body);
                        anonFunToName[term] = funName;
                        anonFunCounter[machineName]++;
                    }
                }
            }

            terms = GetBin(factBins, "StateDecl");
            foreach (var term in terms)
            {
                using (var it = term.Node.Args.GetEnumerator())
                {
                    it.MoveNext();
                    var qualifiedStateName = (FuncTerm)it.Current;
                    it.MoveNext();
                    var machineDecl = (FuncTerm)it.Current;
                    var ownerName = GetName(machineDecl, 0);
                    var stateName = GetNameFromQualifiedName(ownerName, qualifiedStateName);
                    it.MoveNext();
                    var entryActionName = it.Current.NodeKind == NodeKind.Cnst
                                            ? ((Cnst)it.Current).GetStringValue()
                                            : anonFunToName[Factory.Instance.ToAST(it.Current)];
                    it.MoveNext();
                    var exitFunName = it.Current.NodeKind == NodeKind.Cnst
                                            ? ((Cnst)it.Current).GetStringValue()
                                            : anonFunToName[Factory.Instance.ToAST(it.Current)];
                    it.MoveNext();
                    var temperature = StateTemperature.WARM;
                    var t = ((Id)it.Current).Name;
                    if (t == "HOT")
                    {
                        temperature = StateTemperature.HOT;
                    }
                    else if (t == "COLD")
                    {
                        temperature = StateTemperature.COLD;
                    }
                    var stateTable = allMachines[ownerName].stateNameToStateInfo;
                    stateTable[stateName] = new StateInfo(ownerName, entryActionName, exitFunName, temperature, GetPrintedNameFromQualifiedName(qualifiedStateName));
                }
            }

            terms = GetBin(factBins, "TransDecl");
            foreach (var term in terms)
            {
                using (var it = term.Node.Args.GetEnumerator())
                {
                    it.MoveNext();
                    var stateDecl = (FuncTerm)it.Current;
                    var qualifiedStateName = (FuncTerm)GetArgByIndex(stateDecl, 0);
                    var stateOwnerMachineName = GetMachineName(stateDecl, 1);
                    var stateName = GetNameFromQualifiedName(stateOwnerMachineName, qualifiedStateName);
                    var stateTable = allMachines[stateOwnerMachineName].stateNameToStateInfo[stateName];
                    it.MoveNext();
                    string eventName;
                    if (it.Current.NodeKind == NodeKind.Id)
                    {
                        var name = ((Id)it.Current).Name;
                        if (name == "NULL")
                        {
                            eventName = NullEvent;
                            stateTable.hasNullTransition = true;
                        }
                        else
                        {
                            // name == "HALT"
                            eventName = HaltEvent;
                        }
                    }
                    else
                    {
                        eventName = ((Cnst)it.Current).GetStringValue();
                    }
                    it.MoveNext();
                    var targetStateName = GetNameFromQualifiedName(stateOwnerMachineName, (FuncTerm)it.Current);
                    it.MoveNext();
                    if (it.Current.NodeKind == NodeKind.Id)
                    {
                        stateTable.transitions[eventName] = new TransitionInfo(targetStateName);
                    }
                    else
                    {
                        var exitFunName = it.Current.NodeKind == NodeKind.Cnst
                                            ? ((Cnst)it.Current).GetStringValue()
                                            : anonFunToName[Factory.Instance.ToAST(it.Current)];
                        stateTable.transitions[eventName] = new TransitionInfo(targetStateName, exitFunName);
                    }
                }
            }

            terms = GetBin(factBins, "DoDecl");
            foreach (var term in terms)
            {
                using (var it = term.Node.Args.GetEnumerator())
                {
                    it.MoveNext();
                    var stateDecl = (FuncTerm)it.Current;
                    var qualifiedStateName = (FuncTerm)GetArgByIndex(stateDecl, 0);
                    var stateOwnerMachineName = GetMachineName(stateDecl, 1);
                    var stateName = GetNameFromQualifiedName(stateOwnerMachineName, qualifiedStateName);
                    var stateTable = allMachines[stateOwnerMachineName].stateNameToStateInfo[stateName];
                    it.MoveNext();
                    string eventName;
                    if (it.Current.NodeKind == NodeKind.Id)
                    {
                        var name = ((Id)it.Current).Name;
                        if (name == "NULL")
                        {
                            eventName = NullEvent;
                        }
                        else
                        {
                            // name == "HALT"
                            eventName = HaltEvent;
                        }
                    }
                    else
                    {
                        eventName = ((Cnst)it.Current).GetStringValue();
                    }
                    it.MoveNext();
                    var action = it.Current;
                    if (action.NodeKind == NodeKind.Cnst)
                    {
                        stateTable.actions[eventName] = ((Cnst)action).GetStringValue();
                    }
                    else if (action.NodeKind == NodeKind.Id)
                    {
                        if (((Id)action).Name == "DEFER")
                        {
                            stateTable.deferredEvents.Add(eventName);
                        }
                        else
                        {
                            // ((Id)action).Name == "IGNORE"
                            stateTable.ignoredEvents.Add(eventName);
                            stateTable.actions[eventName] = "ignore";
                        }
                    }
                    else
                    {
                        stateTable.actions[eventName] = anonFunToName[Factory.Instance.ToAST(action)];
                    }
                }
            }

            terms = GetBin(factBins, "Annotation");
            foreach (var term in terms)
            {
                using (var it = term.Node.Args.GetEnumerator())
                {
                    it.MoveNext();
                    FuncTerm annotationContext = (FuncTerm)it.Current;
                    string annotationContextKind = ((Id)annotationContext.Function).Name;
                    if (annotationContextKind != "FunDecl") continue;
                    string ownerName = GetOwnerName(annotationContext, 1, 0);
                    string funName = GetName(annotationContext, 0);
                    it.MoveNext();
                    string annotation = ((Cnst)it.Current).GetStringValue();
                    it.MoveNext();
                    if (annotation == "invokescheduler")
                    {
                        if (ownerName == null)
                        {
                            allStaticFuns[funName].invokeSchedulerFuns.Add(it.Current);
                        }
                        else
                        {
                            allMachines[ownerName].funNameToFunInfo[funName].invokeSchedulerFuns.Add(it.Current);
                        }
                    }
                    else if (annotation == "print")
                    {
                        Cnst indexCnst = it.Current as Cnst;
                        if (indexCnst != null)
                        {
                            string arg = indexCnst.GetStringValue();
                            if (ownerName == null)
                            {
                                allStaticFuns[funName].printArgs.Add(arg);
                            }
                            else
                            {
                                allMachines[ownerName].funNameToFunInfo[funName].printArgs.Add(arg);
                            }
                        }
                    }
                    else if (annotation == "invokeplugin")
                    {
                        if(ownerName == null)
                        {
                            allStaticFuns[funName].invokePluginFuns.Add(it.Current);
                        }
                        else
                        {
                            allMachines[ownerName].funNameToFunInfo[funName].invokePluginFuns.Add(it.Current);
                        }
                    }
                }
            }

            if (compiler.Options.liveness != LivenessOption.None)
            {
                foreach (var machineName in allMachines.Keys)
                {
                    if (!allMachines[machineName].IsMonitor) continue;
                    var machineInfo = allMachines[machineName];
                    List<string> initialSet = new List<string>();
                    foreach (var stateName in ComputeReachableStates(machineInfo, new string[] { machineInfo.initStateName }))
                    {
                        if (machineInfo.stateNameToStateInfo[stateName].IsWarm)
                        {
                            continue;
                        }
                        if (machineInfo.stateNameToStateInfo[stateName].IsHot)
                        {
                            machineInfo.monitorType = MonitorType.FINALLY;
                            continue;
                        }
                        initialSet.Add(stateName);
                    }
                    foreach (var stateName in ComputeReachableStates(machineInfo, initialSet))
                    {
                        if (machineInfo.stateNameToStateInfo[stateName].IsHot)
                        {
                            machineInfo.monitorType = MonitorType.REPEATEDLY;
                            break;
                        }
                    }
                }
            }
        }

        HashSet<string> ComputeReachableStates(MachineInfo machineInfo, IEnumerable<string> initialSet)
        {
            Stack<string> dfsStack = new Stack<string>();
            HashSet<string> visitedStates = new HashSet<string>();
            foreach (var stateName in initialSet)
            {
                dfsStack.Push(stateName);
                visitedStates.Add(stateName);
            }
            while (dfsStack.Count > 0)
            {
                var curState = dfsStack.Pop();
                var curStateInfo = machineInfo.stateNameToStateInfo[curState];
                foreach (var e in curStateInfo.transitions.Keys)
                {
                    var nextState = curStateInfo.transitions[e].target;
                    if (visitedStates.Contains(nextState)) continue;
                    visitedStates.Add(nextState);
                    dfsStack.Push(nextState);
                }
            }
            return visitedStates;
        }

        void GenerateTypeInfo(AST<Model> model)
        {
            var factBins = new Dictionary<string, LinkedList<AST<FuncTerm>>>();
            model.FindAll(
                new NodePred[]
                {
                    NodePredFactory.Instance.Star,
                    NodePredFactory.Instance.MkPredicate(NodeKind.ModelFact)
                },

                (path, n) =>
                {
                    var mf = (ModelFact)n;
                    FuncTerm ft = (FuncTerm)mf.Match;
                    GetBin(factBins, ft).AddLast((AST<FuncTerm>)Factory.Instance.ToAST(ft));
                });

            var terms = GetBin(factBins, "TypeOf");
            foreach (var term in terms)
            {
                using (var it = term.Node.Args.GetEnumerator())
                {
                    it.MoveNext();
                    FuncTerm typingContext = (FuncTerm)it.Current;
                    it.MoveNext();
                    var expr = Factory.Instance.ToAST(it.Current);
                    it.MoveNext();
                    var type = it.Current as FuncTerm;
                    if (type == null) continue;

                    string typingContextKind = ((Id)typingContext.Function).Name;
                    if (typingContextKind == "FunDecl")
                    {
                        string ownerName = GetOwnerName(typingContext, 1, 0);
                        string funName = GetName(typingContext, 0);
                        if (ownerName == null)
                        {
                            allStaticFuns[funName].typeInfo[expr] = type;
                        }
                        else
                        {
                            allMachines[ownerName].funNameToFunInfo[funName].typeInfo[expr] = type;
                        }
                    }
                    else
                    {
                        // typingContextKind == "AnonFunDecl"
                        string ownerName = GetOwnerName(typingContext, 0, 0);
                        string funName = anonFunToName[Factory.Instance.ToAST(typingContext)];
                        if (ownerName == null)
                        {
                            allStaticFuns[funName].typeInfo[expr] = type;
                        }
                        else
                        {
                            allMachines[ownerName].funNameToFunInfo[funName].typeInfo[expr] = type;
                        }
                    }
                }
            }

<<<<<<< HEAD
            terms = GetBin(factBins, "TypeExpansion");
=======
            terms = GetBin(factBins, "InterfaceToMachineMap");
>>>>>>> cdf3ad1d
            foreach (var term in terms)
            {
                using (var it = term.Node.Args.GetEnumerator())
                {
                    it.MoveNext();
<<<<<<< HEAD
                    var type = (AST<FuncTerm>)Factory.Instance.ToAST(it.Current);
                    it.MoveNext();
                    var eType = (FuncTerm)it.Current;
                    typeExpansion[type] = eType;
=======
                    var moduleList = Factory.Instance.ToAST(it.Current);
                    it.MoveNext();
                    string interfaceName = GetName(it.Current as FuncTerm, 0);
                    it.MoveNext();
                    string machineName = GetName(it.Current as FuncTerm, 0);
                    if (allModuleLists.ContainsKey(moduleList))
                        allModuleLists[moduleList].interfaceToMachineMap.Add(interfaceName, machineName);
                }
            }

            terms = GetBin(factBins, "HiddenEvents");
            foreach (var term in terms)
            {
                using (var it = term.Node.Args.GetEnumerator())
                {
                    it.MoveNext();
                    var moduleList = Factory.Instance.ToAST(it.Current);
                    it.MoveNext();
                    var module = Factory.Instance.ToAST(it.Current);
                    it.MoveNext();
                    var eventList = GetEventsFromEventList(it.Current as FuncTerm);
                    if (allModuleLists[moduleList].moduleHiddenEvents.ContainsKey(module))
                        allModuleLists[moduleList].moduleHiddenEvents[module].AddRange(eventList);
                    else
                        allModuleLists[moduleList].moduleHiddenEvents.Add(module, eventList);
>>>>>>> cdf3ad1d
                }
            }

            terms = GetBin(factBins, "MaxNumLocals");
            foreach (var term in terms)
            {
                using (var it = term.Node.Args.GetEnumerator())
                {
                    it.MoveNext();
                    FuncTerm typingContext = (FuncTerm)it.Current;
                    string typingContextKind = ((Id)typingContext.Function).Name;
                    if (!(typingContextKind == "FunDecl" || typingContextKind == "AnonFunDecl")) continue; 
                    it.MoveNext();
                    var maxNumLocals = (int) ((Cnst)it.Current).GetNumericValue().Numerator;

                    if (typingContextKind == "FunDecl")
                    {
                        string ownerName = GetOwnerName(typingContext, 1, 0);
                        string funName = GetName(typingContext, 0);
                        if (ownerName == null)
                        {
                            allStaticFuns[funName].maxNumLocals = maxNumLocals;
                        }
                        else
                        {
                            allMachines[ownerName].funNameToFunInfo[funName].maxNumLocals = maxNumLocals;
                        }
                    }
                    else
                    {
                        // typingContextKind == "AnonFunDecl"
                        string ownerName = GetOwnerName(typingContext, 0, 0);
                        string funName = anonFunToName[Factory.Instance.ToAST(typingContext)];
                        if (ownerName == null)
                        {
                            allStaticFuns[funName].maxNumLocals = maxNumLocals;
                        }
                        else
                        {
                            allMachines[ownerName].funNameToFunInfo[funName].maxNumLocals = maxNumLocals;
                        }
                    }
                }
            }
        }

        #region Static helpers

        public static string SpanToString(Span span)
        {
            return string.Format("({0}, {1})", span.StartLine, span.StartCol);
        }

        public static string NodeToString(Node n)
        {
            System.IO.StringWriter sw = new System.IO.StringWriter();
            Factory.Instance.ToAST(n).Print(sw);
            return sw.ToString();
        }

        public static Node GetArgByIndex(FuncTerm ft, int index)
        {
            Contract.Requires(index >= 0 && index < ft.Args.Count);

            int i = 0;
            foreach (var a in ft.Args)
            {
                if (i == index)
                {
                    return a;
                }
                else
                {
                    ++i;
                }
            }

            throw new InvalidOperationException();
        }

        public Tuple<List<string>, Dictionary<string, AST<Node>>> GetMonitors(FuncTerm mon)
        {
            var monList = mon;
            List<string> globaleMonitors = new List<string>();
            Dictionary<string, AST<Node>> pToMod = new Dictionary<string, AST<Node>>();
            Contract.Assert(((Id)mon.Function).Name == "MonitorList");
            while (true)
            {
                var arg1 = GetArgByIndex(monList, 0);
                if(arg1 is Cnst)
                    globaleMonitors.Add(GetName(monList, 0));
                else
                {
                    var privateMonName = GetName(arg1 as FuncTerm, 0);
                    var Module = GetArgByIndex(arg1 as FuncTerm, 1);
                    pToMod.Add(privateMonName, Factory.Instance.ToAST(Module));
                }
                var arg2 = GetArgByIndex(monList, 1);
                if(arg2 is Id && (arg2 as Id).Name == "NIL")
                {
                    break;
                }
                monList = (FuncTerm)arg2;
            }

            
            monList = mon;
            
            return new Tuple<List<string>,Dictionary<string,AST<Node>>>(globaleMonitors, pToMod);
        }

        public static string GetName(FuncTerm ft, int nameIndex)
        {
            return ((Cnst)GetArgByIndex(ft, nameIndex)).GetStringValue();
        }

        public static string GetPrintedNameFromQualifiedName(FuncTerm qualifiedName)
        {
            var stateName = GetName(qualifiedName, 0);
            while (true)
            {
                qualifiedName = GetArgByIndex(qualifiedName, 1) as FuncTerm;
                if (qualifiedName == null) break;
                stateName = stateName + "." + GetName(qualifiedName, 0);
            }
            return stateName;
        }

        public static string GetNameFromQualifiedName(string machineName, FuncTerm qualifiedName)
        {
            var stateName = machineName;
            while (qualifiedName != null)
            {
                stateName = stateName + "_" + GetName(qualifiedName, 0);
                qualifiedName = GetArgByIndex(qualifiedName, 1) as FuncTerm;
            }
            return stateName;
        }

        public string GetOwnerName(FuncTerm ft, int ownerIndex, int ownerNameIndex)
        {
            var ownerArg = GetArgByIndex(ft, ownerIndex);
            switch (ownerArg.NodeKind)
            {
                case NodeKind.Id:
                    {
                        Debug.Assert(((Id)ownerArg).Name == "NIL");
                        return null;
                    }
                case NodeKind.FuncTerm:
                    return ((Cnst)GetArgByIndex((FuncTerm)ownerArg, ownerNameIndex)).GetStringValue();
                default:
                    throw new InvalidOperationException();
            }
        }

        public static AST<Model> Add(AST<Model> m, AST<FuncTerm> ft)
        {
            return Factory.Instance.AddFact(m, Factory.Instance.MkModelFact(null, ft));
        }

        public static AST<FuncTerm> AddArgs(AST<FuncTerm> ft, params AST<Node>[] args)
        {
            AST<FuncTerm> ret = ft;
            foreach (var v in args)
            {
                ret = Factory.Instance.AddArg(ret, v);
            }
            return ret;
        }

        public static AST<FuncTerm> AddArgs(AST<FuncTerm> ft, IEnumerable<AST<Node>> args)
        {
            AST<FuncTerm> ret = ft;
            foreach (var v in args)
            {
                ret = Factory.Instance.AddArg(ret, v);
            }
            return ret;
        }

        public static AST<Node> ConstructList(AST<FuncTerm> constructor, IEnumerable<AST<Node>> elems, AST<Node> def = null)
        {
            AST<Node> ret = def == null ? ZingData.Cnst_Nil : def;
            var reverseElems = new List<AST<Node>>(elems);
            reverseElems.Reverse();
            foreach (var n in reverseElems)
            {
                ret = Factory.Instance.AddArg(Factory.Instance.AddArg(constructor, n), ret);
            }

            return ret;
        }

        public static AST<Node> ConstructList(AST<FuncTerm> constructor, params AST<Node>[] elems)
        {
            return ConstructList(constructor, new List<AST<Node>>(elems));
        }
        private static AST<FuncTerm> MkZingFile(string filename, List<AST<Node>> elements)
        {
            return AddArgs(ZingData.App_File, Factory.Instance.MkCnst(filename), ConstructList(ZingData.App_Decls, elements));
        }

        private static AST<FuncTerm> MkZingIdentifier(string name)
        {
            return Factory.Instance.AddArg(ZingData.App_Identifier, Factory.Instance.MkCnst(name));
        }

        private static AST<FuncTerm> MkZingDot(string first, params string[] names)
        {
            AST<FuncTerm> lhs = MkZingIdentifier(first);
            for (int i = 0; i < names.Length; i++)
            {
                AST<FuncTerm> rhs = MkZingIdentifier(names[i]);
                lhs = MkZingApply(ZingData.Cnst_Dot, lhs, rhs);
            }
            return lhs;
        }

        private static AST<FuncTerm> MkZingDot(AST<Node> n, string first, params string[] names)
        {
            AST<FuncTerm> lhs = MkZingApply(ZingData.Cnst_Dot, n, MkZingIdentifier(first));
            for (int i = 0; i < names.Length; i++)
            {
                AST<FuncTerm> rhs = MkZingIdentifier(names[i]);
                lhs = MkZingApply(ZingData.Cnst_Dot, lhs, rhs);
            }
            return lhs;
        }

        private static AST<Node> MkZingEvent(string eventName)
        {
            return MkZingDot("Main", string.Format("{0}_SM_EVENT", eventName));
        }

        private static AST<Node> MkZingState(string stateName)
        {
            return MkZingDot("Main", string.Format("{0}_SM_STATE", stateName));
        }

        private static AST<FuncTerm> MkZingReturn(AST<Node> rVal)
        {
            return AddArgs(ZingData.App_Return, rVal);
        }

        public static AST<FuncTerm> MkZingIfThen(AST<Node> cond, AST<Node> then)
        {
            return AddArgs(ZingData.App_ITE, cond, then, ZingData.Cnst_Nil);
        }

        public static AST<FuncTerm> MkZingIfThenElse(AST<Node> cond, AST<Node> thenstmt, AST<Node> elsestmt)
        {
            return AddArgs(ZingData.App_ITE, cond, thenstmt, elsestmt);
        }

        private static AST<Node> MkZingNeq(AST<Node> e1, AST<Node> e2)
        {
            return MkZingApply(ZingData.Cnst_NEq, e1, e2);
        }

        private static AST<Node> MkZingEq(AST<Node> e1, AST<Node> e2)
        {
            return MkZingApply(ZingData.Cnst_Eq, e1, e2);
        }

        private static AST<Node> MkZingOr(AST<Node> e1, AST<Node> e2)
        {
            return MkZingApply(ZingData.Cnst_Or, e1, e2);
        }

        private static AST<Node> MkZingIn(AST<Node> e1, AST<Node> e2)
        {
            return MkZingApply(ZingData.Cnst_In, e1, e2);
        }

        private static void AddEventSet(List<AST<Node>> stmts, IEnumerable<string> eventNames, AST<Node> set)
        {
            foreach (var eventName in eventNames)
            {
                var addExpr = MkZingApply(ZingData.Cnst_Add, set, MkZingEvent(eventName));
                var addStmt = AddArgs(ZingData.App_Assign, set, addExpr);
                stmts.Add(addStmt);
            }
        }

        private static void SubtractEventSet(List<AST<Node>> stmts, IEnumerable<string> eventNames, AST<Node> actionSet)
        {
            foreach (var eventName in eventNames)
            {
                var subExpr = MkZingApply(ZingData.Cnst_Sub, actionSet, MkZingEvent(eventName));
                var subStmt = AddArgs(ZingData.App_Assign, actionSet, subExpr);
                stmts.Add(subStmt);
            }
        }

        private static AST<FuncTerm> MkZingCall(AST<Node> methodExpr, params AST<Node>[] args)
        {
            List<AST<Node>> argList = new List<AST<Node>>();
            argList.Add(methodExpr);
            foreach (var arg in args)
                argList.Add(arg);
            return Factory.Instance.AddArg(ZingData.App_Call, ConstructList(ZingData.App_Args, argList));
        }

        private static AST<FuncTerm> MkZingStrings(IEnumerable<AST<Node>> args)
        {
            List<AST<Node>> argList = new List<AST<Node>>();
            foreach (var arg in args)
                argList.Add(arg);
            return AddArgs(ZingData.App_Apply, args);
        }
        private static AST<FuncTerm> MkZingCall(AST<Node> methodExpr, IEnumerable<AST<Node>> args)
        {
            List<AST<Node>> argList = new List<AST<Node>>();
            argList.Add(methodExpr);
            foreach (var arg in args)
                argList.Add(arg);
            return Factory.Instance.AddArg(ZingData.App_Call, ConstructList(ZingData.App_Args, argList));
        }

        private static AST<FuncTerm> MkZingCallStmt(AST<Node> callExpr, params AST<Node>[] attrs)
        {
            return AddArgs(ZingData.App_CallStmt, callExpr, ConstructList(ZingData.App_Attrs, attrs));
        }

        private static AST<FuncTerm> MkZingMethodDecl(string methodName, AST<Node> parameters, AST<Node> returnType, AST<Node> locals, AST<Node> body, params AST<Node>[] attrs)
        {
            return AddArgs(ZingData.App_MethodDecl, Factory.Instance.MkCnst(methodName), parameters, returnType, locals, body, ConstructList(ZingData.App_Attrs, attrs));
        }

        private static AST<FuncTerm> MkZingGoto(string labelName)
        {
            return Factory.Instance.AddArg(ZingData.App_Goto, Factory.Instance.MkCnst(labelName));
        }

        private static AST<FuncTerm> MkZingBlock(string label, AST<Node> body)
        {
            return AddArgs(ZingData.App_LabelStmt, Factory.Instance.MkCnst(label), body);
        }

        private static AST<Node> MkZingBlocks(params AST<Node>[] blocks)
        {
            return ConstructList(ZingData.App_Blocks, blocks);
        }

        private static AST<Node> MkZingBlocks(List<AST<Node>> blocks)
        {
            return ConstructList(ZingData.App_Blocks, blocks);
        }

        private static AST<Node> MkZingNew(AST<Node> constructedType, AST<Node> optionalSize)
        {
            return AddArgs(ZingData.App_New, constructedType, optionalSize);
        }

        private static AST<FuncTerm> MkZingAssign(AST<Node> lhs, AST<Node> rhs)
        {
            return AddArgs(ZingData.App_Assign, lhs, rhs);
        }

        private static AST<FuncTerm> MkZingVarDecl(string varName, AST<Node> varType, params AST<Node>[] attrs)
        {
            return AddArgs(ZingData.App_VarDecl, Factory.Instance.MkCnst(varName), varType, ConstructList(ZingData.App_Attrs, attrs));
        }

        private static AST<Node> MkZingVarDecls(IEnumerable<AST<Node>> vars)
        {
            return ConstructList(ZingData.App_VarDecls, vars);
        }

        private static AST<Node> MkZingEnumDecl(string enumName, List<AST<Node>> enumElems)
        {
            return AddArgs(ZingData.App_EnumDecl, Factory.Instance.MkCnst(enumName), ConstructList(ZingData.App_EnumElems, enumElems));
        }

        private static AST<Node> MkZingMethodDecls(IEnumerable<AST<Node>> decls)
        {
            return ConstructList(ZingData.App_MethodDecls, decls);
        }

        private static AST<FuncTerm> MkZingApply(AST<Id> op, params AST<Node>[] args)
        {
            return AddArgs(ZingData.App_Apply, op, ConstructList(ZingData.App_Args, args));
        }

        private AST<Node> MkZingActionOrFun(string machineName, string entityName)
        {
            if (allMachines[machineName].funNameToFunInfo.ContainsKey(entityName))
            {
                return MkZingDot("ActionOrFun", string.Format("_{0}_{1}", machineName, entityName));
            }
            else
            {
                return MkZingDot("ActionOrFun", string.Format("_{0}", entityName));
            }
        }

        private static AST<Node> MkZingVarDecls(params AST<Node>[] vars)
        {
            return ConstructList(ZingData.App_VarDecls, vars);
        }

        private static AST<Node> MkZingIndex(AST<Node> baseExp, AST<Node> indExp)
        {
            return MkZingApply(ZingData.Cnst_Index, baseExp, indExp);
        }

        private static AST<Node> MkZingSeq(List<AST<Node>> stmts)
        {
            AST<Node> ret = ZingData.Cnst_Nil;
            foreach (var stmt in stmts.Reverse<AST<Node>>())
            {
                ret = AddArgs(ZingData.App_Seq, stmt, ret);
            }
            return ret;
        }

        private static AST<Node> MkZingSeq(params AST<Node>[] stmts)
        {
            return MkZingSeq(new List<AST<Node>>(stmts));
        }

        private static AST<Node> MkZingWhile(AST<Node> condition, AST<Node> stmt)
        {
            return AddArgs(ZingData.App_While, condition, stmt);
        }

        private static AST<FuncTerm> MkZingAssert(AST<Node> condition)
        {
            return AddArgs(ZingData.App_Assert, condition, ZingData.Cnst_Nil);
        }

        private static AST<FuncTerm> MkZingAssert(AST<Node> condition, string msg)
        {
            return AddArgs(ZingData.App_Assert, condition, Factory.Instance.MkCnst(msg));
        }

        private static AST<FuncTerm> MkZingAssume(AST<Node> condition)
        {
            return AddArgs(ZingData.App_Assume, condition);
        }

        private static AST<FuncTerm> MkZingAdd(AST<Node> a, AST<Node> b)
        {
            return MkZingApply(ZingData.Cnst_Add, a, b);
        }

        private static AST<FuncTerm> MkZingSub(AST<Node> a, AST<Node> b)
        {
            return MkZingApply(ZingData.Cnst_Sub, a, b);
        }

        private static AST<FuncTerm> MkZingNot(AST<Node> a)
        {
            return MkZingApply(ZingData.Cnst_Not, a);
        }
        #endregion

        #region ZingCompiler
        public void GenerateZing(ref List<string> FileNames, ref AST<Model> outModel)
        {
            
            //generate separate zing out model for each test-case
            foreach(var monitorsTestCase in allTestCasesInfo.allMonitorsTests)
            {
                crntTestCaseType = TestCaseType.MONITORS;
                
                string FileName = monitorsTestCase.Key;
                string zFileName = FileName + ".zing"; 
                List<AST<Node>> elements = new List<AST<Node>>();

                //generate implementation modules
                var implementationModules = GetModulesFromModuleList(monitorsTestCase.Value.impModList.Node as FuncTerm);
                //union of all the machines names in the implementation modules
                List<string> allMachinesInModuleList = new List<string>();
                foreach (var module in implementationModules)
                {
                    allMachinesInModuleList.AddRange(allModules[module].allMachineNames);
                }
                //include global monitors
                allMachinesInModuleList.AddRange(monitorsTestCase.Value.globalMonitors);
                //include all private monitors 
                allMachinesInModuleList.AddRange(monitorsTestCase.Value.privateMonitorToModule.Keys.ToList());

                crntAllMachines = allMachinesInModuleList;

                //populate the private monitors
                foreach(var privateMonitor in monitorsTestCase.Value.privateMonitorToModule)
                {
                    foreach(var machine in allModules[privateMonitor.Value].allMachineNames)
                    {
                        if(crntPrivateMonitors.ContainsKey(machine))
                        {
                            crntPrivateMonitors[machine].Add(privateMonitor.Key);
                        }
                        else
                        {
                            crntPrivateMonitors[machine] = new List<string>();
                            crntPrivateMonitors[machine].Add(privateMonitor.Key);
                        }
                    }
                }
                
                MkZingEnums(elements, allMachinesInModuleList);

                MkZingClasses(elements, allMachinesInModuleList, monitorsTestCase.Value.impModList);
                outModel = Add(outModel, MkZingFile(zFileName, elements));
                FileNames.Add(FileName);

                //clear all crntLists
                crntAllMachines.Clear();
                crntPrivateMonitors.Clear();

            }
            foreach(var noFailureTestCase in allTestCasesInfo.allNoFailureTests)
            {
                crntTestCaseType = TestCaseType.NOFAILURE;
                string FileName = noFailureTestCase.Key;
                string zFileName = FileName + ".zing"; 
                List<AST<Node>> elements = new List<AST<Node>>();

                //generate implementation modules
                var implementationModules = GetModulesFromModuleList(noFailureTestCase.Value.impModList.Node as FuncTerm);
                //union of all the machines names in the implementation modules
                List<string> allMachinesInModuleList = new List<string>();
                foreach (var module in implementationModules)
                {
                    allMachinesInModuleList.AddRange(allModules[module].allMachineNames);
                }
                crntAllMachines = allMachinesInModuleList;

                MkZingEnums(elements, allMachinesInModuleList);

                MkZingClasses(elements, allMachinesInModuleList, noFailureTestCase.Value.impModList);
                outModel = Add(outModel, MkZingFile(zFileName, elements));
                FileNames.Add(FileName);
            }
            foreach(var refinesTestCases in allTestCasesInfo.allRefinesTests)
            {
                crntTestCaseType = TestCaseType.REFINES;
                string FileName = refinesTestCases.Key;
                string zFileName = FileName + "_imp.zing";
                List<AST<Node>> elements = new List<AST<Node>>();

                //generate implementation modules
                var implementationModules = GetModulesFromModuleList(refinesTestCases.Value.impModList.Node as FuncTerm);
                //union of all the machines names in the implementation modules
                List<string> allMachinesInModuleList = new List<string>();
                foreach (var module in implementationModules)
                {
                    allMachinesInModuleList.AddRange(allModules[module].allMachineNames);
                }
                crntAllMachines = allMachinesInModuleList;

                MkZingEnums(elements, allMachinesInModuleList);

                MkZingClasses(elements, allMachinesInModuleList, refinesTestCases.Value.impModList);
                outModel = Add(outModel, MkZingFile(zFileName, elements));
                FileNames.Add(FileName);

                Console.WriteLine("Specification Code is not generated.");
            }
            
        }

        private void MkZingEnums(List<AST<Node>> elements, List<string> allMachinesInModuleList)
        {
            List<AST<Node>> machineConsts = new List<AST<Node>>();
            machineConsts.Add(Factory.Instance.MkCnst("_default"));
            foreach (string machineName in allMachinesInModuleList)
            {
                machineConsts.Add(Factory.Instance.MkCnst(string.Format("_{0}", machineName)));
            }
            elements.Add(MkZingEnumDecl("Machine", machineConsts));

            List<AST<Node>> eventConsts = new List<AST<Node>>();
            eventConsts.Add(Factory.Instance.MkCnst("_default"));
            foreach (string eventName in allEvents.Keys.Where(x => x != NullEvent))
            {
                eventConsts.Add(Factory.Instance.MkCnst(string.Format("_{0}", eventName)));
            }
            elements.Add(MkZingEnumDecl("Event", eventConsts));

            List<AST<Node>> stateConsts = new List<AST<Node>>();
            stateConsts.Add(Factory.Instance.MkCnst("_default"));
            foreach (var machine in allMachinesInModuleList)
            {
                foreach (var stateName in allMachines[machine].stateNameToStateInfo.Keys)
                {
                    stateConsts.Add(Factory.Instance.MkCnst(string.Format("_{0}", stateName)));
                }
            }
            elements.Add(MkZingEnumDecl("State", stateConsts));

            List<AST<Node>> actionOrFunConsts = new List<AST<Node>>();
            actionOrFunConsts.Add(Factory.Instance.MkCnst("_default"));
            foreach (string funName in allStaticFuns.Keys)
            {
                actionOrFunConsts.Add(Factory.Instance.MkCnst(string.Format("_{0}", funName)));
            }
            foreach (string machineName in allMachinesInModuleList)
            {
                foreach (string funName in allMachines[machineName].funNameToFunInfo.Keys)
                {
                    actionOrFunConsts.Add(Factory.Instance.MkCnst(string.Format("_{0}_{1}", machineName, funName)));
                }
            }
            elements.Add(MkZingEnumDecl("ActionOrFun", actionOrFunConsts));
        }

        private string GetMonitorMachineName(string machineName)
        {
            return string.Format("{0}_handle", machineName);
        }

        private string GetObservesSetName(string machineName)
        {
            return string.Format("{0}_observes", machineName);
        }

        private string GetInterfaceSetName(string interfaceName)
        {
            return string.Format("Interface_{0}", interfaceName);
        }

        private string GetModuleName(string machineName)
        {
            return allModules.Where(m => m.Value.allMachineNames.Contains(machineName)).First().Value.moduleName;
        }
        private string GetSendPrivateSetNameForModule(string moduleName)
        {
            return string.Format("{0}_SendsPrivate", moduleName);
        }

        private string GetHiddenPrivateSetNameForModule(string moduleName)
        {
            return string.Format("{0}_HiddenPrivate", moduleName);
        }

        private string GetFairChoice(string entityName, int i)
        {
            return string.Format("FairChoice_{0}_{1}", entityName, i);
        }

        private AST<FuncTerm> GenerateMainClass(List<string> allMachinesInModuleList, AST<Node> currentModuleList)
        {
            List<AST<Node>> fields = new List<AST<Node>>();
            foreach (var eventName in allEvents.Keys)
            {
                fields.Add(MkZingVarDecl(string.Format("{0}_SM_EVENT", eventName), SmEvent, ZingData.Cnst_Static));
            }
            foreach(var machineName in allMachinesInModuleList)
            {
                foreach (var stateName in allMachines[machineName].stateNameToStateInfo.Keys)
                {
                    fields.Add(MkZingVarDecl(string.Format("{0}_SM_STATE", stateName), SmState, ZingData.Cnst_Static));
                }
            }
            foreach (var machineName in allMachinesInModuleList)
            {
                fields.Add(MkZingVarDecl(string.Format("{0}_instance", machineName), ZingData.Cnst_Int, ZingData.Cnst_Static));
            }

            foreach (var machineName in allMachinesInModuleList)
            {
                if (!allMachines[machineName].IsMonitor) continue;
                fields.Add(MkZingVarDecl(GetMonitorMachineName(machineName), Factory.Instance.MkCnst(ZingMachineClassName(machineName)), ZingData.Cnst_Static));
                fields.Add(MkZingVarDecl(GetObservesSetName(machineName), Factory.Instance.MkCnst(PToZing.SM_EVENT_SET), ZingData.Cnst_Static));
            }

            //declare the interface sets
            foreach (var inter in allInterfaces)
            {
                fields.Add(MkZingVarDecl(GetInterfaceSetName(inter.Key), Factory.Instance.MkCnst(PToZing.SM_EVENT_SET), ZingData.Cnst_Static));
            }

            //declare the private send set for each module
            foreach (var module in GetModulesFromModuleList(currentModuleList.Node as FuncTerm))
            {
                string moduleName = allModules[module].moduleName;
                fields.Add(MkZingVarDecl(GetSendPrivateSetNameForModule(moduleName), Factory.Instance.MkCnst(PToZing.SM_EVENT_SET), ZingData.Cnst_Static));
            }

            //declare the private send set for each module
            foreach (var module in GetModulesFromModuleList(currentModuleList.Node as FuncTerm))
            {
                string moduleName = allModules[module].moduleName;
                fields.Add(MkZingVarDecl(GetHiddenPrivateSetNameForModule(moduleName), Factory.Instance.MkCnst(PToZing.SM_EVENT_SET), ZingData.Cnst_Static));
            }

            List<AST<Node>> methods = new List<AST<Node>>();
            foreach (var machineName in allMachinesInModuleList)
            {
                AST<Node> method;
                if (allMachines[machineName].IsMonitor)
                {
                    method = MkCreateMonitorMethod(machineName);
                }
                else
                {
                    method = MkCreateMachineMethod(machineName);
                }
                methods.Add(method);
            }
            foreach (var machineName in allMachinesInModuleList)
            {
                if (!allMachines[machineName].IsMonitor) continue;
                AST<Node> method = MkInvokeMonitorMethod(machineName);
                methods.Add(method);
            }

            // Generate method for computing complement of a set of events
            AST<Node> calculateComplementParameters = MkZingVarDecls(MkZingVarDecl("eventSet", SmEventSet));
            AST<Node> calculateComplementLocalVars = MkZingVarDecls(MkZingVarDecl("returnEventSet", SmEventSet));
            AST<Node> calculateComplementBody = MkZingAssign(MkZingIdentifier("returnEventSet"), MkZingNew(SmEventSet, ZingData.Cnst_Nil));
            foreach (var eventName in allEvents.Keys)
            {
                if (eventName == HaltEvent)
                    continue;
                var iteExpr = MkZingIn(MkZingEvent(eventName), MkZingIdentifier("eventSet"));
                var assignStmt = MkZingAssign(MkZingIdentifier("returnEventSet"), MkZingApply(ZingData.Cnst_Add, MkZingIdentifier("returnEventSet"), MkZingEvent(eventName)));
                var iteStmt = MkZingIfThenElse(iteExpr, ZingData.Cnst_Nil, assignStmt);
                calculateComplementBody = MkZingSeq(calculateComplementBody, iteStmt);
            }
            calculateComplementBody = MkZingSeq(calculateComplementBody, MkZingReturn(MkZingIdentifier("returnEventSet")));
            calculateComplementBody = MkZingBlock("dummy", calculateComplementBody);
            calculateComplementBody = MkZingBlocks(calculateComplementBody);
            AST<Node> calculateComplementMethod = MkZingMethodDecl("CalculateComplementOfEventSet", calculateComplementParameters, SmEventSet, calculateComplementLocalVars, calculateComplementBody, ZingData.Cnst_Static);
            methods.Add(calculateComplementMethod);

            // Generate the PayloadOf static method. PayloadOf :: (EventId) -> Discriminator
            // Returns the statically declared type for the given event.
            var payloadOfBody = new List<AST<Node>>();
            payloadOfBody.Add(MkZingIfThen(MkZingEq(MkZingIdentifier("e"), MkZingIdentifier("null")),
                MkZingReturn(typeContext.PTypeToZingExpr(PTypeNull.Node))));
            foreach (var evt in allEvents.Keys.Where(x => x != NullEvent))
            {
                payloadOfBody.Add(MkZingIfThenElse(MkZingEq(MkZingDot("e", "name"), MkZingDot("Event", "_" + evt)),
                    MkZingReturn(typeContext.PTypeToZingExpr(allEvents[evt].payloadType)),
                    ZingData.Cnst_Nil));
            }
            payloadOfBody.Add(MkZingAssert(ZingData.Cnst_False, "Internal error"));
            AST<Node> payloadOfMethod = MkZingMethodDecl("PayloadOf",
                MkZingVarDecls(MkZingVarDecl("e", Factory.Instance.MkCnst("SM_EVENT"))),
                Factory.Instance.MkCnst("PRT_TYPE"), ZingData.Cnst_Nil, MkZingBlocks(MkZingBlock("dummy", MkZingSeq(payloadOfBody))), ZingData.Cnst_Static);
            methods.Add(payloadOfMethod);

            foreach (var funName in allStaticFuns.Keys)
            {
                var funInfo = allStaticFuns[funName];
                methods.Add(MkZingStaticFunMethod(funName, funInfo));
            }

            fields.AddRange(typeContext.MainVarDecls());

            List<AST<Node>> runBodyStmts = new List<AST<Node>>();
            foreach (var eventName in allEvents.Keys)
            {
                AST<Node> rhs;
                if (eventName == NullEvent)
                    rhs = MkZingIdentifier("null");
                else
                    rhs = MkZingCall(
                                    MkZingDot("SM_EVENT", "Construct"),
                                    MkZingDot("Event", string.Format("_{0}", eventName)),
                                    Factory.Instance.MkCnst(allEvents[eventName].maxInstances),
                                    allEvents[eventName].maxInstancesAssumed ? ZingData.Cnst_True : ZingData.Cnst_False);

                var assignStmt = MkZingAssign(MkZingEvent(eventName), rhs);
                runBodyStmts.Add(assignStmt);
            }
            foreach (var machineName in allMachinesInModuleList)
            {
                var machine = allMachines[machineName];
                foreach (var stateName in machine.stateNameToStateInfo.Keys)
                {
                    var stateInfo = machine.stateNameToStateInfo[stateName];
                    var stateTemperature = stateInfo.temperature == StateTemperature.COLD
                                           ? MkZingDot("StateTemperature", "Cold")
                                           : (stateInfo.temperature == StateTemperature.HOT ? MkZingDot("StateTemperature", "Hot") : MkZingDot("StateTemperature", "Warm"));
                    var state = MkZingCall(
                                        MkZingDot("SM_STATE", "Construct"), 
                                        MkZingDot("State", string.Format("_{0}", stateName)),
                                        MkZingActionOrFun(machineName, stateInfo.entryActionName),
                                        MkZingActionOrFun(machineName, stateInfo.exitFunName),
                                        Factory.Instance.MkCnst(stateInfo.transitions.Count),
                                        stateInfo.hasNullTransition ? ZingData.Cnst_True : ZingData.Cnst_False,
                                        stateTemperature
                                        );
                    runBodyStmts.Add(MkZingAssign(MkZingState(stateName), state));
                }
            }
            foreach (var machineName in allMachinesInModuleList)
            {
                var machine = allMachines[machineName];
                foreach (var stateName in machine.stateNameToStateInfo.Keys)
                {
                    var stateInfo = machine.stateNameToStateInfo[stateName];
                    int i = 0;
                    foreach (var eventName in stateInfo.transitions.Keys)
                    {
                        var transitionInfo = stateInfo.transitions[eventName];
                        var transition = MkZingCall(
                                            MkZingDot("SM_TRANSITION", "Construct"),
                                            MkZingEvent(eventName),
                                            transitionInfo.IsPush ? MkZingDot("ActionOrFun", "_default") : MkZingActionOrFun(machineName, transitionInfo.transFunName),
                                            MkZingState(transitionInfo.target)
                                            );
                        var lhs = MkZingIndex(MkZingDot(MkZingState(stateName), "transitions"), Factory.Instance.MkCnst(i));
                        runBodyStmts.Add(MkZingAssign(lhs, transition));
                        i++;
                    }
                }
            }
            foreach (var machineName in allMachinesInModuleList)
            {
                var assignStmt = MkZingAssign(MkZingIdentifier(string.Format("{0}_instance", machineName)), Factory.Instance.MkCnst(0));
                runBodyStmts.Add(assignStmt);
            }
            //create the interface set for each interface-type
            foreach(var inter in allInterfaces)
            {
                var interfaceSet = MkZingDot("Main",GetInterfaceSetName(inter.Key));
                runBodyStmts.Add(MkZingAssign(interfaceSet, MkZingNew(SmEventSet, ZingData.Cnst_Nil)));
                List<AST<Node>> stmts = new List<AST<Node>>();
                AddEventSet(stmts, inter.Value, interfaceSet);
                runBodyStmts.Add(MkZingSeq(stmts));

            }
            //create the send + private set for each module
            foreach (var module in GetModulesFromModuleList(currentModuleList.Node as FuncTerm))
            {
                string moduleName = allModules[module].moduleName;
                var SPEventSet = MkZingDot("Main", GetSendPrivateSetNameForModule(moduleName));
                runBodyStmts.Add(MkZingAssign(SPEventSet, MkZingNew(SmEventSet, ZingData.Cnst_Nil)));
                List<AST<Node>> stmts = new List<AST<Node>>();
                AddEventSet(stmts, allModules[module].modulePrivateEvents.ToList(), SPEventSet);
                AddEventSet(stmts, allModules[module].moduleSendsEvents.ToList(), SPEventSet);
                runBodyStmts.Add(MkZingSeq(stmts));
            }
            
            //create the private + hidden set for each module
            foreach (var module in GetModulesFromModuleList(currentModuleList.Node as FuncTerm))
            {
                string moduleName = allModules[module].moduleName;
                var HPEventSet = MkZingDot("Main", GetHiddenPrivateSetNameForModule(moduleName));
                runBodyStmts.Add(MkZingAssign(HPEventSet, MkZingNew(SmEventSet, ZingData.Cnst_Nil)));
                List<AST<Node>> stmts = new List<AST<Node>>();
                AddEventSet(stmts, allModules[module].modulePrivateEvents.ToList(), HPEventSet);
                if (allModuleLists[currentModuleList].moduleHiddenEvents.ContainsKey(module))
                    AddEventSet(stmts, allModuleLists[currentModuleList].moduleHiddenEvents[module], HPEventSet);
                runBodyStmts.Add(MkZingSeq(stmts));
            }
            
            foreach (var machineName in allMachinesInModuleList)
            {
                if (!allMachines[machineName].IsMonitor) continue;
                MachineInfo machineInfo = allMachines[machineName];
                var currentObservesSet = MkZingDot("Main", GetObservesSetName(machineName));
                runBodyStmts.Add(MkZingAssign(currentObservesSet, MkZingNew(SmEventSet, ZingData.Cnst_Nil)));
                List<AST<Node>> stmts = new List<AST<Node>>();
                AddEventSet(stmts, machineInfo.observesEvents, currentObservesSet);
                runBodyStmts.Add(MkZingSeq(stmts));
            }
            runBodyStmts.Add(typeContext.InitializeFieldNamesAndTypes());
            
            //launch all the monitor machines statically
            foreach (var machineName in allMachinesInModuleList)
            {
                if (allMachines[machineName].IsMonitor)
                    runBodyStmts.Add(MkZingCallStmt(MkZingCall(MkZingDot("Main", string.Format("CreateMachine_{0}", machineName)))));
            }

            var mainMachineName = allMachinesInModuleList.Where(n => allMachines[n].IsMain).First();
            runBodyStmts.Add(MkZingCallStmt(MkZingCall(MkZingDot("Main", string.Format("CreateMachine_{0}", mainMachineName)), MkZingIdentifier("null"))));
            AST<Node> runMethod = MkZingMethodDecl("Run", ZingData.Cnst_Nil, ZingData.Cnst_Void, ZingData.Cnst_Nil, MkZingBlocks(MkZingBlock("dummy", MkZingSeq(runBodyStmts))), ZingData.Cnst_Static, ZingData.Cnst_Activate);
            methods.Add(runMethod);

            return AddArgs(ZingData.App_ClassDecl, Factory.Instance.MkCnst("Main"), MkZingVarDecls(fields), MkZingMethodDecls(methods));
        }

        private AST<FuncTerm> GenerateMachineClass(string machineName)
        {
            List<AST<Node>> fields = new List<AST<Node>>(allMachines[machineName].localVariableToVarInfo.Keys.Select(name => MkZingVarDecl(name, PrtValue)));
            fields.Add(MkZingVarDecl("myHandle", SmHandle));
            fields.Add(MkZingVarDecl("SPSet", SmEventSet));
            fields.Add(MkZingVarDecl("HPSet", SmEventSet));
            List<AST<Node>> methods = new List<AST<Node>>();
            foreach (var x in allMachines[machineName].stateNameToStateInfo)
            {
                AST<Node> dequeueEventMethod = GenerateCalculateDeferredAndActionSetMethodDecl(x.Key, x.Value);
                methods.Add(dequeueEventMethod);
            }
            AST<Node> startMethod = GenerateStartMethodDecl(machineName);
            methods.Add(startMethod);
            AST<Node> runMethod = GenerateRunMethodDecl();
            methods.Add(runMethod);
            AST<Node> traceEnterStateMethod = GenerateTraceEnterStateMethodDecl(machineName);
            methods.Add(traceEnterStateMethod);
            AST<Node> traceExitStateMethod = GenerateTraceExitStateMethodDecl(machineName);
            methods.Add(traceExitStateMethod);
            AST<Node> calculateDeferredAndActionSetMethod = GenerateCalculateDeferredAndActionSetMethodDecl(machineName);
            methods.Add(calculateDeferredAndActionSetMethod);
            AST<Node> runHelperMethod = GenerateRunHelperMethodDecl(machineName);
            methods.Add(runHelperMethod);
            AST<Node> processContinuationMethod = GenerateProcessContinuationMethodDecl();
            methods.Add(processContinuationMethod);
            AST<Node> actionHelperMethod = GenerateReentrancyHelperMethodDecl(machineName);
            methods.Add(actionHelperMethod);
            foreach (var funName in allMachines[machineName].funNameToFunInfo.Keys)
            {
                var funInfo = allMachines[machineName].funNameToFunInfo[funName];
                methods.Add(MkZingFunMethod(machineName, funName, funInfo));
            }
            foreach (var funName in allMachines[machineName].funNameToFunInfo.Keys)
            {
                var funInfo = allMachines[machineName].funNameToFunInfo[funName];
                for (int i = 0; i < funInfo.numFairChoices; i++)
                {
                    fields.Add(MkZingVarDecl(GetFairChoice(funName, i), Factory.Instance.MkCnst("FairChoice")));
                }
            }
            return AddArgs(ZingData.App_ClassDecl, Factory.Instance.MkCnst(ZingMachineClassName(machineName)), MkZingVarDecls(fields), MkZingMethodDecls(methods));
        }

        private void MkZingClasses(List<AST<Node>> elements, List<string> allMachinesInModuleList, AST<Node> currentModuleList)
        {
            //generate machine for all
            foreach(var machineName in allMachinesInModuleList)
            {
                elements.Add(GenerateMachineClass(machineName));
            }

            elements.Add(GenerateMainClass(allMachinesInModuleList, currentModuleList));
        }

        private AST<Node> GenerateCalculateDeferredAndActionSetMethodDecl(string stateName, StateInfo stateInfo)
        {
            var smEventSetType = Factory.Instance.MkCnst("SM_EVENT_SET");
            var currentDeferredSet = MkZingDot("myHandle", "stack", "deferredSet");
            var currentActionSet = MkZingDot("myHandle", "stack", "actionSet");

            var ownerName = stateInfo.ownerName;
            var localDeferredSet = stateInfo.deferredEvents;
            var actions = stateInfo.actions;
            var transitions = stateInfo.transitions;

            List<AST<Node>> stmts = new List<AST<Node>>();
            stmts.Add(MkZingAssign(currentDeferredSet, MkZingNew(smEventSetType, ZingData.Cnst_Nil)));
            stmts.Add(MkZingAssign(currentActionSet, MkZingNew(smEventSetType, ZingData.Cnst_Nil)));
            stmts.Add(MkZingCallStmt(MkZingCall(MkZingDot("myHandle", "stack", "AddStackDeferredSet"), currentDeferredSet)));
            AddEventSet(stmts, localDeferredSet, currentDeferredSet);
            SubtractEventSet(stmts, actions.Keys, currentDeferredSet);
            SubtractEventSet(stmts, transitions.Keys, currentDeferredSet);
            stmts.Add(MkZingCallStmt(MkZingCall(MkZingDot("myHandle", "stack", "AddStackActionSet"), currentActionSet)));
            SubtractEventSet(stmts, localDeferredSet, currentActionSet);
            AddEventSet(stmts, actions.Keys, currentActionSet);
            SubtractEventSet(stmts, transitions.Keys, currentActionSet);
            stmts.Add(MkZingAssign(MkZingDot("myHandle", "stack", "es"), MkZingNew(Factory.Instance.MkCnst("SM_EVENT_ARRAY"), Factory.Instance.MkCnst(actions.Count))));
            stmts.Add(MkZingAssign(MkZingDot("myHandle", "stack", "as"), MkZingNew(Factory.Instance.MkCnst("ActionOrFun_ARRAY"), Factory.Instance.MkCnst(actions.Count))));
            int count = 0;
            foreach (var eventName in actions.Keys)
            {
                var actionName = actions[eventName];
                stmts.Add(MkZingAssign(MkZingApply(ZingData.Cnst_Index, MkZingDot("myHandle", "stack", "es"), Factory.Instance.MkCnst(count)), MkZingEvent(eventName)));
                stmts.Add(MkZingAssign(MkZingApply(ZingData.Cnst_Index, MkZingDot("myHandle", "stack", "as"), Factory.Instance.MkCnst(count)), MkZingActionOrFun(ownerName, actionName)));
                count = count + 1;
            }

            var body = MkZingBlock("dummy", MkZingSeq(stmts.ToArray()));
            return MkZingMethodDecl(string.Format("{0}_CalculateDeferredAndActionSet", stateName), ZingData.Cnst_Nil, ZingData.Cnst_Void, ZingData.Cnst_Nil, MkZingBlocks(body));
        }

        private AST<Node> GenerateStartMethodDecl(string machineName)
        {
            string initStateName = allMachines[machineName].initStateName;
            var callStmt = MkZingCallStmt(MkZingCall(MkZingIdentifier("Run"), MkZingState(initStateName)));
            var iteStmt = MkZingIfThen(MkZingEq(MkZingDot("myHandle", "currentEvent"), MkZingEvent("halt")), 
                                    MkZingSeq(
                                        MkZingAssign(MkZingDot("myHandle", "stack"), MkZingIdentifier("null")),
                                        MkZingAssign(MkZingDot("myHandle", "buffer"), MkZingIdentifier("null")),
                                        MkZingAssign(MkZingDot("myHandle", "currentArg"), MkZingIdentifier("null")),
                                        MkZingAssign(MkZingDot("SM_HANDLE", "halted"), MkZingAdd(MkZingDot("SM_HANDLE", "halted"), MkZingIdentifier("myHandle"))),
                                        MkZingAssign(MkZingDot("SM_HANDLE", "enabled"), MkZingSub(MkZingDot("SM_HANDLE", "enabled"), MkZingIdentifier("myHandle"))),
                                        MkZingReturn(ZingData.Cnst_Nil))
                                        );
            string traceString = string.Format("\"<StateLog> Unhandled event exception by machine {0}-{{0}}\\n\"", machineName);
            var traceStmt = MkZingCallStmt(MkZingCall(MkZingIdentifier("trace"), Factory.Instance.MkCnst(traceString), MkZingDot("myHandle", "instance")));
            var assertStmt = MkZingAssert(ZingData.Cnst_False, string.Format("Unhandled event exception by machine {0}", machineName));
            var body = MkZingBlocks(MkZingBlock("dummy", MkZingSeq(callStmt, iteStmt, traceStmt, assertStmt)));
            return MkZingMethodDecl("Start", ZingData.Cnst_Nil, ZingData.Cnst_Void, ZingData.Cnst_Nil, body);
        }

        private AST<Node> GenerateRunMethodDecl()
        {
            List<AST<Node>> parameters = new List<AST<Node>>();
            parameters.Add(MkZingVarDecl("state", SmState));

            List<AST<Node>> locals = new List<AST<Node>>();
            locals.Add(MkZingVarDecl("doPop", ZingData.Cnst_Bool));
            locals.Add(MkZingVarDecl("hasNullTransitionOrAction", ZingData.Cnst_Bool));

            var doPop = MkZingIdentifier("doPop");
            var hasNullTransitionOrAction = MkZingIdentifier("hasNullTransitionOrAction");

            List<AST<Node>> initStmts = new List<AST<Node>>();
            initStmts.Add(MkZingCallStmt(MkZingCall(MkZingDot("myHandle", "Push"))));
            initStmts.Add(MkZingAssign(MkZingDot("myHandle", "stack", "state"), MkZingIdentifier("state")));
            initStmts.Add(MkZingAssign(doPop, MkZingCall(MkZingIdentifier("RunHelper"), ZingData.Cnst_True)));
            var whileStmts = new List<AST<Node>>();
            whileStmts.Add(MkZingAssign(hasNullTransitionOrAction, MkZingCall(MkZingDot("myHandle", "stack", "HasNullTransitionOrAction"))));
            whileStmts.Add(MkZingCallStmt(MkZingCall(MkZingDot("myHandle", "DequeueEvent"), hasNullTransitionOrAction)));
            whileStmts.Add(MkZingAssign(doPop, MkZingCall(MkZingIdentifier("RunHelper"), ZingData.Cnst_False)));
            initStmts.Add(MkZingWhile(MkZingNot(doPop), MkZingSeq(whileStmts)));
            initStmts.Add(MkZingCallStmt(MkZingCall(MkZingDot("myHandle", "Pop"))));

            var initBlock = MkZingBlock("init", MkZingSeq(initStmts));
            return MkZingMethodDecl("Run", MkZingVarDecls(parameters), ZingData.Cnst_Void, MkZingVarDecls(locals), MkZingBlocks(initBlock));
        }

        private AST<Node> ContinuationPrepareHelper(string machineName, string funName)
        {
            FunInfo funInfo;
            if (allStaticFuns.ContainsKey(funName))
            {
                funInfo = allStaticFuns[funName];
            }
            else
            {
                funInfo = allMachines[machineName].funNameToFunInfo[funName];
            }
            var locals = MkZingIdentifier("locals");
            var cont = MkZingDot("myHandle", "cont");
            var stmts = new List<AST<Node>>();
            if (funInfo.maxNumLocals == 0)
            {
                stmts.Add(MkZingAssign(locals, MkZingIdentifier("null")));
            }
            else
            {
                stmts.Add(MkZingAssign(locals, MkZingNew(Factory.Instance.MkCnst("PRT_VALUE_ARRAY"), Factory.Instance.MkCnst(funInfo.maxNumLocals))));
            } 
            foreach (var localName in funInfo.localNames)
            {
                var localVarInfo = funInfo.localNameToInfo[localName];
                stmts.Add(MkZingAssign(MkZingIndex(locals, Factory.Instance.MkCnst(localVarInfo.index)), MkZingCall(PrtMkDefaultValue, typeContext.PTypeToZingExpr(localVarInfo.type))));
            }

            stmts.Add(MkZingCallStmt(MkZingCall(MkZingDot(cont, "PushReturnTo"), Factory.Instance.MkCnst(0), locals, MkZingDot("myHandle", "currentEvent"), MkZingDot("myHandle", "currentArg"))));
            return MkZingSeq(stmts);
        }

        private AST<Node> GenerateReentrancyHelperMethodDecl(string machineName)
        {
            AST<Node> parameters = MkZingVarDecls(MkZingVarDecl("actionFun", Factory.Instance.MkCnst("ActionOrFun")));
            List<AST<Node>> locals = new List<AST<Node>>();
            locals.Add(MkZingVarDecl("locals", Factory.Instance.MkCnst("PRT_VALUE_ARRAY")));
            locals.Add(MkZingVarDecl("doPop", ZingData.Cnst_Bool));

            var cont = MkZingDot("myHandle", "cont");
            var doPop = MkZingIdentifier("doPop");

            List<AST<Node>> initStmts = new List<AST<Node>>();
            initStmts.Add(MkZingAssign(doPop, ZingData.Cnst_False));
            initStmts.Add(MkZingCallStmt(MkZingCall(MkZingDot(cont, "Reset"))));
            foreach (var funName in allStaticFuns.Keys)
            {
                var funInfo = allStaticFuns[funName];
                if (funInfo.parameterNames.Count > 0) continue;
                var resetStmt = ContinuationPrepareHelper(machineName, funName);
                var funExpr = MkZingActionOrFun(machineName, funName);
                var condExpr = MkZingApply(ZingData.Cnst_Eq, MkZingIdentifier("actionFun"), funExpr);
                var gotoStmt = MkZingGoto("execute_" + funName);
                string traceString = string.Format("\"<FunctionLog> Machine {0}-{{0}} executing Function {1}\\n\"", machineName, funName);
                var traceStmt = MkZingCallStmt(MkZingCall(MkZingIdentifier("trace"), Factory.Instance.MkCnst(traceString), MkZingDot("myHandle", "instance")));
                initStmts.Add(MkZingIfThen(condExpr, MkZingSeq(traceStmt, resetStmt, gotoStmt)));
            }
            foreach (var funName in allMachines[machineName].funNameToFunInfo.Keys)
            {
                var funInfo = allMachines[machineName].funNameToFunInfo[funName];
                if (funInfo.parameterNames.Count > 0) continue;
                var resetStmt = ContinuationPrepareHelper(machineName, funName);
                var funExpr = MkZingActionOrFun(machineName, funName);
                var condExpr = MkZingApply(ZingData.Cnst_Eq, MkZingIdentifier("actionFun"), funExpr);
                var gotoStmt = MkZingGoto("execute_" + funName);
                if (funInfo.isAnonymous)
                {
                    initStmts.Add(MkZingIfThen(condExpr, MkZingSeq(resetStmt, gotoStmt)));
                }
                else
                {
                    string traceString = string.Format("\"<FunctionLog> Machine {0}-{{0}} executing Function {1}\\n\"", machineName, funName);
                    var traceStmt = MkZingCallStmt(MkZingCall(MkZingIdentifier("trace"), Factory.Instance.MkCnst(traceString), MkZingDot("myHandle", "instance")));
                    initStmts.Add(MkZingIfThen(condExpr, MkZingSeq(traceStmt, resetStmt, gotoStmt)));
                }
            }
            initStmts.Add(MkZingAssert(ZingData.Cnst_False, "Internal error"));
            AST<Node> initStmt = MkZingBlock("init", MkZingSeq(initStmts));

            // Action blocks
            List<AST<Node>> blocks = new List<AST<Node>>();
            blocks.Add(initStmt);
            foreach (var funName in allStaticFuns.Keys)
            {
                if (allStaticFuns[funName].parameterNames.Count > 0) continue;
                var callStmt = MkZingCallStmt(MkZingCall(MkZingDot("Main", funName), MkZingIdentifier("myHandle"), cont));
                List<AST<Node>> whileStmts = new List<AST<Node>>();
                whileStmts.Add(callStmt);
                whileStmts.Add(MkZingAssign(doPop, MkZingCall(MkZingIdentifier("ProcessContinuation"))));
                blocks.Add(MkZingBlock("execute_" + funName, MkZingSeq(MkZingWhile(MkZingNot(doPop), MkZingSeq(whileStmts)), MkZingReturn(ZingData.Cnst_Nil))));
            }
            foreach (var funName in allMachines[machineName].funNameToFunInfo.Keys)
            {
                if (allMachines[machineName].funNameToFunInfo[funName].parameterNames.Count > 0) continue;
                var callStmt = MkZingCallStmt(MkZingCall(MkZingIdentifier(funName), cont));
                List<AST<Node>> whileStmts = new List<AST<Node>>();
                whileStmts.Add(callStmt);
                whileStmts.Add(MkZingAssign(doPop, MkZingCall(MkZingIdentifier("ProcessContinuation"))));
                blocks.Add(MkZingBlock("execute_" + funName, MkZingSeq(MkZingWhile(MkZingNot(doPop), MkZingSeq(whileStmts)), MkZingReturn(ZingData.Cnst_Nil))));                
            }
            return MkZingMethodDecl("ReentrancyHelper", parameters, ZingData.Cnst_Void, MkZingVarDecls(locals), MkZingBlocks(blocks));
        }
        
        private AST<Node> GenerateProcessContinuationMethodDecl()
        {
            List<AST<Node>> parameters = new List<AST<Node>>();
            List<AST<Node>> locals = new List<AST<Node>>();
            locals.Add(MkZingVarDecl("doPop", ZingData.Cnst_Bool));

            var cont = MkZingDot("myHandle", "cont");
            var body = new List<AST<Node>>();
            body.Add(MkZingIfThen(MkZingEq(MkZingDot(cont, "reason"), MkZingDot("ContinuationReason", "Return")), MkZingReturn(ZingData.Cnst_True)));
            body.Add(MkZingIfThen(MkZingEq(MkZingDot(cont, "reason"), MkZingDot("ContinuationReason", "Pop")), MkZingReturn(ZingData.Cnst_True)));
            body.Add(MkZingIfThen(MkZingEq(MkZingDot(cont, "reason"), MkZingDot("ContinuationReason", "Raise")), MkZingReturn(ZingData.Cnst_True)));
            AST<Node> atChooseLivenessStmt = ZingData.Cnst_Nil;
            AST<Node> atYieldLivenessStmt = ZingData.Cnst_Nil;
            if (compiler.Options.liveness == LivenessOption.Standard)
            {
                atChooseLivenessStmt = MkZingSeq(
                    MkZingCallStmt(MkZingCall(MkZingDot("FairCycle", "GateProgress"))),
                    MkZingCallStmt(MkZingCall(MkZingDot("FairScheduler", "AtChooseStatic"))),
                    MkZingCallStmt(MkZingCall(MkZingDot("FairChoice", "AtYieldOrChooseStatic"))));
                atYieldLivenessStmt = MkZingSeq(
                    MkZingCallStmt(MkZingCall(MkZingDot("FairCycle", "GateProgress"))),
                    MkZingCallStmt(MkZingCall(MkZingDot("FairScheduler", "AtYieldStatic"), MkZingIdentifier("myHandle"))),
                    MkZingCallStmt(MkZingCall(MkZingDot("FairChoice", "AtYieldOrChooseStatic"))));
            }
            body.Add(MkZingIfThen(MkZingEq(MkZingDot(cont, "reason"), MkZingDot("ContinuationReason", "Receive")), 
                                  MkZingSeq(MkZingCallStmt(MkZingCall(MkZingDot("myHandle", "DequeueEvent"), ZingData.Cnst_False)), MkZingReturn(ZingData.Cnst_False))));
            body.Add(MkZingIfThen(MkZingEq(MkZingDot(cont, "reason"), MkZingDot("ContinuationReason", "Nondet")),
                MkZingSeq(
                    atChooseLivenessStmt,
                    MkZingAssign(MkZingDot(cont, "nondet"), MkZingCall(Factory.Instance.MkCnst("choose"), Factory.Instance.MkCnst("bool"))),
                    MkZingReturn(ZingData.Cnst_False))));
            body.Add(MkZingIfThen(MkZingEq(MkZingDot(cont, "reason"), MkZingDot("ContinuationReason", "NewMachine")),
                MkZingSeq(
                    atYieldLivenessStmt,
                    ZingData.Cnst_Yield,
                    MkZingReturn(ZingData.Cnst_False))));
            body.Add(MkZingIfThen(MkZingEq(MkZingDot(cont, "reason"), MkZingDot("ContinuationReason", "Send")),
                MkZingSeq(
                    atYieldLivenessStmt,
                    ZingData.Cnst_Yield,
                    MkZingReturn(ZingData.Cnst_False))));

            return MkZingMethodDecl("ProcessContinuation", MkZingVarDecls(parameters), ZingData.Cnst_Bool, MkZingVarDecls(locals), MkZingBlocks(MkZingBlock("init", MkZingSeq(body))));
        }

        private AST<Node> GenerateTraceEnterStateMethodDecl(string machineName)
        {
            AST<Node> parameters = MkZingVarDecls(MkZingVarDecl("state", SmState));
            List<AST<Node>> locals = new List<AST<Node>>();

            var state = MkZingIdentifier("state");

            List<AST<Node>> blocks = new List<AST<Node>>();
            List<AST<Node>> initStmts = new List<AST<Node>>();
            foreach (var stateName in allMachines[machineName].stateNameToStateInfo.Keys)
            {
                var stateInfo = allMachines[machineName].stateNameToStateInfo[stateName];
                var stateExpr = MkZingState(stateName);
                var condExpr = MkZingApply(ZingData.Cnst_Eq, state, stateExpr);
                string traceString = string.Format("\"<StateLog> Machine {0}-{{0}} entering State {1}\\n\"", machineName, stateInfo.printedName);
                List<AST<Node>> seqStmts = new List<AST<Node>>();
                seqStmts.Add(MkZingCallStmt(MkZingCall(MkZingIdentifier("trace"), Factory.Instance.MkCnst(traceString), MkZingDot("myHandle", "instance"))));
                seqStmts.Add(MkZingReturn(ZingData.Cnst_Nil));
                initStmts.Add(MkZingIfThen(condExpr, MkZingSeq(seqStmts)));
            }
            initStmts.Add(MkZingAssert(ZingData.Cnst_False, "Internal error"));
            blocks.Add(MkZingBlock("init", MkZingSeq(initStmts)));

            return MkZingMethodDecl("TraceEnterState", parameters, ZingData.Cnst_Void, MkZingVarDecls(locals), MkZingBlocks(blocks));
        }

        private AST<Node> GenerateTraceExitStateMethodDecl(string machineName)
        {
            AST<Node> parameters = MkZingVarDecls(MkZingVarDecl("state", SmState));
            List<AST<Node>> locals = new List<AST<Node>>();

            var state = MkZingIdentifier("state");

            List<AST<Node>> blocks = new List<AST<Node>>();
            List<AST<Node>> initStmts = new List<AST<Node>>();
            foreach (var stateName in allMachines[machineName].stateNameToStateInfo.Keys)
            {
                var stateInfo = allMachines[machineName].stateNameToStateInfo[stateName];
                var stateExpr = MkZingState(stateName);
                var condExpr = MkZingApply(ZingData.Cnst_Eq, state, stateExpr);
                string traceString = string.Format("\"<StateLog> Machine {0}-{{0}} exiting State {1}\\n\"", machineName, stateInfo.printedName);
                List<AST<Node>> seqStmts = new List<AST<Node>>();
                seqStmts.Add(MkZingCallStmt(MkZingCall(MkZingIdentifier("trace"), Factory.Instance.MkCnst(traceString), MkZingDot("myHandle", "instance"))));
                seqStmts.Add(MkZingReturn(ZingData.Cnst_Nil));
                initStmts.Add(MkZingIfThen(condExpr, MkZingSeq(seqStmts)));
            }
            initStmts.Add(MkZingAssert(ZingData.Cnst_False, "Internal error"));
            blocks.Add(MkZingBlock("init", MkZingSeq(initStmts)));

            return MkZingMethodDecl("TraceExitState", parameters, ZingData.Cnst_Void, MkZingVarDecls(locals), MkZingBlocks(blocks));
        }

        private AST<Node> GenerateCalculateDeferredAndActionSetMethodDecl(string machineName)
        {
            AST<Node> parameters = MkZingVarDecls(MkZingVarDecl("state", SmState));
            List<AST<Node>> locals = new List<AST<Node>>();

            var state = MkZingIdentifier("state");

            List<AST<Node>> blocks = new List<AST<Node>>();
            List<AST<Node>> initStmts = new List<AST<Node>>();
            foreach (var stateName in allMachines[machineName].stateNameToStateInfo.Keys)
            {
                var stateInfo = allMachines[machineName].stateNameToStateInfo[stateName];
                var stateExpr = MkZingState(stateName);
                var condExpr = MkZingApply(ZingData.Cnst_Eq, state, stateExpr);
                List<AST<Node>> seqStmts = new List<AST<Node>>();
                seqStmts.Add(MkZingCallStmt(MkZingCall(MkZingIdentifier(string.Format("{0}_CalculateDeferredAndActionSet", stateName)))));
                seqStmts.Add(MkZingReturn(ZingData.Cnst_Nil));
                initStmts.Add(MkZingIfThen(condExpr, MkZingSeq(seqStmts)));
            }
            initStmts.Add(MkZingAssert(ZingData.Cnst_False, "Internal error"));
            blocks.Add(MkZingBlock("init", MkZingSeq(initStmts)));

            return MkZingMethodDecl("CalculateDeferredAndActionSet", parameters, ZingData.Cnst_Void, MkZingVarDecls(locals), MkZingBlocks(blocks));
        }

        private AST<Node> GenerateRunHelperMethodDecl(string machineName)
        {
            AST<Node> parameters = MkZingVarDecls(MkZingVarDecl("start", ZingData.Cnst_Bool));
            List<AST<Node>> locals = new List<AST<Node>>();
            locals.Add(MkZingVarDecl("state", SmState));
            locals.Add(MkZingVarDecl("transition", SmTransition));
            locals.Add(MkZingVarDecl("actionFun", Factory.Instance.MkCnst("ActionOrFun")));

            var start = MkZingIdentifier("start");
            var state = MkZingIdentifier("state");
            var cont = MkZingDot("myHandle", "cont");
            var transition = MkZingIdentifier("transition");
            var actionFun = MkZingIdentifier("actionFun");

            List<AST<Node>> blocks = new List<AST<Node>>();

            List<AST<Node>> initStmts = new List<AST<Node>>();
            initStmts.Add(MkZingAssign(state, MkZingDot("myHandle", "stack", "state")));
            initStmts.Add(MkZingIfThenElse(start, MkZingGoto("enter"), MkZingGoto("handle")));
            blocks.Add(MkZingBlock("init", MkZingSeq(initStmts)));

            List<AST<Node>> enterStmts = new List<AST<Node>>();
            enterStmts.Add(MkZingAssign(state, MkZingDot("myHandle", "stack", "state")));
            enterStmts.Add(MkZingCallStmt(MkZingCall(MkZingIdentifier("TraceEnterState"), state)));
            if (allMachines[machineName].IsMonitor)
            {
                if (compiler.Options.liveness == LivenessOption.None)
                {
                    enterStmts.Add(
                        MkZingIfThenElse(
                            MkZingEq(MkZingDot(state, "temperature"), MkZingDot("StateTemperature", "Hot")),
                            MkZingAssign(MkZingDot("SM_HANDLE", "hot"), MkZingAdd(MkZingDot("SM_HANDLE", "hot"), MkZingIdentifier("myHandle"))),
                            MkZingAssign(MkZingDot("SM_HANDLE", "hot"), MkZingSub(MkZingDot("SM_HANDLE", "hot"), MkZingIdentifier("myHandle")))));
                }
                else if (compiler.Options.liveness == LivenessOption.Standard)
                {
                    enterStmts.Add(
                        MkZingIfThenElse(
                            MkZingEq(MkZingDot(state, "temperature"), MkZingDot("StateTemperature", "Hot")),
                            MkZingAssign(MkZingDot("FairCycle", "temperature"), MkZingDot("StateTemperature", "Hot")),
                            MkZingIfThenElse(
                                MkZingEq(MkZingDot(state, "temperature"), MkZingDot("StateTemperature", "Warm")),
                                MkZingAssign(MkZingDot("FairCycle", "temperature"), MkZingDot("StateTemperature", "Warm")),
                                MkZingSeq(MkZingAssume(MkZingNeq(MkZingDot("FairCycle", "gate"), MkZingDot("GateStatus", "Closed"))),
                                          MkZingAssign(MkZingDot("FairCycle", "temperature"), MkZingDot("StateTemperature", "Cold"))))));
                }
                else
                {
                    // compiler.Options.liveness == LivenessOption.Mace
                    enterStmts.Add(
                        MkZingIfThenElse(
                            MkZingEq(MkZingDot(state, "temperature"), MkZingDot("StateTemperature", "Hot")),
                            MkZingCallStmt(MkZingCall(MkZingIdentifier("accept"), ZingData.Cnst_False)),
                            MkZingCallStmt(MkZingCall(MkZingIdentifier("accept"), ZingData.Cnst_True))));
                }
            }
            enterStmts.Add(MkZingCallStmt(MkZingCall(MkZingIdentifier("CalculateDeferredAndActionSet"), state)));
            enterStmts.Add(MkZingAssign(actionFun, MkZingDot(state, "entryFun")));
            blocks.Add(MkZingBlock("enter", MkZingSeq(enterStmts)));

            List<AST<Node>> executeStmts = new List<AST<Node>>();
            executeStmts.Add(MkZingCallStmt(MkZingCall(MkZingIdentifier("ReentrancyHelper"), actionFun)));
            executeStmts.Add(MkZingIfThen(MkZingEq(MkZingDot(cont, "reason"), MkZingDot("ContinuationReason", "Raise")), MkZingGoto("handle")));
            executeStmts.Add(MkZingAssign(MkZingDot("myHandle", "currentEvent"), MkZingIdentifier("null")));
            executeStmts.Add(MkZingAssign(MkZingDot("myHandle", "currentArg"), MkZingCall(PrtMkDefaultValue, typeContext.PTypeToZingExpr(PTypeNull.Node))));
            executeStmts.Add(MkZingIfThen(MkZingNeq(MkZingDot(cont, "reason"), MkZingDot("ContinuationReason", "Pop")), MkZingReturn(ZingData.Cnst_False)));
            executeStmts.Add(MkZingCallStmt(MkZingCall(MkZingIdentifier("TraceExitState"), state)));
            executeStmts.Add(MkZingCallStmt(MkZingCall(MkZingIdentifier("ReentrancyHelper"), MkZingDot(state, "exitFun"))));
            executeStmts.Add(MkZingReturn(ZingData.Cnst_True));
            blocks.Add(MkZingBlock("execute", MkZingSeq(executeStmts)));

            List<AST<Node>> seqStmts = new List<AST<Node>>();
            List<AST<Node>> handleStmts = new List<AST<Node>>();
            seqStmts.Add(MkZingAssign(actionFun, MkZingCall(MkZingDot("myHandle", "stack", "Find"), MkZingDot("myHandle", "currentEvent"))));
            seqStmts.Add(MkZingGoto("execute"));
            handleStmts.Add(MkZingIfThen(MkZingIn(MkZingDot("myHandle", "currentEvent"), MkZingDot("myHandle", "stack", "actionSet")), MkZingSeq(seqStmts)));
            handleStmts.Add(MkZingAssign(transition, MkZingCall(MkZingDot(state, "FindPushTransition"), MkZingDot("myHandle", "currentEvent"))));
            seqStmts = new List<AST<Node>>();
            seqStmts.Add(MkZingCallStmt(MkZingCall(MkZingIdentifier("Run"), MkZingDot("transition", "to"))));
            seqStmts.Add(MkZingIfThenElse(MkZingEq(MkZingDot("myHandle", "currentEvent"), MkZingIdentifier("null")), MkZingReturn(ZingData.Cnst_False), MkZingGoto("handle")));
            handleStmts.Add(MkZingIfThen(MkZingNeq(transition, MkZingIdentifier("null")), MkZingSeq(seqStmts)));
            handleStmts.Add(MkZingCallStmt(MkZingCall(MkZingIdentifier("TraceExitState"), state)));
            handleStmts.Add(MkZingCallStmt(MkZingCall(MkZingIdentifier("ReentrancyHelper"), MkZingDot(state, "exitFun"))));
            handleStmts.Add(MkZingAssign(transition, MkZingCall(MkZingDot(state, "FindTransition"), MkZingDot("myHandle", "currentEvent"))));
            handleStmts.Add(MkZingIfThen(MkZingEq(transition, MkZingIdentifier("null")), MkZingReturn(ZingData.Cnst_True)));
            handleStmts.Add(MkZingCallStmt(MkZingCall(MkZingIdentifier("ReentrancyHelper"), MkZingDot("transition", "fun"))));
            handleStmts.Add(MkZingAssign(MkZingDot("myHandle", "stack", "state"), MkZingDot("transition", "to")));
            handleStmts.Add(MkZingAssign(state, MkZingDot("myHandle", "stack", "state")));
            handleStmts.Add(MkZingGoto("enter"));
            blocks.Add(MkZingBlock("handle", MkZingSeq(handleStmts)));

            return MkZingMethodDecl("RunHelper", parameters, ZingData.Cnst_Bool, MkZingVarDecls(locals), MkZingBlocks(blocks));
        }

        class ZingFoldContext
        {
            private PToZing pToZing;
            public string machineName;
            public string entityName;
            public FunInfo entityInfo;
            public Stack<List<AST<Node>>> sideEffectsStack;
            public List<Tuple<AST<Node>, string>> locals;
            public Stack<bool> lhsStack;
            private Dictionary<string, int> labels;
            public AST<Node> lastEval;

            public ZingFoldContext(PToZing comp, string machineName, string entityName, FunInfo entityInfo)
            {
                this.pToZing = comp;
                this.machineName = machineName;
                this.entityName = entityName;
                this.entityInfo = entityInfo;
                this.sideEffectsStack = new Stack<List<AST<Node>>>();
                PushSideEffectStack();
                this.locals = new List<Tuple<AST<Node>, string>>();
                this.labels = new Dictionary<string, int>();
                this.lhsStack = new Stack<bool>();
            }

            public int LabelToId(string l)
            {
                return labels[l];
            }

            public string GetFreshLabel()
            {
                var l = pToZing.GetUnique(entityName);
                labels[l] = labels.Count + 1;
                return l;
            }

            public AST<Node> EmitLabelPrelude()
            {
                var prelude = new List<AST<Node>>();
                var tmpVar = GetTmpVar(Factory.Instance.MkCnst("StackFrame"), "retTo");

                prelude.Add(PToZing.MkZingAssign(tmpVar, PToZing.MkZingCall(MkZingDot("entryCtxt", "PopReturnTo"))));
                prelude.Add(PToZing.MkZingAssign(MkZingIdentifier("locals"), MkZingDot(tmpVar, "locals")));
                prelude.Add(PToZing.MkZingAssign(MkZingIdentifier("currentEvent"), MkZingDot(tmpVar, "currentEvent")));
                prelude.Add(PToZing.MkZingAssign(MkZingIdentifier("currentArg"), MkZingDot(tmpVar, "currentArg")));
                prelude.Add(PToZing.MkZingIfThen(PToZing.MkZingEq(MkZingDot(tmpVar, "pc"), Factory.Instance.MkCnst(0)), MkZingGoto("start")));

                foreach (var l in labels.Keys)
                {
                    prelude.Add(PToZing.MkZingIfThen(PToZing.MkZingEq(MkZingDot(tmpVar, "pc"), Factory.Instance.MkCnst(labels[l])), MkZingGoto(l)));
                }

                prelude.Add(MkZingAssert(ZingData.Cnst_False, "Internal error"));

                return PToZing.MkZingSeq(prelude);
            }

            public void AddSideEffect(AST<Node> stmt)
            {
                this.sideEffectsStack.Peek().Add(stmt);
            }

            public void PushSideEffectStack()
            {
                this.sideEffectsStack.Push(new List<AST<Node>>());
            }

            // type must be Zing type
            public AST<Node> GetTmpVar(AST<Node> type, string baseName)
            {
                var tmpVarName = pToZing.GetUnique(baseName);
                var tmpVar = MkZingIdentifier(tmpVarName);
                this.locals.Add(new Tuple<AST<Node>, string>(type, tmpVarName));
                return tmpVar;
            }

            public AST<Node> EmitZingSideEffects(AST<Node> stmt)
            {
                Debug.Assert(sideEffectsStack.Count > 0);
                var sideEffects = sideEffectsStack.Pop();

                if (sideEffects.Count > 0)
                {
                    sideEffects.Add(stmt);
                    return PToZing.MkZingSeq(sideEffects);
                }
                else
                {
                    return stmt;
                }
            }

            public IEnumerable<AST<Node>> EmitLocals()
            {
                return locals.Select(loc => PToZing.MkZingVarDecl(loc.Item2, loc.Item1));
            }
        }

        private IEnumerable<Node> ZingUnfold(ZingFoldContext ctxt, Node n)
        {
            if (n.NodeKind != NodeKind.FuncTerm)
            {
                yield break;
            }

            var ft = (FuncTerm)n;
            var funName = ((Id)ft.Function).Name;
            if (funName == PData.Con_New.Node.Name || funName == PData.Con_NewStmt.Node.Name)
            {
                yield return GetArgByIndex(ft, 1);
            }
            else if (funName == PData.Con_Receive.Node.Name)
            {
                yield break;
            }
            else if (funName == PData.Con_FunApp.Node.Name)
            {
                foreach (var a in ZingUnfold(ctxt, GetArgByIndex(ft, 1)))
                {
                    yield return a;
                }
            }
            else if (funName == PData.Con_FunStmt.Node.Name)
            {
                foreach (var a in ZingUnfold(ctxt, GetArgByIndex(ft, 1)))
                {
                    yield return a;
                }
                var node = GetArgByIndex(ft, 2);
                if (node.NodeKind != NodeKind.Id)
                {
                    yield return node;
                }
            }
            else if (funName == PData.Con_BinApp.Node.Name)
            {
                var opName = ((Id)GetArgByIndex(ft, 0)).Name;
                if (opName == PData.Cnst_Idx.Node.Name && ctxt.lhsStack.Count > 0 && ctxt.lhsStack.Peek())
                {
                    ctxt.lhsStack.Push(true);
                    yield return GetArgByIndex(ft, 1);
                    ctxt.lhsStack.Pop();
                    ctxt.lhsStack.Push(false);
                    yield return GetArgByIndex(ft, 2);
                    ctxt.lhsStack.Pop();
                }
                else if (opName == PData.Cnst_And.Node.Name || opName == PData.Cnst_Or.Node.Name)
                {
                    ctxt.PushSideEffectStack();
                    yield return GetArgByIndex(ft, 1);
                    var left = ctxt.EmitZingSideEffects(ZingData.Cnst_Nil);
                    var leftEval = ctxt.lastEval;
                    ctxt.PushSideEffectStack();
                    yield return GetArgByIndex(ft, 2);
                    var right = ctxt.EmitZingSideEffects(ZingData.Cnst_Nil);
                    // short-circuit evaluation
                    if (opName == PData.Cnst_And.Node.Name)
                    {
                        ctxt.AddSideEffect(MkZingSeq(left, MkZingIfThenElse(MkZingDot(leftEval, "bl"), right, ZingData.Cnst_Nil)));
                    }
                    else
                    {
                        ctxt.AddSideEffect(MkZingSeq(left, MkZingIfThenElse(MkZingDot(leftEval, "bl"), ZingData.Cnst_Nil, right)));
                    }
                }
                else
                {
                    yield return GetArgByIndex(ft, 1);
                    yield return GetArgByIndex(ft, 2);
                }
            }
            else if (funName == PData.Con_Name.Node.Name ||
                     funName == PData.Con_NulApp.Node.Name ||
                     funName == PData.Con_UnApp.Node.Name ||
                     funName == PData.Con_Default.Node.Name ||
                     funName == PData.Con_NulStmt.Node.Name ||
                     funName == PData.Con_UnStmt.Node.Name)
            {
                var first = true;
                foreach (var t in ft.Args)
                {
                    if (first)
                    {
                        first = false;
                        continue;
                    }
                    yield return t;
                }
            }
            else if (funName == PData.Con_BinStmt.Node.Name)
            {
                var op = ((Id)GetArgByIndex(ft, 0)).Name;
                if (op == PData.Cnst_Assign.Node.Name)
                {
                    var lhs = (FuncTerm)GetArgByIndex(ft, 1);
                    var lhsName = ((Id)lhs.Function).Name;
                    if (lhsName == PData.Con_BinApp.Node.Name && ((Id)GetArgByIndex(lhs, 0)).Name == PData.Cnst_Idx.Node.Name)
                    {
                        ctxt.lhsStack.Push(true);
                        yield return GetArgByIndex(lhs, 1);
                        ctxt.lhsStack.Pop();
                        yield return GetArgByIndex(lhs, 2);
                    }
                    else if (lhsName == PData.Con_Field.Node.Name)
                    {
                        ctxt.lhsStack.Push(true);
                        yield return GetArgByIndex(lhs, 0);
                        ctxt.lhsStack.Pop();
                    }
                    else
                    {
                        ctxt.lhsStack.Push(true);
                        yield return lhs;
                        ctxt.lhsStack.Pop();
                    }
                    yield return GetArgByIndex(ft, 2);
                }
                else
                {
                    ctxt.lhsStack.Push(true);
                    yield return GetArgByIndex(ft, 1);
                    ctxt.lhsStack.Pop();
                    yield return GetArgByIndex(ft, 2);
                }
            }
            else if (funName == PData.Con_Field.Node.Name || funName == PData.Con_Cast.Node.Name)
            {
                yield return ft.Args.First<Node>();
            }
            else if (funName == PData.Con_Tuple.Node.Name)
            {
                foreach (var a in ZingUnfold(ctxt, GetArgByIndex(ft, 0)))
                {
                    yield return a;
                }
            }
            else if (funName == PData.Con_NamedTuple.Node.Name)
            {
                foreach (var a in ZingUnfold(ctxt, GetArgByIndex(ft, 0)))
                {
                    yield return a;
                }
            }
            else if (funName == PData.Con_Exprs.Node.Name)
            {
                do
                {
                    yield return ft.Args.First<Node>();
                    ft = GetArgByIndex(ft, 1) as FuncTerm;
                }
                while (ft != null);
            }
            else if (funName == PData.Con_NamedExprs.Node.Name)
            {
                do
                {
                    yield return GetArgByIndex(ft, 1);
                    ft = GetArgByIndex(ft, 2) as FuncTerm;
                }
                while (ft != null);
            }
            else if (funName == PData.Con_Seq.Node.Name)
            {
                using (var it = ft.Args.GetEnumerator())
                {
                    it.MoveNext();
                    yield return it.Current;
                    it.MoveNext();
                    ctxt.PushSideEffectStack();
                    yield return it.Current;
                }
            }
            else if (funName == PData.Con_Ite.Node.Name)
            {
                using (var it = ft.Args.GetEnumerator())
                {
                    it.MoveNext();
                    yield return it.Current;
                    it.MoveNext();
                    ctxt.PushSideEffectStack();
                    yield return it.Current;
                    it.MoveNext();
                    ctxt.PushSideEffectStack();
                    yield return it.Current;
                }
            }
            else if (funName == PData.Con_While.Node.Name)
            {
                using (var it = ft.Args.GetEnumerator())
                {
                    it.MoveNext();
                    ctxt.PushSideEffectStack();
                    yield return it.Current;
                    it.MoveNext();
                    ctxt.PushSideEffectStack();
                    yield return it.Current;
                }
            }
            else
            {
                foreach (var t in ft.Args)
                {
                    yield return t;
                }
            }
        }

        private AST<Node> MkZingAssignWithClone(AST<Node> lhs, AST<Node> rhs)
        {
            return MkZingAssign(lhs, MkZingCall(PrtCloneValue, rhs));
        }

        private ZingTranslationInfo ZingFold(ZingFoldContext ctxt, Node n, IEnumerable<ZingTranslationInfo> children)
        {
            if (n.NodeKind == NodeKind.Id || n.NodeKind == NodeKind.Cnst)
                return new ZingTranslationInfo(ZingData.Cnst_Nil);

            var ft = (FuncTerm)n;
            var funName = ((Id)ft.Function).Name;

            if (funName == PData.Con_Name.Node.Name)
            {
                return FoldName(ft, children, ctxt);
            }
            else if (funName == PData.Con_Receive.Node.Name)
            {
                return FoldReceive(ft, children, ctxt);
            }
            else if (funName == PData.Con_New.Node.Name)
            {
                return FoldNew(ft, children, ctxt);
            }
            else if (funName == PData.Con_FunApp.Node.Name)
            {
                return FoldFunApp(ft, children, ctxt);
            }
            else if (funName == PData.Con_NulApp.Node.Name)
            {
                return FoldNulApp(ft, children, ctxt);
            }
            else if (funName == PData.Con_UnApp.Node.Name)
            {
                return FoldUnApp(ft, children, ctxt);
            }
            else if (funName == PData.Con_BinApp.Node.Name)
            {
                return FoldBinApp(ft, children, ctxt);
            }
            else if (funName == PData.Con_Field.Node.Name)
            {
                return FoldField(ft, children, ctxt);
            }
            else if (funName == PData.Con_Default.Node.Name)
            {
                return FoldDefault(ft, children, ctxt);
            }
            else if (funName == PData.Con_Cast.Node.Name)
            {
                return FoldCast(ft, children, ctxt);
            }
            else if (funName == PData.Con_Tuple.Node.Name)
            {
                return FoldTuple(ft, children, ctxt);
            }
            else if (funName == PData.Con_NamedTuple.Node.Name)
            {
                return FoldNamedTuple(ft, children, ctxt);
            }
            else if (funName == PData.Con_NewStmt.Node.Name)
            {
                return FoldNewStmt(ft, children, ctxt);
            }
            else if (funName == PData.Con_Raise.Node.Name)
            {
                return FoldRaise(ft, children, ctxt);
            }
            else if (funName == PData.Con_Send.Node.Name)
            {
                return FoldSend(ft, children, ctxt);
            }
            else if (funName == PData.Con_Monitor.Node.Name)
            {
                return FoldMonitor(ft, children, ctxt);
            }
            else if (funName == PData.Con_FunStmt.Node.Name)
            {
                return FoldFunStmt(ft, children, ctxt);
            }
            else if (funName == PData.Con_NulStmt.Node.Name)
            {
                return FoldNulStmt(ft, children, ctxt);
            }
            else if (funName == PData.Con_UnStmt.Node.Name)
            {
                return FoldUnStmt(ft, children, ctxt);
            }
            else if (funName == PData.Con_BinStmt.Node.Name)
            {
                return FoldBinStmt(ft, children, ctxt);
            }
            else if (funName == PData.Con_Return.Node.Name)
            {
                return FoldReturn(ft, children, ctxt);
            }
            else if (funName == PData.Con_While.Node.Name)
            {
                return FoldWhile(ft, children, ctxt);
            }
            else if (funName == PData.Con_Ite.Node.Name)
            {
                return FoldIte(ft, children, ctxt);
            }
            else if (funName == PData.Con_Seq.Node.Name)
            {
                return FoldSeq(ft, children, ctxt);
            }
            else
            {
                Console.WriteLine("Unknown term name: " + funName);
                throw new NotImplementedException();
            }
        }

        private List<AST<Node>> CaseFunCallHelper(ZingFoldContext ctxt, List<string> eventNames, List<string> funNames, string afterAfterLabel)
        {
            List<AST<Node>> eventStmts = new List<AST<Node>>();
            List<AST<Node>> funStmts = new List<AST<Node>>();

            for (int i = 0; i < eventNames.Count; i++)
            {
                var beforeLabel = ctxt.GetFreshLabel();

                var eventName = eventNames[i];
                var funName = funNames[i];
                var calleeInfo = allStaticFuns.ContainsKey(funName) ? allStaticFuns[funName] : allMachines[ctxt.machineName].funNameToFunInfo[funName];
                List<AST<Node>> ifStmts = new List<AST<Node>>();
                foreach (var calleeLocal in calleeInfo.localNames)
                {
                    var calleeLocalInfo = calleeInfo.localNameToInfo[calleeLocal];
                    ifStmts.Add(MkZingAssign(MkZingIndex(MkZingIdentifier("locals"), Factory.Instance.MkCnst(calleeLocalInfo.index)), MkZingCall(PrtMkDefaultValue, typeContext.PTypeToZingExpr(calleeLocalInfo.type))));
                }
                ifStmts.Add(MkZingCallStmt(MkZingCall(MkZingDot("entryCtxt", "PushReturnTo"), Factory.Instance.MkCnst(0), MkZingIdentifier("locals"), MkZingDot("myHandle", "currentEvent"), MkZingDot("myHandle", "currentArg"))));
                ifStmts.Add(MkZingGoto(beforeLabel));
                eventStmts.Add(MkZingIfThen(MkZingEq(MkZingDot("myHandle", "currentEvent"), MkZingEvent(eventName)), MkZingSeq(ifStmts)));

                if (allStaticFuns.ContainsKey(funName))
                {
                    funStmts.Add(MkZingBlock(beforeLabel, MkZingCallStmt(MkZingCall(MkZingDot("Main", funName), MkZingIdentifier("myHandle"), MkZingIdentifier("entryCtxt")))));
                }
                else
                {
                    funStmts.Add(MkZingBlock(beforeLabel, MkZingCallStmt(MkZingCall(MkZingIdentifier(funName), MkZingIdentifier("entryCtxt")))));
                }
                funStmts.Add(MkZingIfThenElse(
                                     MkZingEq(MkZingDot("entryCtxt", "reason"), MkZingDot("ContinuationReason", "Return")),
                                     MkZingGoto(afterAfterLabel),
                                     MkZingSeq(MkZingCallStmt(MkZingCall(MkZingDot("entryCtxt", "PushReturnTo"), Factory.Instance.MkCnst(ctxt.LabelToId(beforeLabel)), MkZingIdentifier("locals"), MkZingIdentifier("currentEvent"), MkZingIdentifier("currentArg"))),
                                               MkZingReturn(ZingData.Cnst_Nil))));
            }
            List<AST<Node>> stmts = new List<AST<Node>>();
            stmts.AddRange(eventStmts);
            stmts.Add(MkZingAssert(ZingData.Cnst_False));
            stmts.AddRange(funStmts);
            return stmts;
        }

        ZingTranslationInfo FoldReceive(FuncTerm ft, IEnumerable<ZingTranslationInfo> children, ZingFoldContext ctxt)
        {
            List<AST<Node>> stmts = new List<AST<Node>>();
            List<string> eventNames = new List<string>();
            List<string> funNames = new List<string>();
            var cases = GetArgByIndex(ft, 0) as FuncTerm;
            while (cases != null)
            {
                Node evt = GetArgByIndex(cases, 0);
                string eventName = null;
                if (evt is Cnst)
                {
                    eventName = (evt as Cnst).GetStringValue();
                } 
                else if ((evt as Id).Name == "NULL")
                {
                    eventName = NullEvent;
                }
                else
                {
                    eventName = HaltEvent;
                }
                eventNames.Add(eventName);
                stmts.Add(MkZingAssign(MkZingDot("myHandle", "receiveSet"), MkZingAdd(MkZingDot("myHandle", "receiveSet"), MkZingEvent(eventName))));
                var fun = GetArgByIndex(cases, 1);
                string funName = anonFunToName[Factory.Instance.ToAST(fun)];
                funNames.Add(funName);
                cases = GetArgByIndex(cases, 2) as FuncTerm;
            }
            var afterLabel = ctxt.GetFreshLabel();
            stmts.Add(MkZingCallStmt(MkZingCall(MkZingDot("entryCtxt", "Receive"), Factory.Instance.MkCnst(ctxt.LabelToId(afterLabel)), MkZingIdentifier("locals"), MkZingIdentifier("currentEvent"), MkZingIdentifier("currentArg"))));
            stmts.Add(MkZingReturn(ZingData.Cnst_Nil));
            stmts.Add(MkZingBlock(afterLabel, ZingData.Cnst_Nil));
            var afterAfterLabel = ctxt.GetFreshLabel();
            stmts.AddRange(CaseFunCallHelper(ctxt, eventNames, funNames, afterAfterLabel));
            stmts.Add(MkZingBlock(afterAfterLabel, ZingData.Cnst_Nil));
            return new ZingTranslationInfo(MkZingSeq(stmts));
        }

        ZingTranslationInfo FoldName(FuncTerm ft, IEnumerable<ZingTranslationInfo> children, ZingFoldContext ctxt)
        {
            AST<Node> retVal;
            var name = GetName(ft, 0);
            FunInfo funInfo = ctxt.entityInfo as FunInfo;
            if (funInfo != null && funInfo.localNameToInfo.ContainsKey(name))
            {
                retVal = MkZingIndex(MkZingIdentifier("locals"), Factory.Instance.MkCnst(funInfo.localNameToInfo[name].index));
            }
            else if (ctxt.machineName != null && allMachines[ctxt.machineName].localVariableToVarInfo.ContainsKey(name))
            {
                retVal = MkZingIdentifier(name);
            }
            else
            {
                var tmpVar = ctxt.GetTmpVar(PrtValue, "tmp");
                ctxt.AddSideEffect(MkZingAssign(tmpVar, MkZingCall(PrtMkDefaultValue, typeContext.PTypeToZingExpr(PTypeEvent.Node))));
                ctxt.AddSideEffect(MkZingCallStmt(MkZingCall(MkZingDot(PRT_VALUE, "PrtPrimSetEvent"), tmpVar, MkZingEvent(name))));
                retVal = tmpVar;
            }
            ctxt.lastEval = retVal;
            return new ZingTranslationInfo(retVal);
        }

        ZingTranslationInfo FoldNew(FuncTerm ft, IEnumerable<ZingTranslationInfo> children, ZingFoldContext ctxt)
        {
            var interfaceName = GetName(ft, 0);
            var typeName = allModuleLists.First().Value.interfaceToMachineMap[interfaceName];
            using (var it = children.GetEnumerator())
            {
                it.MoveNext();
                AST<Node> arg = it.Current.node;
                
                var tmpVar = ctxt.GetTmpVar(PrtValue, "tmpSendPayload");
                if (arg == ZingData.Cnst_Nil)
                {
                    ctxt.AddSideEffect(MkZingAssign(tmpVar, MkZingCall(PrtMkDefaultValue, typeContext.PTypeToZingExpr(PTypeNull.Node))));
                }
                else
                {
                    ctxt.AddSideEffect(MkZingAssignWithClone(tmpVar, arg));
                }

                AST<Node> retVal;
                MachineInfo machineInfo = allMachines[typeName];
                
                var newMachine = ctxt.GetTmpVar(SmHandle, "newMachine");
                ctxt.AddSideEffect(MkZingAssign(newMachine, MkZingCall(MkZingDot("Main", string.Format("CreateMachine_{0}", typeName)), tmpVar)));
                string afterLabel = ctxt.GetFreshLabel();
                ctxt.AddSideEffect(MkZingCallStmt(MkZingCall(MkZingDot("entryCtxt", "NewMachine"), Factory.Instance.MkCnst(ctxt.LabelToId(afterLabel)), MkZingIdentifier("locals"), MkZingIdentifier("currentEvent"), MkZingIdentifier("currentArg"), newMachine)));
                ctxt.AddSideEffect(MkZingReturn(ZingData.Cnst_Nil));
                ctxt.AddSideEffect(MkZingBlock(afterLabel, MkZingAssign(newMachine, MkZingDot("entryCtxt", "id"))));
                ctxt.AddSideEffect(MkZingAssign(MkZingDot("entryCtxt", "id"), MkZingIdentifier("null")));
                if (((Id)ft.Function).Name == "New")
                {
                    var type = LookupType(ctxt, ft);
                    retVal = ctxt.GetTmpVar(PrtValue, "tmp");
                    ctxt.AddSideEffect(MkZingAssign(retVal, MkZingCall(PrtMkDefaultValue, typeContext.PTypeToZingExpr(type))));
                    ctxt.AddSideEffect(MkZingCallStmt(MkZingCall(MkZingDot(PRT_VALUE, "PrtPrimSetMachine"), retVal, newMachine)));
                }
                else
                {
                    // ((Id)ft.Function).Name == "NewStmt"
                    retVal = ZingData.Cnst_Nil;
                }
                
                ctxt.lastEval = retVal;
                return new ZingTranslationInfo(retVal);
            }
        }

        ZingTranslationInfo FoldFunApp(FuncTerm ft, IEnumerable<ZingTranslationInfo> children, ZingFoldContext ctxt)
        {
            var calleeName = GetName(ft, 0);
            var calleeInfo = allStaticFuns.ContainsKey(calleeName) ? allStaticFuns[calleeName] : allMachines[ctxt.machineName].funNameToFunInfo[calleeName];

            ZingTranslationInfo outputVarInfo = null;
            var argCloneVar = ctxt.GetTmpVar(Factory.Instance.MkCnst("PRT_VALUE_ARRAY"), "argCloneVar");
            if (calleeInfo.maxNumLocals == 0)
            {
                ctxt.AddSideEffect(MkZingAssign(argCloneVar, MkZingIdentifier("null")));
            }
            else
            {
                ctxt.AddSideEffect(MkZingAssign(argCloneVar, MkZingNew(Factory.Instance.MkCnst("PRT_VALUE_ARRAY"), Factory.Instance.MkCnst(calleeInfo.maxNumLocals))));
            }
            int parameterCount = 0;
            foreach (var child in children)
            {
                if (parameterCount == calleeInfo.parameterNames.Count)
                {
                    // output variable
                    outputVarInfo = child;
                    break;
                }
                var calleeArg = calleeInfo.parameterNames[parameterCount];
                var calleeArgInfo = calleeInfo.localNameToInfo[calleeArg];
                ctxt.AddSideEffect(MkZingAssignWithClone(MkZingIndex(argCloneVar, Factory.Instance.MkCnst(calleeArgInfo.index)), child.node));
                if (calleeInfo.printArgs.Contains(calleeArg))
                {
                    ctxt.AddSideEffect(MkZingCallStmt(MkZingCall(MkZingDot("PRT_VALUE", "Print"), MkZingIndex(argCloneVar, Factory.Instance.MkCnst(calleeArgInfo.index)))));
                    //add a newline
                    ctxt.AddSideEffect(MkZingCallStmt(MkZingCall(MkZingIdentifier("trace"), Factory.Instance.MkCnst("\"\\n\""))));
                }
                parameterCount++;
            }
            
            foreach (var calleeLocal in calleeInfo.localNames)
            {
                var calleeLocalInfo = calleeInfo.localNameToInfo[calleeLocal];
                ctxt.AddSideEffect(MkZingAssign(MkZingIndex(argCloneVar, Factory.Instance.MkCnst(calleeLocalInfo.index)), MkZingCall(PrtMkDefaultValue, typeContext.PTypeToZingExpr(calleeLocalInfo.type))));
            }

            foreach (var x in calleeInfo.invokeSchedulerFuns)
            {
                List<AST<Node>> invokeSchedulerArgs = new List<AST<Node>>();
                if (x.NodeKind == NodeKind.Cnst)
                {
                    Cnst cnst = x as Cnst;
                    if (cnst.CnstKind == CnstKind.String)
                    {
                        invokeSchedulerArgs.Add(Factory.Instance.MkCnst(string.Format("\"{0}\"", cnst.GetStringValue())));
                    }
                    else
                    {
                        invokeSchedulerArgs.Add(Factory.Instance.ToAST(x));
                    }
                }
                for (int i = 0; i < children.Count(); i++)
                {
                    invokeSchedulerArgs.Add(MkZingDot(MkZingIndex(argCloneVar, Factory.Instance.MkCnst(i)), "nt"));
                }
                ctxt.AddSideEffect(MkZingCallStmt(MkZingCall(MkZingIdentifier("invokescheduler"), invokeSchedulerArgs)));
            }

            foreach (var x in calleeInfo.invokePluginFuns)
            {
                List<AST<Node>> invokePluginArgs = new List<AST<Node>>();
                if (x.NodeKind == NodeKind.Cnst)
                {
                    Cnst cnst = x as Cnst;
                    if (cnst.CnstKind == CnstKind.String)
                    {
                        invokePluginArgs.Add(Factory.Instance.MkCnst(string.Format("\"{0}\"", cnst.GetStringValue())));
                    }
                    else
                    {
                        invokePluginArgs.Add(Factory.Instance.ToAST(x));
                    }
                }
                for (int i = 0; i < children.Count(); i++)
                {
                    invokePluginArgs.Add(MkZingDot(MkZingIndex(argCloneVar, Factory.Instance.MkCnst(i)), "nt"));
                }
                ctxt.AddSideEffect(MkZingCallStmt(MkZingCall(MkZingIdentifier("invokeplugin"), invokePluginArgs)));
            }

            ctxt.AddSideEffect(MkZingCallStmt(MkZingCall(MkZingDot("entryCtxt", "PushReturnTo"), Factory.Instance.MkCnst(0), argCloneVar, MkZingIdentifier("currentEvent"), MkZingIdentifier("currentArg"))));

            var beforeLabel = ctxt.GetFreshLabel();
            if (allStaticFuns.ContainsKey(calleeName))
            {
                ctxt.AddSideEffect(MkZingBlock(beforeLabel, MkZingCallStmt(MkZingCall(MkZingDot("Main", calleeName), MkZingIdentifier("myHandle"), MkZingIdentifier("entryCtxt")))));
            }
            else
            {
                ctxt.AddSideEffect(MkZingBlock(beforeLabel, MkZingCallStmt(MkZingCall(MkZingIdentifier(calleeName), MkZingIdentifier("entryCtxt")))));
            }

            AST<Node> processOutput;
            AST<Node> retVal;
            if (((Id)ft.Function).Name == "FunStmt")
            {
                retVal = ZingData.Cnst_Nil;
                if (outputVarInfo == null)
                {
                    processOutput = ZingData.Cnst_Nil;
                }
                else
                {
                    processOutput = MkZingAssignWithClone(outputVarInfo.node, MkZingDot("entryCtxt", "retVal"));
                }
            }
            else
            {
                retVal = ctxt.GetTmpVar(PrtValue, "ret");
                processOutput = MkZingAssign(retVal, MkZingDot("entryCtxt", "retVal"));
            }
            ctxt.AddSideEffect(MkZingIfThenElse(
                                 MkZingEq(MkZingDot("entryCtxt", "reason"), MkZingDot("ContinuationReason", "Return")),
                                 processOutput,
                                 MkZingSeq(MkZingCallStmt(MkZingCall(MkZingDot("entryCtxt", "PushReturnTo"), Factory.Instance.MkCnst(ctxt.LabelToId(beforeLabel)), MkZingIdentifier("locals"), MkZingIdentifier("currentEvent"), MkZingIdentifier("currentArg"))),
                                           MkZingReturn(ZingData.Cnst_Nil))));
            ctxt.lastEval = retVal;
            return new ZingTranslationInfo(retVal);
        }

        ZingTranslationInfo FoldNulApp(FuncTerm ft, IEnumerable<ZingTranslationInfo> children, ZingFoldContext ctxt)
        {
            var n = GetArgByIndex(ft, 0);
            if (n.NodeKind == NodeKind.Cnst)
            {
                var tmpVar = ctxt.GetTmpVar(PrtValue, "tmp");
                ctxt.AddSideEffect(MkZingAssign(tmpVar, MkZingCall(PrtMkDefaultValue, typeContext.PTypeToZingExpr(PTypeInt.Node))));
                ctxt.AddSideEffect(MkZingCallStmt(MkZingCall(MkZingDot(PRT_VALUE, "PrtPrimSetInt"), tmpVar, Factory.Instance.ToAST(n))));
                ctxt.lastEval = tmpVar;
                return new ZingTranslationInfo(tmpVar);
            }

            // n.NodeKind == NodeKind.Id
            AST<Node> retVal;
            var op = ((Id)n).Name;
            if (op == PData.Cnst_True.Node.Name)
            {
                var tmpVar = ctxt.GetTmpVar(PrtValue, "tmp");
                ctxt.AddSideEffect(MkZingAssign(tmpVar, MkZingCall(PrtMkDefaultValue, typeContext.PTypeToZingExpr(PTypeBool.Node))));
                ctxt.AddSideEffect(MkZingCallStmt(MkZingCall(MkZingDot(PRT_VALUE, "PrtPrimSetBool"), tmpVar, ZingData.Cnst_True)));
                retVal = tmpVar;
            }
            else if (op == PData.Cnst_False.Node.Name)
            {
                var tmpVar = ctxt.GetTmpVar(PrtValue, "tmp");
                ctxt.AddSideEffect(MkZingAssign(tmpVar, MkZingCall(PrtMkDefaultValue, typeContext.PTypeToZingExpr(PTypeBool.Node))));
                ctxt.AddSideEffect(MkZingCallStmt(MkZingCall(MkZingDot(PRT_VALUE, "PrtPrimSetBool"), tmpVar, ZingData.Cnst_False)));
                retVal = tmpVar;
            }
            else if (op == PData.Cnst_This.Node.Name)
            {
                var interfaceType = AddArgs(Factory.Instance.MkFuncTerm(Factory.Instance.MkId("InterfaceType")), Factory.Instance.MkCnst(ctxt.machineName));
                var tmpVar = ctxt.GetTmpVar(PrtValue, "tmp");
                ctxt.AddSideEffect(MkZingAssign(tmpVar, MkZingCall(PrtMkDefaultValue, typeContext.PTypeToZingExpr(interfaceType.Node))));
                ctxt.AddSideEffect(MkZingCallStmt(MkZingCall(MkZingDot(PRT_VALUE, "PrtPrimSetMachine"), tmpVar, MkZingIdentifier("myHandle"))));
                retVal = tmpVar;
            }
            else if (op == PData.Cnst_Trigger.Node.Name)
            {
                var tmpVar = ctxt.GetTmpVar(PrtValue, "tmp");
                ctxt.AddSideEffect(MkZingAssign(tmpVar, MkZingCall(PrtMkDefaultValue, typeContext.PTypeToZingExpr(PTypeEvent.Node))));
                ctxt.AddSideEffect(MkZingCallStmt(MkZingCall(MkZingDot(PRT_VALUE, "PrtPrimSetEvent"), tmpVar, MkZingIdentifier("currentEvent"))));
                retVal = tmpVar;
            }
            else if (op == PData.Cnst_Payload.Node.Name)
            {
                retVal = MkZingIdentifier("currentArg");
            }
            else if (op == PData.Cnst_Nondet.Node.Name || op == PData.Cnst_FairNondet.Node.Name)
            {
                var afterLabel = ctxt.GetFreshLabel();
                var bvar = ctxt.GetTmpVar(ZingData.Cnst_Bool, "nondet");
                ctxt.AddSideEffect(MkZingCallStmt(MkZingCall(MkZingDot("entryCtxt", "Nondet"), Factory.Instance.MkCnst(ctxt.LabelToId(afterLabel)), MkZingIdentifier("locals"), MkZingIdentifier("currentEvent"), MkZingIdentifier("currentArg"))));
                ctxt.AddSideEffect(MkZingReturn(ZingData.Cnst_Nil));
                ctxt.AddSideEffect(MkZingBlock(afterLabel, MkZingAssign(bvar, MkZingDot("entryCtxt", "nondet"))));
                ctxt.AddSideEffect(MkZingAssign(MkZingDot("entryCtxt", "nondet"), ZingData.Cnst_False));
                if (compiler.Options.liveness == LivenessOption.Standard && op == PData.Cnst_FairNondet.Node.Name)
                {
                    int i = ctxt.entityInfo.numFairChoices;
                    ctxt.AddSideEffect(MkZingCallStmt(MkZingCall(MkZingDot(GetFairChoice(ctxt.entityName, i), "AtChoose"), bvar)));
                    ctxt.entityInfo.numFairChoices++;
                }
                var tmpVar = ctxt.GetTmpVar(PrtValue, "tmp");
                ctxt.AddSideEffect(MkZingAssign(tmpVar, MkZingCall(PrtMkDefaultValue, typeContext.PTypeToZingExpr(PTypeBool.Node))));
                ctxt.AddSideEffect(MkZingCallStmt(MkZingCall(MkZingDot(PRT_VALUE, "PrtPrimSetBool"), tmpVar, bvar)));
                retVal = tmpVar;
            }
            else if (op == PData.Cnst_Null.Node.Name)
            {
                var tmpVar = ctxt.GetTmpVar(PrtValue, "tmp");
                ctxt.AddSideEffect(MkZingAssign(tmpVar, MkZingCall(PrtMkDefaultValue, typeContext.PTypeToZingExpr(PTypeNull.Node))));
                retVal = tmpVar;
            }
            else
            {
                // op == PData.Cnst_Halt.Node.Name
                var tmpVar = ctxt.GetTmpVar(PrtValue, "tmp");
                ctxt.AddSideEffect(MkZingAssign(tmpVar, MkZingCall(PrtMkDefaultValue, typeContext.PTypeToZingExpr(PTypeEvent.Node))));
                ctxt.AddSideEffect(MkZingCallStmt(MkZingCall(MkZingDot(PRT_VALUE, "PrtPrimSetEvent"), tmpVar, MkZingEvent(HaltEvent))));
                retVal = tmpVar;
            }
            ctxt.lastEval = retVal;
            return new ZingTranslationInfo(retVal);
        }

        ZingTranslationInfo FoldUnApp(FuncTerm ft, IEnumerable<ZingTranslationInfo> children, ZingFoldContext ctxt)
        {
            var op = ((Id)GetArgByIndex(ft, 0)).Name;
            using (var it = children.GetEnumerator())
            {
                AST<Node> retVal;
                it.MoveNext();
                var arg = it.Current.node;
                if (op == PData.Cnst_Not.Node.Name)
                {
                    var tmpVar = ctxt.GetTmpVar(PrtValue, "tmpVar");
                    ctxt.AddSideEffect(MkZingAssign(tmpVar, MkZingCall(PrtMkDefaultValue, typeContext.PTypeToZingExpr(PTypeBool.Node))));
                    ctxt.AddSideEffect(MkZingCallStmt(MkZingCall(MkZingDot(PRT_VALUE, "PrtPrimSetBool"), tmpVar, MkZingNot(MkZingDot(arg, "bl")))));
                    retVal = tmpVar;
                }
                else if (op == PData.Cnst_Neg.Node.Name)
                {
                    var tmpVar = ctxt.GetTmpVar(PrtValue, "tmpVar");
                    ctxt.AddSideEffect(MkZingAssign(tmpVar, MkZingCall(PrtMkDefaultValue, typeContext.PTypeToZingExpr(PTypeInt.Node))));
                    ctxt.AddSideEffect(MkZingCallStmt(MkZingCall(MkZingDot(PRT_VALUE, "PrtPrimSetInt"), tmpVar, MkZingApply(ZingData.Cnst_Neg, MkZingDot(arg, "nt")))));
                    retVal = tmpVar; 
                }
                else if (op == PData.Cnst_Keys.Node.Name)
                {
                    var tmpVar = ctxt.GetTmpVar(PrtValue, "tmpVar");
                    ctxt.AddSideEffect(MkZingAssign(tmpVar, MkZingCall(MkZingDot(PRT_VALUE, "PrtMapGetKeys"), arg)));
                    retVal = tmpVar; 
                }
                else if (op == PData.Cnst_Values.Node.Name)
                {
                    var tmpVar = ctxt.GetTmpVar(PrtValue, "tmpVar");
                    ctxt.AddSideEffect(MkZingAssign(tmpVar, MkZingCall(MkZingDot(PRT_VALUE, "PrtMapGetValues"), arg)));
                    retVal = tmpVar;
                }
                else
                {
                    //  op == PData.Cnst_Sizeof.Node.Name
                    var type = LookupType(ctxt, GetArgByIndex(ft, 1));
                    var typeOp = ((Id)type.Function).Name;
                    var tmpVar = ctxt.GetTmpVar(ZingData.Cnst_Int, "tmpVar");
                    if (typeOp == PData.Con_SeqType.Node.Name)
                    {
                        ctxt.AddSideEffect(MkZingAssign(tmpVar, MkZingCall(MkZingDot(PRT_VALUE, "PrtSeqSizeOf"), arg)));
                    }
                    else
                    {
                        // typeOp == PData.Con_MapType.Node.Name)
                        ctxt.AddSideEffect(MkZingAssign(tmpVar, MkZingCall(MkZingDot(PRT_VALUE, "PrtMapSizeOf"), arg)));
                    }
                    retVal = ctxt.GetTmpVar(PrtValue, "retVal");
                    ctxt.AddSideEffect(MkZingAssign(retVal, MkZingCall(PrtMkDefaultValue, typeContext.PTypeToZingExpr(PTypeInt.Node))));
                    ctxt.AddSideEffect(MkZingCallStmt(MkZingCall(MkZingDot(PRT_VALUE, "PrtPrimSetInt"), retVal, tmpVar)));
                }
                ctxt.lastEval = retVal;
                return new ZingTranslationInfo(retVal);
            }
        }

        ZingTranslationInfo FoldBinApp(FuncTerm ft, IEnumerable<ZingTranslationInfo> children, ZingFoldContext ctxt)
        {
            var op = ((Id)GetArgByIndex(ft, 0)).Name;
            using (var it = children.GetEnumerator())
            {
                AST<Node> retVal;
                it.MoveNext();
                var arg1 = it.Current.node;
                it.MoveNext();
                var arg2 = it.Current.node;

                if (op == PData.Cnst_Add.Node.Name)
                {
                    var tmpVar = ctxt.GetTmpVar(PrtValue, "tmpVar");
                    ctxt.AddSideEffect(MkZingAssign(tmpVar, MkZingCall(PrtMkDefaultValue, typeContext.PTypeToZingExpr(PTypeInt.Node))));
                    ctxt.AddSideEffect(MkZingCallStmt(MkZingCall(MkZingDot(PRT_VALUE, "PrtPrimSetInt"), tmpVar, MkZingApply(ZingData.Cnst_Add, MkZingDot(arg1, "nt"), MkZingDot(arg2, "nt")))));
                    retVal = tmpVar;
                }
                else if (op == PData.Cnst_Sub.Node.Name)
                {
                    var tmpVar = ctxt.GetTmpVar(PrtValue, "tmpVar");
                    ctxt.AddSideEffect(MkZingAssign(tmpVar, MkZingCall(PrtMkDefaultValue, typeContext.PTypeToZingExpr(PTypeInt.Node))));
                    ctxt.AddSideEffect(MkZingCallStmt(MkZingCall(MkZingDot(PRT_VALUE, "PrtPrimSetInt"), tmpVar, MkZingApply(ZingData.Cnst_Sub, MkZingDot(arg1, "nt"), MkZingDot(arg2, "nt")))));
                    retVal = tmpVar; 
                }
                else if (op == PData.Cnst_Mul.Node.Name)
                {
                    var tmpVar = ctxt.GetTmpVar(PrtValue, "tmpVar");
                    ctxt.AddSideEffect(MkZingAssign(tmpVar, MkZingCall(PrtMkDefaultValue, typeContext.PTypeToZingExpr(PTypeInt.Node))));
                    ctxt.AddSideEffect(MkZingCallStmt(MkZingCall(MkZingDot(PRT_VALUE, "PrtPrimSetInt"), tmpVar, MkZingApply(ZingData.Cnst_Mul, MkZingDot(arg1, "nt"), MkZingDot(arg2, "nt")))));
                    retVal = tmpVar; 
                }
                else if (op == PData.Cnst_IntDiv.Node.Name)
                {
                    var tmpVar = ctxt.GetTmpVar(PrtValue, "tmpVar");
                    ctxt.AddSideEffect(MkZingAssign(tmpVar, MkZingCall(PrtMkDefaultValue, typeContext.PTypeToZingExpr(PTypeInt.Node))));
                    ctxt.AddSideEffect(MkZingCallStmt(MkZingCall(MkZingDot(PRT_VALUE, "PrtPrimSetInt"), tmpVar, MkZingApply(ZingData.Cnst_IntDiv, MkZingDot(arg1, "nt"), MkZingDot(arg2, "nt")))));
                    retVal = tmpVar;
                }
                else if (op == PData.Cnst_And.Node.Name)
                {
                    var tmpVar = ctxt.GetTmpVar(PrtValue, "tmpVar");
                    ctxt.AddSideEffect(MkZingAssign(tmpVar, MkZingCall(PrtMkDefaultValue, typeContext.PTypeToZingExpr(PTypeBool.Node))));
                    ctxt.AddSideEffect(MkZingCallStmt(MkZingCall(MkZingDot(PRT_VALUE, "PrtPrimSetBool"), tmpVar, MkZingApply(ZingData.Cnst_And, MkZingDot(arg1, "bl"), MkZingDot(arg2, "bl")))));
                    retVal = tmpVar; 
                }
                else if (op == PData.Cnst_Or.Node.Name)
                {
                    var tmpVar = ctxt.GetTmpVar(PrtValue, "tmpVar");
                    ctxt.AddSideEffect(MkZingAssign(tmpVar, MkZingCall(PrtMkDefaultValue, typeContext.PTypeToZingExpr(PTypeBool.Node))));
                    ctxt.AddSideEffect(MkZingCallStmt(MkZingCall(MkZingDot(PRT_VALUE, "PrtPrimSetBool"), tmpVar, MkZingApply(ZingData.Cnst_Or, MkZingDot(arg1, "bl"), MkZingDot(arg2, "bl")))));
                    retVal = tmpVar;
                }
                else if (op == PData.Cnst_Eq.Node.Name)
                {
                    var tmpVar = ctxt.GetTmpVar(ZingData.Cnst_Bool, "tmpVar");
                    ctxt.AddSideEffect(MkZingAssign(tmpVar, MkZingCall(MkZingDot(PRT_VALUE, "PrtIsEqualValue"), arg1, arg2)));
                    retVal = ctxt.GetTmpVar(PrtValue, "tmpVar");
                    ctxt.AddSideEffect(MkZingAssign(retVal, MkZingCall(PrtMkDefaultValue, typeContext.PTypeToZingExpr(PTypeBool.Node))));
                    ctxt.AddSideEffect(MkZingCallStmt(MkZingCall(MkZingDot(PRT_VALUE, "PrtPrimSetBool"), retVal, tmpVar)));
                }
                else if (op == PData.Cnst_NEq.Node.Name)
                {
                    var tmpVar = ctxt.GetTmpVar(ZingData.Cnst_Bool, "tmpVar");
                    ctxt.AddSideEffect(MkZingAssign(tmpVar, MkZingCall(MkZingDot(PRT_VALUE, "PrtIsEqualValue"), arg1, arg2)));
                    retVal = ctxt.GetTmpVar(PrtValue, "tmpVar");
                    ctxt.AddSideEffect(MkZingAssign(retVal, MkZingCall(PrtMkDefaultValue, typeContext.PTypeToZingExpr(PTypeBool.Node))));
                    ctxt.AddSideEffect(MkZingCallStmt(MkZingCall(MkZingDot(PRT_VALUE, "PrtPrimSetBool"), retVal, MkZingNot(tmpVar))));
                }
                else if (op == PData.Cnst_Lt.Node.Name)
                {
                    var tmpVar = ctxt.GetTmpVar(PrtValue, "tmpVar");
                    ctxt.AddSideEffect(MkZingAssign(tmpVar, MkZingCall(PrtMkDefaultValue, typeContext.PTypeToZingExpr(PTypeBool.Node))));
                    ctxt.AddSideEffect(MkZingCallStmt(MkZingCall(MkZingDot(PRT_VALUE, "PrtPrimSetBool"), tmpVar, MkZingApply(ZingData.Cnst_Lt, MkZingDot(arg1, "nt"), MkZingDot(arg2, "nt")))));
                    retVal = tmpVar; 
                }
                else if (op == PData.Cnst_Le.Node.Name)
                {
                    var tmpVar = ctxt.GetTmpVar(PrtValue, "tmpVar");
                    ctxt.AddSideEffect(MkZingAssign(tmpVar, MkZingCall(PrtMkDefaultValue, typeContext.PTypeToZingExpr(PTypeBool.Node))));
                    ctxt.AddSideEffect(MkZingCallStmt(MkZingCall(MkZingDot(PRT_VALUE, "PrtPrimSetBool"), tmpVar, MkZingApply(ZingData.Cnst_Le, MkZingDot(arg1, "nt"), MkZingDot(arg2, "nt")))));
                    retVal = tmpVar; 
                }
                else if (op == PData.Cnst_Gt.Node.Name)
                {
                    var tmpVar = ctxt.GetTmpVar(PrtValue, "tmpVar");
                    ctxt.AddSideEffect(MkZingAssign(tmpVar, MkZingCall(PrtMkDefaultValue, typeContext.PTypeToZingExpr(PTypeBool.Node))));
                    ctxt.AddSideEffect(MkZingCallStmt(MkZingCall(MkZingDot(PRT_VALUE, "PrtPrimSetBool"), tmpVar, MkZingApply(ZingData.Cnst_Gt, MkZingDot(arg1, "nt"), MkZingDot(arg2, "nt")))));
                    retVal = tmpVar; 
                }
                else if (op == PData.Cnst_Ge.Node.Name)
                {
                    var tmpVar = ctxt.GetTmpVar(PrtValue, "tmpVar");
                    ctxt.AddSideEffect(MkZingAssign(tmpVar, MkZingCall(PrtMkDefaultValue, typeContext.PTypeToZingExpr(PTypeBool.Node))));
                    ctxt.AddSideEffect(MkZingCallStmt(MkZingCall(MkZingDot(PRT_VALUE, "PrtPrimSetBool"), tmpVar, MkZingApply(ZingData.Cnst_Ge, MkZingDot(arg1, "nt"), MkZingDot(arg2, "nt")))));
                    retVal = tmpVar; 
                }
                else if (op == PData.Cnst_Idx.Node.Name)
                {
                    var type = LookupType(ctxt, GetArgByIndex(ft, 1));
                    var typeOp = ((Id)type.Function).Name;
                    var tmpVar = ctxt.GetTmpVar(PrtValue, "tmpVar");
                    if (typeOp == PData.Con_SeqType.Node.Name)
                    {
                        if (ctxt.lhsStack.Count > 0 && ctxt.lhsStack.Peek())
                        {
                            ctxt.AddSideEffect(MkZingAssign(tmpVar, MkZingCall(MkZingDot(PRT_VALUE, "PrtSeqGetNoClone"), arg1, arg2)));
                        }
                        else
                        {
                            ctxt.AddSideEffect(MkZingAssign(tmpVar, MkZingCall(MkZingDot(PRT_VALUE, "PrtSeqGet"), arg1, arg2)));
                        }
                    }
                    else
                    {
                        // op == PData.Con_MapType.Node.Name
                        if (ctxt.lhsStack.Count > 0 && ctxt.lhsStack.Peek())
                        {
                            ctxt.AddSideEffect(MkZingAssign(tmpVar, MkZingCall(MkZingDot(PRT_VALUE, "PrtMapGetNoClone"), arg1, arg2)));
                        }
                        else
                        {
                            ctxt.AddSideEffect(MkZingAssign(tmpVar, MkZingCall(MkZingDot(PRT_VALUE, "PrtMapGet"), arg1, arg2)));
                        }
                    }
                    retVal = tmpVar;
                }
                else
                {
                    // op == PData.Cnst_In.Node.Name
                    var tmpVar = ctxt.GetTmpVar(ZingData.Cnst_Bool, "tmpVar");
                    ctxt.AddSideEffect(MkZingAssign(tmpVar, MkZingCall(MkZingDot(PRT_VALUE, "PrtMapExists"), arg2, arg1)));
                    retVal = ctxt.GetTmpVar(PrtValue, "tmpVar");
                    ctxt.AddSideEffect(MkZingAssign(retVal, MkZingCall(PrtMkDefaultValue, typeContext.PTypeToZingExpr(PTypeBool.Node))));
                    ctxt.AddSideEffect(MkZingCallStmt(MkZingCall(MkZingDot(PRT_VALUE, "PrtPrimSetBool"), retVal, tmpVar)));
                }
                ctxt.lastEval = retVal;
                return new ZingTranslationInfo(retVal);
            }
        }

        private int GetFieldIndex(string fieldName, FuncTerm nmdTupType)
        {
            int fieldIndex = 0;
            while (nmdTupType != null)
            {
                var fieldInfo = (FuncTerm)GetArgByIndex(nmdTupType, 0);
                var fieldNameInFieldInfo = (Cnst)GetArgByIndex(fieldInfo, 0);
                if (fieldName == fieldNameInFieldInfo.GetStringValue())
                    return fieldIndex;
                nmdTupType = GetArgByIndex(nmdTupType, 1) as FuncTerm;
                fieldIndex++;
            }
            Debug.Assert(false);
            return 0;
        }

        ZingTranslationInfo FoldField(FuncTerm ft, IEnumerable<ZingTranslationInfo> children, ZingFoldContext ctxt)
        {
            var expr = GetArgByIndex(ft, 0);
            var field = (Cnst)GetArgByIndex(ft, 1);
            int fieldIndex;
            if (field.CnstKind == CnstKind.Numeric)
            {
                fieldIndex = (int)field.GetNumericValue().Numerator;
            }
            else
            {
                fieldIndex = GetFieldIndex(field.GetStringValue(), LookupType(ctxt, expr));
            }
            using (var it = children.GetEnumerator())
            {
                it.MoveNext();
                var arg = it.Current.node;
                var tmpVar = ctxt.GetTmpVar(PrtValue, "tmpVal");
                if (ctxt.lhsStack.Count > 0 && ctxt.lhsStack.Peek())
                {
                    ctxt.AddSideEffect(MkZingAssign(tmpVar, MkZingIndex(MkZingDot(arg, "tuple"), Factory.Instance.MkCnst(fieldIndex))));
                }
                else
                {
                    ctxt.AddSideEffect(MkZingAssign(tmpVar, MkZingCall(MkZingDot(PRT_VALUE, "PrtTupleGet"), arg, Factory.Instance.MkCnst(fieldIndex))));
                }
                ctxt.lastEval = tmpVar;
                return new ZingTranslationInfo(tmpVar);
            }
        }

        ZingTranslationInfo FoldDefault(FuncTerm ft, IEnumerable<ZingTranslationInfo> children, ZingFoldContext ctxt)
        {
            var typeArg = (FuncTerm)GetArgByIndex(ft, 0);
            var tmpVar = ctxt.GetTmpVar(PrtValue, "tmpVar");
            ctxt.AddSideEffect(MkZingAssign(tmpVar, MkZingCall(PrtMkDefaultValue, typeContext.PTypeToZingExpr(typeArg))));
            ctxt.lastEval = tmpVar;
            return new ZingTranslationInfo(tmpVar);
        }

        ZingTranslationInfo FoldCast(FuncTerm ft, IEnumerable<ZingTranslationInfo> children, ZingFoldContext ctxt)
        {
            var typeArg = (FuncTerm)GetArgByIndex(ft, 1);
            using (var it = children.GetEnumerator())
            {
                it.MoveNext();
                var valueArg = it.Current.node;
                var tmpVar = ctxt.GetTmpVar(PrtValue, "tmpVar");
                ctxt.AddSideEffect(MkZingAssign(tmpVar, MkZingCall(PrtCastValue, valueArg, typeContext.PTypeToZingExpr(typeArg))));
                ctxt.lastEval = tmpVar;
                return new ZingTranslationInfo(tmpVar);
            }
        }

        ZingTranslationInfo FoldTuple(FuncTerm ft, IEnumerable<ZingTranslationInfo> children, ZingFoldContext ctxt)
        {
            var tupType = LookupType(ctxt, ft);
            var tmpVar = ctxt.GetTmpVar(PrtValue, "tmpTuple");
            ctxt.AddSideEffect(MkZingAssign(tmpVar, MkZingCall(PrtMkDefaultValue, typeContext.PTypeToZingExpr(tupType))));
            int i = 0;
            foreach (var c in children)
            {
                ctxt.AddSideEffect(MkZingCallStmt(MkZingCall(MkZingDot(PRT_VALUE, "PrtTupleSet"), tmpVar, Factory.Instance.MkCnst(i), c.node)));
                i++;
            }
            ctxt.lastEval = tmpVar;
            return new ZingTranslationInfo(tmpVar);
        }

        ZingTranslationInfo FoldNamedTuple(FuncTerm ft, IEnumerable<ZingTranslationInfo> children, ZingFoldContext ctxt)
        {
            var tupType = LookupType(ctxt, ft);
            var tmpVar = ctxt.GetTmpVar(PrtValue, "tmpTuple");
            ctxt.AddSideEffect(MkZingAssign(tmpVar, MkZingCall(PrtMkDefaultValue, typeContext.PTypeToZingExpr(tupType))));
            int i = 0;
            foreach (var c in children)
            {
                ctxt.AddSideEffect(MkZingCallStmt(MkZingCall(MkZingDot(PRT_VALUE, "PrtTupleSet"), tmpVar, Factory.Instance.MkCnst(i), c.node)));
                i++;
            }
            ctxt.lastEval = tmpVar;
            return new ZingTranslationInfo(tmpVar);
        }

        ZingTranslationInfo FoldNewStmt(FuncTerm ft, IEnumerable<ZingTranslationInfo> children, ZingFoldContext ctxt)
        {
            return FoldNew(ft, children, ctxt);
        }

        ZingTranslationInfo FoldRaise(FuncTerm ft, IEnumerable<ZingTranslationInfo> children, ZingFoldContext ctxt)
        {
            using (var it = children.GetEnumerator())
            {
                it.MoveNext();
                var eventExpr = MkZingDot(it.Current.node, "ev");
                it.MoveNext();
                var payloadExpr = it.Current.node;
                var assertStmt = MkZingAssert(MkZingNeq(eventExpr, MkZingIdentifier("null")), string.Format("{0}: Raised event must be non-null", SpanToString(ft.Span)));
                string traceString = string.Format("\"<RaiseLog> Machine {0}-{{0}} raised Event {{1}}\\n\"", ctxt.machineName);
                var traceStmt = MkZingCallStmt(MkZingCall(MkZingIdentifier("trace"), Factory.Instance.MkCnst(traceString), MkZingDot("myHandle", "instance"), MkZingDot(eventExpr, "name")));
                var tmpVar = ctxt.GetTmpVar(PrtValue, "tmpPayload");
                if (payloadExpr == ZingData.Cnst_Nil)
                {
                    ctxt.AddSideEffect(MkZingAssign(tmpVar, MkZingCall(PrtMkDefaultValue, typeContext.PTypeToZingExpr(PTypeNull.Node))));
                }
                else
                {
                    ctxt.AddSideEffect(MkZingAssignWithClone(tmpVar, payloadExpr));
                }

                var assignStmt = MkZingSeq(MkZingAssign(MkZingDot("myHandle", "currentEvent"), eventExpr), MkZingAssign(MkZingDot("myHandle", "currentArg"), tmpVar));
                var createRetCtxt = MkZingCallStmt(MkZingCall(MkZingDot("entryCtxt", "Raise")));
                return new ZingTranslationInfo(MkZingSeq(assertStmt, traceStmt, assignStmt, createRetCtxt, MkZingReturn(ZingData.Cnst_Nil)));
            }
        }

        ZingTranslationInfo FoldSend(FuncTerm ft, IEnumerable<ZingTranslationInfo> children, ZingFoldContext ctxt)
        {
            using (var it = children.GetEnumerator())
            {
                it.MoveNext();
                var targetExpr = MkZingDot(it.Current.node, "mach");
                var targetInterface = MkZingDot(it.Current.node, "type", "interfaceSet");
                it.MoveNext();
                var eventExpr = MkZingDot(it.Current.node, "ev");
                it.MoveNext();
                AST<Node> payloadExpr = it.Current.node;
                ctxt.AddSideEffect(MkZingAssert(MkZingNeq(targetExpr, MkZingIdentifier("null")), "Target of send must be non-null"));
                var tmpVar = ctxt.GetTmpVar(PrtValue, "tmpPayload");
                
                if (payloadExpr == ZingData.Cnst_Nil)
                {
                    ctxt.AddSideEffect(MkZingAssign(tmpVar, MkZingCall(PrtMkDefaultValue, typeContext.PTypeToZingExpr(PTypeNull.Node))));
                }
                else
                {
                    ctxt.AddSideEffect(MkZingAssignWithClone(tmpVar, payloadExpr));
                }

                //TODO : This is hack
                if(!allStaticFuns.ContainsKey(ctxt.entityName))
                {
                    //3 dynamic assertions with respect to module system
                    ctxt.AddSideEffect(MkZingAssert(MkZingIn(eventExpr, targetInterface), "Sent event is not in the target interface"));
                    ctxt.AddSideEffect(MkZingAssert(MkZingIn(eventExpr, MkZingIdentifier("SPSet")), "Sent event is not in sends or private set of the module"));
                    ctxt.AddSideEffect(MkZingCallStmt(MkZingCall(PrtAssertPrivateSend, eventExpr, tmpVar, MkZingIdentifier("HPSet"))));
                }
                
                var afterLabel = ctxt.GetFreshLabel();

                //generate invoke monitor only in case of monitor test case
                if (crntTestCaseType == TestCaseType.MONITORS)
                {
                    //for all global monitors
                    foreach (var machineName in crntAllMachines)
                    {
                        if (!allMachines[machineName].IsMonitor) continue;
                        ctxt.AddSideEffect(MkZingCallStmt(MkZingCall(MkZingDot("Main", string.Format("InvokeMachine_{0}", machineName)), eventExpr, tmpVar)));
                    }
                }

                ctxt.AddSideEffect(MkZingCallStmt(MkZingCall(MkZingDot(targetExpr, "EnqueueEvent"), eventExpr, tmpVar, Factory.Instance.MkCnst("myHandle"))));
                ctxt.AddSideEffect(MkZingCallStmt(MkZingCall(MkZingDot("entryCtxt", "Send"), Factory.Instance.MkCnst(ctxt.LabelToId(afterLabel)), MkZingIdentifier("locals"), MkZingIdentifier("currentEvent"), MkZingIdentifier("currentArg"))));
                return new ZingTranslationInfo(MkZingSeq(MkZingReturn(ZingData.Cnst_Nil), MkZingBlock(afterLabel, ZingData.Cnst_Nil)));
            }
        }

        ZingTranslationInfo FoldMonitor(FuncTerm ft, IEnumerable<ZingTranslationInfo> children, ZingFoldContext ctxt)
        {
            using (var it = children.GetEnumerator())
            {
                it.MoveNext();
                AST<Node> eventExpr = MkZingDot(it.Current.node, "ev");
                it.MoveNext();
                AST<Node> arg = it.Current.node;
                var tmpVar = ctxt.GetTmpVar(PrtValue, "tmpSendPayload");
                var assertStmt = MkZingAssert(MkZingNeq(eventExpr, MkZingIdentifier("null")), string.Format("{0}: Enqueued event must be non-null", SpanToString(ft.Span)));
                ctxt.AddSideEffect(assertStmt);
                if (arg == ZingData.Cnst_Nil)
                {
                    ctxt.AddSideEffect(MkZingAssign(tmpVar, MkZingCall(PrtMkDefaultValue, typeContext.PTypeToZingExpr(PTypeNull.Node))));
                }
                else
                {
                    ctxt.AddSideEffect(MkZingAssignWithClone(tmpVar, arg));
                }
                //Monitor can be applied on the private event
                ctxt.AddSideEffect(MkZingAssert(MkZingIn(eventExpr, MkZingIdentifier("HPSet")), "monitored event is not in the private set of the module"));
                List<AST<Node>> stmts = new List<AST<Node>>();
                //generate invoke monitor only in case of private monitors
                if (crntTestCaseType == TestCaseType.MONITORS)
                {
                    //for all private monitors for this machine
                    foreach (var monitorName in crntPrivateMonitors[ctxt.machineName])
                    {
                        ctxt.AddSideEffect(MkZingCallStmt(MkZingCall(MkZingDot("Main", string.Format("InvokeMachine_{0}", monitorName)), eventExpr, tmpVar)));
                    }
                }
                return new ZingTranslationInfo(MkZingSeq(stmts));
            }
        }

        ZingTranslationInfo FoldFunStmt(FuncTerm ft, IEnumerable<ZingTranslationInfo> children, ZingFoldContext ctxt)
        {
            return FoldFunApp(ft, children, ctxt);
        }

        ZingTranslationInfo FoldNulStmt(FuncTerm ft, IEnumerable<ZingTranslationInfo> children, ZingFoldContext ctxt)
        {
            var op = ((Id)GetArgByIndex(ft, 0)).Name;
            if (op == PData.Cnst_Pop.Node.Name)
            {
                ctxt.AddSideEffect(MkZingAssign(MkZingDot("myHandle", "currentEvent"), MkZingIdentifier("null")));
                ctxt.AddSideEffect(MkZingAssign(MkZingDot("myHandle", "currentArg"), MkZingIdentifier("null")));
                ctxt.AddSideEffect(MkZingCallStmt(MkZingCall(MkZingDot("entryCtxt", "Pop"))));
                ctxt.AddSideEffect(MkZingReturn(ZingData.Cnst_Nil));
            }
            return new ZingTranslationInfo(ZingData.Cnst_Nil);

        }

        ZingTranslationInfo FoldUnStmt(FuncTerm ft, IEnumerable<ZingTranslationInfo> children, ZingFoldContext ctxt)
        {
            var op = ((Id)GetArgByIndex(ft, 0)).Name;
            // op == PData.Con_Assert.Node.Name
            using (var it = children.GetEnumerator())
            {
                it.MoveNext();
                return new ZingTranslationInfo(MkZingAssert(MkZingDot(it.Current.node, "bl"), string.Format("{0}: Assert failed", SpanToString(ft.Span))));
            }
        }

        ZingTranslationInfo FoldBinStmt(FuncTerm ft, IEnumerable<ZingTranslationInfo> children, ZingFoldContext ctxt)
        {
            var op = ((Id)GetArgByIndex(ft, 0)).Name;
            var lhs = (FuncTerm)GetArgByIndex(ft, 1);
            var type = LookupType(ctxt, lhs);
            var typeName = ((Id)type.Function).Name;
            AST<Node> src = null, index = null, dest = null;
            using (var it = children.GetEnumerator())
            {
                it.MoveNext();
                dest = it.Current.node;
                it.MoveNext();
                src = it.Current.node;
                if (it.MoveNext())
                {
                    index = src;
                    src = it.Current.node;
                }

                if (op == PData.Cnst_Assign.Node.Name)
                {
                    if (((Id)lhs.Function).Name == PData.Con_Field.Node.Name)
                    {
                        var field = (Cnst)GetArgByIndex(lhs, 1);
                        int fieldIndex;
                        if (field.CnstKind == CnstKind.Numeric)
                        {
                            fieldIndex = (int)field.GetNumericValue().Numerator;
                        }
                        else
                        {
                            fieldIndex = GetFieldIndex(field.GetStringValue(), LookupType(ctxt, GetArgByIndex(lhs, 0)));
                        }
                        return new ZingTranslationInfo(MkZingCallStmt(MkZingCall(MkZingDot("PRT_VALUE", "PrtTupleSet"), dest, Factory.Instance.MkCnst(fieldIndex), src)));
                    }
                    else if (index == null)
                    {
                        return new ZingTranslationInfo(MkZingAssignWithClone(dest, src));
                    }
                    else
                    {
                        lhs = (FuncTerm)GetArgByIndex(lhs, 1);
                        type = LookupType(ctxt, lhs);
                        typeName = ((Id)type.Function).Name;
                        if (typeName == PData.Con_SeqType.Node.Name)
                        {
                            return new ZingTranslationInfo(MkZingCallStmt(MkZingCall(MkZingDot("PRT_VALUE", "PrtSeqSet"), dest, index, src)));
                        }
                        else
                        {
                            // type is PMapType
                            return new ZingTranslationInfo(MkZingCallStmt(MkZingCall(MkZingDot("PRT_VALUE", "PrtMapSet"), dest, index, src)));
                        }
                    }
                }
                else if (op == PData.Cnst_Remove.Node.Name)
                {
                    if (typeName == PData.Con_SeqType.Node.Name)
                    {
                        return new ZingTranslationInfo(MkZingCallStmt(MkZingCall(MkZingDot(PRT_VALUE, "PrtSeqRemove"), dest, src)));
                    }
                    else
                    {
                        return new ZingTranslationInfo(MkZingCallStmt(MkZingCall(MkZingDot(PRT_VALUE, "PrtMapRemove"), dest, src)));
                    }
                }
                else
                {
                    // op == PData.Cnst_Insert.Node.Name
                    var idx = ctxt.GetTmpVar(PrtValue, "idx");
                    var val = ctxt.GetTmpVar(PrtValue, "val");
                    ctxt.AddSideEffect(MkZingAssign(idx, MkZingCall(MkZingDot("PRT_VALUE", "PrtTupleGet"), src, Factory.Instance.MkCnst(0))));
                    ctxt.AddSideEffect(MkZingAssign(val, MkZingCall(MkZingDot("PRT_VALUE", "PrtTupleGet"), src, Factory.Instance.MkCnst(1))));
                    if (typeName == PData.Con_SeqType.Node.Name)
                    {
                        return new ZingTranslationInfo(MkZingCallStmt(MkZingCall(MkZingDot("PRT_VALUE", "PrtSeqInsert"), dest, idx, val)));
                    }
                    else
                    {
                        return new ZingTranslationInfo(MkZingCallStmt(MkZingCall(MkZingDot("PRT_VALUE", "PrtMapInsert"), dest, idx, val)));
                    }
                }
            }
        }

        ZingTranslationInfo FoldReturn(FuncTerm ft, IEnumerable<ZingTranslationInfo> children, ZingFoldContext ctxt)
        {
            FunInfo funInfo = ctxt.entityInfo as FunInfo;
            AST<FuncTerm> returnType = PTypeNull;
            if (funInfo != null)
            {
                returnType = funInfo.returnType;
            }
            using (var it = children.GetEnumerator())
            {
                it.MoveNext();
                if (returnType.Equals(PTypeNull))
                {
                    ctxt.AddSideEffect(MkZingCallStmt(MkZingCall(MkZingDot("entryCtxt", "Return"))));
                }
                else
                {
                    ctxt.AddSideEffect(MkZingCallStmt(MkZingCall(MkZingDot("entryCtxt", "ReturnVal"), it.Current.node)));
                }
                ctxt.AddSideEffect(MkZingReturn(ZingData.Cnst_Nil));
                return new ZingTranslationInfo(ZingData.Cnst_Nil);
            }
        }

        ZingTranslationInfo FoldWhile(FuncTerm ft, IEnumerable<ZingTranslationInfo> children, ZingFoldContext ctxt)
        {
            using (var it = children.GetEnumerator())
            {
                it.MoveNext();
                var condExpr = MkZingDot(it.Current.node, "bl");
                it.MoveNext();
                var loopStart = GetUnique(ctxt.entityName + "_loop_start");
                var loopEnd = GetUnique(ctxt.entityName + "_loop_end");
                var body = it.Current.node;
                body = ctxt.EmitZingSideEffects(body);
                var res = MkZingBlock(loopStart, MkZingSeq(
                    ctxt.EmitZingSideEffects(MkZingIfThen(MkZingNot(condExpr), MkZingGoto(loopEnd))),
                    body,
                    MkZingGoto(loopStart),
                    MkZingBlock(loopEnd, ZingData.Cnst_Nil)));
                return new ZingTranslationInfo(res);
            }
        }

        ZingTranslationInfo FoldIte(FuncTerm ft, IEnumerable<ZingTranslationInfo> children, ZingFoldContext ctxt)
        {
            using (var it = children.GetEnumerator())
            {
                it.MoveNext();
                var condExpr = MkZingDot(it.Current.node, "bl");
                it.MoveNext();
                var thenStmt = it.Current.node;
                it.MoveNext();
                var elseStmt = it.Current.node;

                // Order in which we emit side effets (else,then) is the reverse of the order in which the side effect stacks were pushed(then, else).
                var ifName = GetUnique(ctxt.entityName + "_if");
                var elseLabel = ifName + "_else";
                var afterLabel = ifName + "_end";
                var cookedElse = MkZingBlock(elseLabel, ctxt.EmitZingSideEffects(elseStmt));
                var cookedThen = ctxt.EmitZingSideEffects(thenStmt);
                var res = MkZingSeq(MkZingIfThen(MkZingNot(condExpr), MkZingGoto(elseLabel)),
                    cookedThen,
                    MkZingGoto(afterLabel),
                    cookedElse,
                    MkZingBlock(afterLabel, ZingData.Cnst_Nil));
                return new ZingTranslationInfo(res);
            }
        }

        ZingTranslationInfo FoldSeq(FuncTerm ft, IEnumerable<ZingTranslationInfo> children, ZingFoldContext ctxt)
        {
            using (var it = children.GetEnumerator())
            {
                it.MoveNext();
                var first = it.Current;
                it.MoveNext();
                var second = it.Current;
                return new ZingTranslationInfo(MkZingSeq(first.node, ctxt.EmitZingSideEffects(second.node)));
            }
        }

        private AST<Node> MkZingStaticFunMethod(string funName, FunInfo funInfo)
        {
            List<AST<Node>> parameters = new List<AST<Node>>();
            parameters.Add(MkZingVarDecl("myHandle", Factory.Instance.MkCnst("SM_HANDLE")));
            parameters.Add(MkZingVarDecl("entryCtxt", Factory.Instance.MkCnst("Continuation")));

            List<AST<Node>> localVars = new List<AST<Node>>();
            localVars.Add(MkZingVarDecl("locals", Factory.Instance.MkCnst("PRT_VALUE_ARRAY")));
            localVars.Add(MkZingVarDecl("currentEvent", Factory.Instance.MkCnst("SM_EVENT")));
            localVars.Add(MkZingVarDecl("currentArg", Factory.Instance.MkCnst("PRT_VALUE")));

            var ctxt = new ZingFoldContext(this, null, funName, funInfo);
            var tuple = Factory.Instance.ToAST(funInfo.body).Compute<ZingTranslationInfo>(
                x => ZingUnfold(ctxt, x),
                (x, ch) => ZingFold(ctxt, x, ch));
            Debug.Assert(ctxt.sideEffectsStack.Count == 1);
            var funBody = ctxt.EmitZingSideEffects(tuple.node);
            ctxt.PushSideEffectStack();
            funBody = MkZingSeq(
                ctxt.EmitLabelPrelude(),
                MkZingBlock("start", funBody),
                MkZingCallStmt(MkZingCall(MkZingDot("entryCtxt", "Return"))),
                MkZingReturn(ZingData.Cnst_Nil));
            return MkZingMethodDecl(funName, MkZingVarDecls(parameters), ZingData.Cnst_Void, MkZingVarDecls(localVars.Union(ctxt.EmitLocals())), MkZingBlocks(MkZingBlock("dummy", funBody)), ZingData.Cnst_Static);
        }

        private AST<Node> MkZingFunMethod(string machineName, string funName, FunInfo funInfo)
        {
            List<AST<Node>> parameters = new List<AST<Node>>();
            parameters.Add(MkZingVarDecl("entryCtxt", Factory.Instance.MkCnst("Continuation")));

            List<AST<Node>> localVars = new List<AST<Node>>();
            localVars.Add(MkZingVarDecl("locals", Factory.Instance.MkCnst("PRT_VALUE_ARRAY")));
            localVars.Add(MkZingVarDecl("currentEvent", Factory.Instance.MkCnst("SM_EVENT")));
            localVars.Add(MkZingVarDecl("currentArg", Factory.Instance.MkCnst("PRT_VALUE")));

            var ctxt = new ZingFoldContext(this, machineName, funName, funInfo);
            var tuple = Factory.Instance.ToAST(funInfo.body).Compute<ZingTranslationInfo>(
                x => ZingUnfold(ctxt, x),
                (x, ch) => ZingFold(ctxt, x, ch));
            Debug.Assert(ctxt.sideEffectsStack.Count == 1);
            var funBody = ctxt.EmitZingSideEffects(tuple.node);
            ctxt.PushSideEffectStack();
            funBody = MkZingSeq(
                ctxt.EmitLabelPrelude(),
                MkZingBlock("start", funBody),
                MkZingCallStmt(MkZingCall(MkZingDot("entryCtxt", "Return"))),
                MkZingReturn(ZingData.Cnst_Nil));
            return MkZingMethodDecl(funName, MkZingVarDecls(parameters), ZingData.Cnst_Void, MkZingVarDecls(localVars.Union(ctxt.EmitLocals())), MkZingBlocks(MkZingBlock("dummy", funBody)));
        }

        private AST<Node> MkZingForeach(AST<Cnst> type, AST<Node> iter, AST<Node> collection, AST<Node> loopBody)
        {
            return AddArgs(ZingData.App_Foreach, type, iter, collection, loopBody);
        }

        private AST<Node> MkInvokeMonitorMethod(string machineName)
        {
            List<AST<Node>> parameters = new List<AST<Node>>();
            parameters.Add(MkZingVarDecl("evt", Factory.Instance.MkCnst("SM_EVENT")));
            parameters.Add(MkZingVarDecl("arg", Factory.Instance.MkCnst("PRT_VALUE")));

            List<AST<Node>> localVars = new List<AST<Node>>();
            localVars.Add(MkZingVarDecl("doPop", ZingData.Cnst_Bool));

            var evt = MkZingIdentifier("evt");
            var arg = MkZingIdentifier("arg");
            var doPop = MkZingIdentifier("doPop");
            var machineInstance = MkZingIdentifier(string.Format("{0}_instance", machineName));
            var machineHandles = MkZingDot("Main", GetMonitorMachineName(machineName));
            string errorTraceString = string.Format("\"<StateLog> Unhandled event exception by machine {0}\\n\"", machineName);

            List<AST<Node>> stmts = new List<AST<Node>>();
            stmts.Add(
                MkZingIfThen(
                    MkZingNot(MkZingIn(evt, MkZingDot("Main", GetObservesSetName(machineName)))),
                    MkZingReturn(ZingData.Cnst_Nil)));
            stmts.Add(MkZingCallStmt(MkZingCall(MkZingIdentifier("trace"), Factory.Instance.MkCnst("\"<MonitorLog> Enqueued Event < {0}, \""), MkZingDot(evt, "name"))));
            stmts.Add(MkZingCallStmt(MkZingCall(MkZingDot("PRT_VALUE", "Print"), arg)));
            string traceString = string.Format("\" > to {0} monitors\\n\"", machineName);
            stmts.Add(MkZingCallStmt(MkZingCall(MkZingIdentifier("trace"), Factory.Instance.MkCnst(traceString))));
            var monitorHandle = MkZingDot("Main", GetMonitorMachineName(machineName));
            AST<Node> runMonitor =
               MkZingSeq(
                   MkZingAssign(MkZingDot(monitorHandle, "myHandle", "currentEvent"), MkZingIdentifier("evt")),
                   MkZingAssign(MkZingDot(monitorHandle, "myHandle", "currentArg"), MkZingIdentifier("arg")),
                   MkZingAssign(doPop, MkZingCall(MkZingDot(monitorHandle, "RunHelper"), ZingData.Cnst_False)),
                   MkZingIfThen(doPop,
                                MkZingSeq(MkZingCallStmt(MkZingCall(MkZingIdentifier("trace"), Factory.Instance.MkCnst(errorTraceString))),
                                          MkZingAssert(ZingData.Cnst_False))));

            stmts.Add(runMonitor);
            AST<Node> body = MkZingBlock("dummy", MkZingSeq(stmts));
            return MkZingMethodDecl(string.Format("InvokeMachine_{0}", machineName), MkZingVarDecls(parameters), ZingData.Cnst_Void, MkZingVarDecls(localVars), MkZingBlocks(body), ZingData.Cnst_Static);
        }

        AST<Node> MkInitializers(string machineName, string obj)
        {
            List<AST<Node>> initializers = new List<AST<Node>>();
            var machineInfo = allMachines[machineName];
            foreach (string varName in machineInfo.localVariableToVarInfo.Keys)
            {
                var t = machineInfo.localVariableToVarInfo[varName].type;
                initializers.Add(MkZingAssign(MkZingDot(obj, varName), MkZingCall(PrtMkDefaultValue, typeContext.PTypeToZingExpr(t))));
            }
            return MkZingSeq(initializers);
        }

        private AST<Node> MkCreateMonitorMethod(string machineName)
        {
            
            var objectName = string.Format("o_{0}", machineName);
            var parameters = new List<AST<Node>>();
            var localVars = new List<AST<Node>>();
            localVars.Add(MkZingVarDecl(objectName, Factory.Instance.MkCnst(ZingMachineClassName(machineName))));
            localVars.Add(MkZingVarDecl("doPop", ZingData.Cnst_Bool));

            var machineInfo = allMachines[machineName];

            AST<Node> body = ZingData.Cnst_Nil;
            
            if (machineInfo.monitorType != MonitorType.SAFETY)
            {
                List<AST<Node>> stmts = new List<AST<Node>>();
                stmts.Add(MkZingIfThen(MkZingNeq(MkZingDot("FairCycle", "gate"), MkZingDot("GateStatus", "Init")), MkZingReturn(ZingData.Cnst_Nil)));
                if (machineInfo.monitorType == MonitorType.FINALLY)
                {
                    stmts.Add(MkZingAssign(MkZingDot("FairCycle", "gate"), MkZingDot("GateStatus", "Closed")));
                }
                else
                {
                    stmts.Add(MkZingAssign(MkZingDot("FairCycle", "gate"), MkZingDot("GateStatus", "Selected")));
                }
                body = MkZingSeq(stmts);
            }

            var doPop = MkZingIdentifier("doPop");
            var machineInstance = MkZingIdentifier(string.Format("{0}_instance", machineName));
            var machineHandles = MkZingDot("Main", GetMonitorMachineName(machineName));
            string createTraceString = string.Format("\"<CreateLog> Created Machine {0}-{{0}}\\n\"", machineName);
            string errorTraceString = string.Format("\"<StateLog> Unhandled event exception by machine {0}-{{0}}\\n\"", machineName);

            body = MkZingSeq(body,
                    MkZingAssign(MkZingIdentifier(objectName), MkZingNew(Factory.Instance.MkCnst(ZingMachineClassName(machineName)), ZingData.Cnst_Nil)),
                    MkInitializers(machineName, objectName),
                    MkZingAssign(MkZingDot(objectName, "myHandle"),
                                 MkZingCall(MkZingDot("SM_HANDLE", "Construct"), MkZingDot("Machine", string.Format("_{0}", machineName)), machineInstance, Factory.Instance.MkCnst(0))),
                    MkZingCallStmt(MkZingCall(MkZingIdentifier("trace"), Factory.Instance.MkCnst(createTraceString), machineInstance)),
                    MkZingAssign(MkZingDot(objectName, "myHandle", "currentArg"), MkZingCall(PrtMkDefaultValue, typeContext.PTypeToZingExpr(PTypeNull.Node))),
                    MkZingAssign(machineInstance, MkZingAdd(machineInstance, Factory.Instance.MkCnst(1))),
                    MkZingCallStmt(MkZingCall(MkZingDot(objectName, "myHandle", "Push"))),
                    MkZingAssign(MkZingDot(objectName, "myHandle", "stack", "state"), MkZingState(machineInfo.initStateName)),
                    MkZingAssign(machineHandles, MkZingIdentifier(objectName)),
                    MkZingAssign(doPop, MkZingCall(MkZingDot(objectName, "RunHelper"), ZingData.Cnst_True)),
                    MkZingIfThen(doPop,
                                 MkZingSeq(MkZingCallStmt(MkZingCall(MkZingIdentifier("trace"), Factory.Instance.MkCnst(errorTraceString), MkZingDot(objectName, "myHandle", "instance"))),
                                           MkZingAssert(ZingData.Cnst_False)))
                    );
            body = MkZingBlock("dummy", body);

            return MkZingMethodDecl(string.Format("CreateMachine_{0}", machineName), MkZingVarDecls(parameters), ZingData.Cnst_Void, MkZingVarDecls(localVars), MkZingBlocks(body), ZingData.Cnst_Static);
            
            
        }

        private AST<Node> MkCreateMachineMethod(string machineName)
        {
            var objectName = string.Format("o_{0}", machineName);
            var parameters = new List<AST<Node>>();
            parameters.Add(MkZingVarDecl("arg", Factory.Instance.MkCnst("PRT_VALUE")));
            var localVars = new List<AST<Node>>();
            localVars.Add(MkZingVarDecl(objectName, Factory.Instance.MkCnst(ZingMachineClassName(machineName))));
            localVars.Add(MkZingVarDecl("fairScheduler", Factory.Instance.MkCnst("FairScheduler")));
            localVars.Add(MkZingVarDecl("fairChoice", Factory.Instance.MkCnst("FairChoice")));

            string createTraceString = string.Format("\"<CreateLog> Created Machine {0}-{{0}}\\n\"", machineName);
            var machineInstance = MkZingIdentifier(string.Format("{0}_instance", machineName));
            var body = MkZingSeq(
                    MkZingAssign(MkZingIdentifier(objectName), MkZingNew(Factory.Instance.MkCnst(ZingMachineClassName(machineName)), ZingData.Cnst_Nil)),
                    MkInitializers(machineName, objectName),
                    MkZingAssign(MkZingDot(objectName, "SPSet"), MkZingDot("Main", GetSendPrivateSetNameForModule(GetModuleName(machineName)))),
                    MkZingAssign(MkZingDot(objectName, "HPSet"),
                                 MkZingDot("Main", GetHiddenPrivateSetNameForModule(GetModuleName(machineName)))),
                    MkZingAssign(MkZingDot(objectName, "myHandle"),
                                 MkZingCall(MkZingDot("SM_HANDLE", "Construct"), MkZingDot("Machine", string.Format("_{0}", machineName)), machineInstance, Factory.Instance.MkCnst(allMachines[machineName].maxQueueSize))),
                    MkZingAssign(MkZingDot("SM_HANDLE", "enabled"), MkZingAdd(MkZingDot("SM_HANDLE", "enabled"), MkZingDot(objectName, "myHandle"))),
                    MkZingCallStmt(MkZingCall(MkZingIdentifier("trace"), Factory.Instance.MkCnst(createTraceString), machineInstance)),
                    MkZingAssign(MkZingDot(objectName, "myHandle", "currentArg"), MkZingIdentifier("arg")),
                    MkZingAssign(machineInstance, MkZingApply(ZingData.Cnst_Add, machineInstance, Factory.Instance.MkCnst(1)))
                    );

            if (compiler.Options.liveness == LivenessOption.Standard)
            {
                body = MkZingSeq(body,
                                 MkZingAssign(MkZingIdentifier("fairScheduler"), MkZingNew(Factory.Instance.MkCnst("FairScheduler"), ZingData.Cnst_Nil)),
                                 MkZingCallStmt(MkZingCall(MkZingDot("FairScheduler", "Init"), MkZingIdentifier("fairScheduler"), MkZingDot(objectName, "myHandle"))));
                foreach (var funName in allMachines[machineName].funNameToFunInfo.Keys)
                {
                    var funInfo = allMachines[machineName].funNameToFunInfo[funName];
                    for (int i = 0; i < funInfo.numFairChoices; i++)
                    {
                        body = MkZingSeq(body,
                                         MkZingAssign(MkZingIdentifier("fairChoice"), MkZingNew(Factory.Instance.MkCnst("FairChoice"), ZingData.Cnst_Nil)),
                                         MkZingCallStmt(MkZingCall(MkZingDot("FairChoice", "Init"), MkZingIdentifier("fairChoice"))),
                                         MkZingAssign(MkZingDot(objectName, GetFairChoice(funName, i)), MkZingIdentifier("fairChoice")));
                    }
                }
            }

            body = MkZingSeq(
                body,
                MkZingCallStmt(MkZingCall(MkZingDot(objectName, "Start")), ZingData.Cnst_Async),
                MkZingCallStmt(MkZingCall(MkZingIdentifier("invokescheduler"), Factory.Instance.MkCnst("\"map\""), MkZingDot(objectName, "myHandle", "machineId"))),
                MkZingReturn(MkZingDot(objectName, "myHandle"))
                );
            body = MkZingBlock("dummy", body);

            return MkZingMethodDecl(string.Format("CreateMachine_{0}", machineName), MkZingVarDecls(parameters), Factory.Instance.MkCnst("SM_HANDLE"), MkZingVarDecls(localVars), MkZingBlocks(body), ZingData.Cnst_Static);
        }

        private FuncTerm LookupType(ZingFoldContext ctxt, Node node)
        {
            return ctxt.entityInfo.typeInfo[Factory.Instance.ToAST(node)];
        }

        TypeTranslationContext typeContext;

        internal class TypeTranslationContext
        {
            private int fieldCount;
            private int typeCount;
            private List<AST<Node>> fieldNameInitialization;
            private List<AST<Node>> typeInitialization;
            private Dictionary<string, AST<FuncTerm>> fieldNameToZingExpr;
            private Dictionary<AST<Node>, AST<Node>> pTypeToZingExpr;
            private PToZing pToZing;

            public TypeTranslationContext(PToZing pToZing)
            {
                this.pToZing = pToZing;
                fieldCount = 0;
                typeCount = 0;
                fieldNameInitialization = new List<AST<Node>>();
                typeInitialization = new List<AST<Node>>();
                fieldNameToZingExpr = new Dictionary<string, AST<FuncTerm>>();
                pTypeToZingExpr = new Dictionary<AST<Node>, AST<Node>>();
            }

            public AST<Node> InitializeFieldNamesAndTypes()
            {
                return MkZingSeq(MkZingSeq(fieldNameInitialization), MkZingSeq(typeInitialization));
            }

            public IEnumerable<AST<Node>> MainVarDecls()
            {
                List<AST<Node>> varDecls = new List<AST<Node>>();
                for (int i = 0; i < fieldCount; i++)
                {
                    varDecls.Add(MkZingVarDecl(string.Format("field_{0}_PRT_FIELD_NAME", i), Factory.Instance.MkCnst("PRT_FIELD_NAME"), ZingData.Cnst_Static));
                }
                for (int i = 0; i < typeCount; i++)
                {
                    varDecls.Add(MkZingVarDecl(string.Format("type_{0}_PRT_TYPE", i), Factory.Instance.MkCnst("PRT_TYPE"), ZingData.Cnst_Static));
                }
                return varDecls;
            }

            private AST<FuncTerm> GetField(string fieldName)
            {
                if (fieldNameToZingExpr.ContainsKey(fieldName))
                    return fieldNameToZingExpr[fieldName];
                var retVal = MkZingDot("Main", string.Format("field_{0}_PRT_FIELD_NAME", fieldCount));
                AddFieldNameInitialization(MkZingAssign(retVal, MkZingNew(Factory.Instance.MkCnst("PRT_FIELD_NAME"), ZingData.Cnst_Nil)));
                fieldCount++;
                fieldNameToZingExpr[fieldName] = retVal;
                return retVal;
            }

            private AST<FuncTerm> GetInterfaceSet(string interfaceName)
            {
                var retVal = MkZingDot("Main", string.Format("Interface_{0}", interfaceName));
                return retVal;
            }
            private new AST<FuncTerm> GetType()
            {
                var retVal = MkZingDot("Main", string.Format("type_{0}_PRT_TYPE", typeCount));
                typeCount++;
                return retVal;
            }

            private void AddFieldNameInitialization(AST<Node> n)
            {
                fieldNameInitialization.Add(n);
            }


            private void AddTypeInitialization(AST<Node> n)
            {
                typeInitialization.Add(n);
            }

            public AST<Node> PTypeToZingExpr(FuncTerm pType)
            {
                var pTypeAST = Factory.Instance.ToAST(pType);
                if (!pTypeToZingExpr.ContainsKey(pTypeAST))
                {
                    pTypeToZingExpr[pTypeAST] = ConstructType(pType);
                }
                return pTypeToZingExpr[pTypeAST];
            }

            private AST<Node> ConstructType(FuncTerm type)
            {
                type = pToZing.typeExpansion[(AST<FuncTerm>)Factory.Instance.ToAST(type)];
                string typeKind = ((Id)type.Function).Name;
                if (typeKind == "BaseType")
                {
                    var primitiveType = ((Id)GetArgByIndex(type, 0)).Name;
                    if (primitiveType == "NULL")
                    {
                        var tmpVar = GetType();
                        AddTypeInitialization(MkZingAssign(tmpVar, MkZingCall(MkZingDot("PRT_TYPE", "PrtMkPrimitiveType"), MkZingDot("PRT_TYPE_KIND", "PRT_KIND_NULL"))));
                        return tmpVar;
                    }
                    else if (primitiveType == "BOOL")
                    {
                        var tmpVar = GetType();
                        AddTypeInitialization(MkZingAssign(tmpVar, MkZingCall(MkZingDot("PRT_TYPE", "PrtMkPrimitiveType"), MkZingDot("PRT_TYPE_KIND", "PRT_KIND_BOOL"))));
                        return tmpVar;
                    }
                    else if (primitiveType == "INT")
                    {
                        var tmpVar = GetType();
                        AddTypeInitialization(MkZingAssign(tmpVar, MkZingCall(MkZingDot("PRT_TYPE", "PrtMkPrimitiveType"), MkZingDot("PRT_TYPE_KIND", "PRT_KIND_INT"))));
                        return tmpVar;
                    }
                    else if (primitiveType == "EVENT")
                    {
                        var tmpVar = GetType();
                        AddTypeInitialization(MkZingAssign(tmpVar, MkZingCall(MkZingDot("PRT_TYPE", "PrtMkPrimitiveType"), MkZingDot("PRT_TYPE_KIND", "PRT_KIND_EVENT"))));
                        return tmpVar;
                    }
                    else if (primitiveType == "REAL")
                    {
                        var tmpVar = GetType();
                        AddTypeInitialization(MkZingAssign(tmpVar, MkZingCall(MkZingDot("PRT_TYPE", "PrtMkPrimitiveType"), MkZingDot("PRT_TYPE_KIND", "PRT_KIND_REAL"))));
                        return tmpVar;
                    }
                    else if (primitiveType == "ANY")
                    {
                        var tmpVar = GetType();
                        AddTypeInitialization(MkZingAssign(tmpVar, MkZingCall(MkZingDot("PRT_TYPE", "PrtMkPrimitiveType"), MkZingDot("PRT_TYPE_KIND", "PRT_KIND_ANY"))));
                        return tmpVar;
                    }
                    else
                    {
                        var tmpVar = GetType();
                        AddTypeInitialization(MkZingAssign(tmpVar, MkZingCall(MkZingDot("PRT_TYPE", "PrtMkPrimitiveType"), MkZingDot("PRT_TYPE_KIND", "PRT_KIND_FORGN"))));
                        return tmpVar;
                    }
                }
                else if (typeKind == "TupType")
                {
                    List<AST<Node>> memberTypes = new List<AST<Node>>();
                    while (type != null)
                    {
                        memberTypes.Add(PTypeToZingExpr((FuncTerm)GetArgByIndex(type, 0)));
                        type = GetArgByIndex(type, 1) as FuncTerm;
                    }
                    var tupleType = GetType();
                    AddTypeInitialization(MkZingAssign(tupleType, MkZingCall(MkZingDot("PRT_TYPE", "PrtMkTupType"), Factory.Instance.MkCnst(memberTypes.Count))));
                    for (int i = 0; i < memberTypes.Count; i++)
                    {
                        AddTypeInitialization(MkZingCallStmt(MkZingCall(MkZingDot("PRT_TYPE", "PrtSetFieldType"), tupleType, Factory.Instance.MkCnst(i), memberTypes[i])));
                    }
                    return tupleType;
                }
                else if (typeKind == "NmdTupType")
                {
                    List<AST<Node>> memberNames = new List<AST<Node>>();
                    List<AST<Node>> memberTypes = new List<AST<Node>>();
                    while (type != null)
                    {
                        var typeField = (FuncTerm)GetArgByIndex(type, 0);
                        memberNames.Add(GetField(((Cnst)GetArgByIndex(typeField, 0)).GetStringValue()));
                        memberTypes.Add(PTypeToZingExpr((FuncTerm)GetArgByIndex(typeField, 1)));
                        type = GetArgByIndex(type, 1) as FuncTerm;
                    }
                    var tupleType = GetType();
                    AddTypeInitialization(MkZingAssign(tupleType, MkZingCall(MkZingDot("PRT_TYPE", "PrtMkNmdTupType"), Factory.Instance.MkCnst(memberTypes.Count))));
                    for (int i = 0; i < memberTypes.Count; i++)
                    {
                        AddTypeInitialization(MkZingCallStmt(MkZingCall(MkZingDot("PRT_TYPE", "PrtSetFieldName"), tupleType, Factory.Instance.MkCnst(i), memberNames[i])));
                        AddTypeInitialization(MkZingCallStmt(MkZingCall(MkZingDot("PRT_TYPE", "PrtSetFieldType"), tupleType, Factory.Instance.MkCnst(i), memberTypes[i])));
                    }
                    return tupleType;
                }
                else if (typeKind == "SeqType")
                {
                    var innerType = PTypeToZingExpr((FuncTerm)GetArgByIndex(type, 0));
                    var seqType = GetType();
                    AddTypeInitialization(MkZingAssign(seqType, MkZingCall(MkZingDot("PRT_TYPE", "PrtMkSeqType"), innerType)));
                    return seqType;
                }
                else if(typeKind == "MapType")
                {
                    // typeKind == "MapType"
                    var domType = PTypeToZingExpr((FuncTerm)GetArgByIndex(type, 0));
                    var codType = PTypeToZingExpr((FuncTerm)GetArgByIndex(type, 1));
                    var mapType = GetType();
                    AddTypeInitialization(MkZingAssign(mapType, MkZingCall(MkZingDot("PRT_TYPE", "PrtMkMapType"), domType, codType)));
                    return mapType;
                }
                else
                {
                    //typeKind == "InterfaceType"
                    var InterfaceType = GetType();
                    var interfaceName = ((Cnst)GetArgByIndex(type, 0)).GetStringValue();
                    AddTypeInitialization(MkZingAssign(InterfaceType, MkZingCall(MkZingDot("PRT_TYPE", "PrtMkInterfaceType"), GetInterfaceSet(interfaceName))));
                    return InterfaceType;
                }
            }
        }
        #endregion
    }
}<|MERGE_RESOLUTION|>--- conflicted
+++ resolved
@@ -110,13 +110,16 @@
 
     internal class FunInfo
     {
-        public AST<FuncTerm> returnType;
-        public Node body;
-        public List<string> parameterNames; // if isAnonymous is true, parameterNames is the list of environment variables
+		public bool isAnonymous;
+        public List<string> parameterNames; 
+        // if isAnonymous is true, 
+        //    parameterNames is the list of environment variables
+        //    parameterNames[0] is the payload parameter
         public Dictionary<string, LocalVariableInfo> localNameToInfo;
         public List<string> localNames;
+		public AST<FuncTerm> returnType;
+        public Node body;
         public int numFairChoices;
-        public bool isAnonymous;
         public Dictionary<AST<Node>, FuncTerm> typeInfo;
         public int maxNumLocals;
         public HashSet<Node> invokeSchedulerFuns;
@@ -518,16 +521,13 @@
             allEvents[NullEvent] = new EventInfo(1, false, PTypeNull.Node);
             allMachines = new Dictionary<string, MachineInfo>();
             allStaticFuns = new Dictionary<string, FunInfo>();
-<<<<<<< HEAD
             typeExpansion = new Dictionary<AST<FuncTerm>, FuncTerm>();
-=======
             allInterfaces = new Dictionary<string, List<string>>();
             allModuleLists = new Dictionary<AST<Node>, ModuleListInfo>();
             allTestCasesInfo = new AllTestCasesInfo();
             allModules = new Dictionary<AST<Node>, ModuleInfo>();
             crntAllMachines = new List<string>();
             crntPrivateMonitors = new Dictionary<string, List<string>>();
->>>>>>> cdf3ad1d
 
             LinkedList<AST<FuncTerm>> terms;
 
@@ -1121,22 +1121,24 @@
                 }
             }
 
-<<<<<<< HEAD
             terms = GetBin(factBins, "TypeExpansion");
-=======
-            terms = GetBin(factBins, "InterfaceToMachineMap");
->>>>>>> cdf3ad1d
-            foreach (var term in terms)
+			foreach (var term in terms)
             {
                 using (var it = term.Node.Args.GetEnumerator())
                 {
                     it.MoveNext();
-<<<<<<< HEAD
-                    var type = (AST<FuncTerm>)Factory.Instance.ToAST(it.Current);
+					var type = (AST<FuncTerm>)Factory.Instance.ToAST(it.Current);
                     it.MoveNext();
                     var eType = (FuncTerm)it.Current;
                     typeExpansion[type] = eType;
-=======
+				}
+			}
+            terms = GetBin(factBins, "InterfaceToMachineMap");
+            foreach (var term in terms)
+            {
+                using (var it = term.Node.Args.GetEnumerator())
+                {
+                    it.MoveNext();
                     var moduleList = Factory.Instance.ToAST(it.Current);
                     it.MoveNext();
                     string interfaceName = GetName(it.Current as FuncTerm, 0);
@@ -1162,7 +1164,6 @@
                         allModuleLists[moduleList].moduleHiddenEvents[module].AddRange(eventList);
                     else
                         allModuleLists[moduleList].moduleHiddenEvents.Add(module, eventList);
->>>>>>> cdf3ad1d
                 }
             }
 
@@ -2185,15 +2186,7 @@
 
         private AST<Node> ContinuationPrepareHelper(string machineName, string funName)
         {
-            FunInfo funInfo;
-            if (allStaticFuns.ContainsKey(funName))
-            {
-                funInfo = allStaticFuns[funName];
-            }
-            else
-            {
-                funInfo = allMachines[machineName].funNameToFunInfo[funName];
-            }
+            FunInfo funInfo = allStaticFuns.ContainsKey(funName) ? allStaticFuns[funName] : allMachines[machineName].funNameToFunInfo[funName];
             var locals = MkZingIdentifier("locals");
             var cont = MkZingDot("myHandle", "cont");
             var stmts = new List<AST<Node>>();
@@ -2204,6 +2197,11 @@
             else
             {
                 stmts.Add(MkZingAssign(locals, MkZingNew(Factory.Instance.MkCnst("PRT_VALUE_ARRAY"), Factory.Instance.MkCnst(funInfo.maxNumLocals))));
+            }
+			if (funInfo.isAnonymous)
+            {
+                var payloadVarName = funInfo.parameterNames[0];
+                stmts.Add(MkZingAssign(MkZingIndex(locals, Factory.Instance.MkCnst(funInfo.localNameToInfo[payloadVarName].index)), MkZingCall(PrtCloneValue, MkZingDot("myHandle", "currentArg"))));
             } 
             foreach (var localName in funInfo.localNames)
             {
@@ -2211,7 +2209,7 @@
                 stmts.Add(MkZingAssign(MkZingIndex(locals, Factory.Instance.MkCnst(localVarInfo.index)), MkZingCall(PrtMkDefaultValue, typeContext.PTypeToZingExpr(localVarInfo.type))));
             }
 
-            stmts.Add(MkZingCallStmt(MkZingCall(MkZingDot(cont, "PushReturnTo"), Factory.Instance.MkCnst(0), locals, MkZingDot("myHandle", "currentEvent"), MkZingDot("myHandle", "currentArg"))));
+            stmts.Add(MkZingCallStmt(MkZingCall(MkZingDot(cont, "PushReturnTo"), Factory.Instance.MkCnst(0), locals)));
             return MkZingSeq(stmts);
         }
 
@@ -2243,7 +2241,7 @@
             foreach (var funName in allMachines[machineName].funNameToFunInfo.Keys)
             {
                 var funInfo = allMachines[machineName].funNameToFunInfo[funName];
-                if (funInfo.parameterNames.Count > 0) continue;
+                if (!funInfo.isAnonymous && funInfo.parameterNames.Count > 0) continue;
                 var resetStmt = ContinuationPrepareHelper(machineName, funName);
                 var funExpr = MkZingActionOrFun(machineName, funName);
                 var condExpr = MkZingApply(ZingData.Cnst_Eq, MkZingIdentifier("actionFun"), funExpr);
@@ -2276,7 +2274,8 @@
             }
             foreach (var funName in allMachines[machineName].funNameToFunInfo.Keys)
             {
-                if (allMachines[machineName].funNameToFunInfo[funName].parameterNames.Count > 0) continue;
+                var funInfo = allMachines[machineName].funNameToFunInfo[funName];
+                if (!funInfo.isAnonymous && funInfo.parameterNames.Count > 0) continue;
                 var callStmt = MkZingCallStmt(MkZingCall(MkZingIdentifier(funName), cont));
                 List<AST<Node>> whileStmts = new List<AST<Node>>();
                 whileStmts.Add(callStmt);
@@ -2546,8 +2545,6 @@
 
                 prelude.Add(PToZing.MkZingAssign(tmpVar, PToZing.MkZingCall(MkZingDot("entryCtxt", "PopReturnTo"))));
                 prelude.Add(PToZing.MkZingAssign(MkZingIdentifier("locals"), MkZingDot(tmpVar, "locals")));
-                prelude.Add(PToZing.MkZingAssign(MkZingIdentifier("currentEvent"), MkZingDot(tmpVar, "currentEvent")));
-                prelude.Add(PToZing.MkZingAssign(MkZingIdentifier("currentArg"), MkZingDot(tmpVar, "currentArg")));
                 prelude.Add(PToZing.MkZingIfThen(PToZing.MkZingEq(MkZingDot(tmpVar, "pc"), Factory.Instance.MkCnst(0)), MkZingGoto("start")));
 
                 foreach (var l in labels.Keys)
@@ -2938,16 +2935,18 @@
                 var eventName = eventNames[i];
                 var funName = funNames[i];
                 var calleeInfo = allStaticFuns.ContainsKey(funName) ? allStaticFuns[funName] : allMachines[ctxt.machineName].funNameToFunInfo[funName];
-                List<AST<Node>> ifStmts = new List<AST<Node>>();
+                Debug.Assert(calleeInfo.isAnonymous);
+				List<AST<Node>> ifStmts = new List<AST<Node>>();
+                var payloadVarName = calleeInfo.parameterNames[0];
+                ifStmts.Add(MkZingAssign(MkZingIndex(MkZingIdentifier("locals"), Factory.Instance.MkCnst(calleeInfo.localNameToInfo[payloadVarName].index)), MkZingCall(PrtCloneValue, MkZingDot("myHandle", "currentArg"))));
                 foreach (var calleeLocal in calleeInfo.localNames)
                 {
                     var calleeLocalInfo = calleeInfo.localNameToInfo[calleeLocal];
                     ifStmts.Add(MkZingAssign(MkZingIndex(MkZingIdentifier("locals"), Factory.Instance.MkCnst(calleeLocalInfo.index)), MkZingCall(PrtMkDefaultValue, typeContext.PTypeToZingExpr(calleeLocalInfo.type))));
                 }
-                ifStmts.Add(MkZingCallStmt(MkZingCall(MkZingDot("entryCtxt", "PushReturnTo"), Factory.Instance.MkCnst(0), MkZingIdentifier("locals"), MkZingDot("myHandle", "currentEvent"), MkZingDot("myHandle", "currentArg"))));
+                ifStmts.Add(MkZingCallStmt(MkZingCall(MkZingDot("entryCtxt", "PushReturnTo"), Factory.Instance.MkCnst(0), MkZingIdentifier("locals"))));
                 ifStmts.Add(MkZingGoto(beforeLabel));
                 eventStmts.Add(MkZingIfThen(MkZingEq(MkZingDot("myHandle", "currentEvent"), MkZingEvent(eventName)), MkZingSeq(ifStmts)));
-
                 if (allStaticFuns.ContainsKey(funName))
                 {
                     funStmts.Add(MkZingBlock(beforeLabel, MkZingCallStmt(MkZingCall(MkZingDot("Main", funName), MkZingIdentifier("myHandle"), MkZingIdentifier("entryCtxt")))));
@@ -2959,7 +2958,7 @@
                 funStmts.Add(MkZingIfThenElse(
                                      MkZingEq(MkZingDot("entryCtxt", "reason"), MkZingDot("ContinuationReason", "Return")),
                                      MkZingGoto(afterAfterLabel),
-                                     MkZingSeq(MkZingCallStmt(MkZingCall(MkZingDot("entryCtxt", "PushReturnTo"), Factory.Instance.MkCnst(ctxt.LabelToId(beforeLabel)), MkZingIdentifier("locals"), MkZingIdentifier("currentEvent"), MkZingIdentifier("currentArg"))),
+                                     MkZingSeq(MkZingCallStmt(MkZingCall(MkZingDot("entryCtxt", "PushReturnTo"), Factory.Instance.MkCnst(ctxt.LabelToId(beforeLabel)), MkZingIdentifier("locals"))),
                                                MkZingReturn(ZingData.Cnst_Nil))));
             }
             List<AST<Node>> stmts = new List<AST<Node>>();
@@ -2999,7 +2998,7 @@
                 cases = GetArgByIndex(cases, 2) as FuncTerm;
             }
             var afterLabel = ctxt.GetFreshLabel();
-            stmts.Add(MkZingCallStmt(MkZingCall(MkZingDot("entryCtxt", "Receive"), Factory.Instance.MkCnst(ctxt.LabelToId(afterLabel)), MkZingIdentifier("locals"), MkZingIdentifier("currentEvent"), MkZingIdentifier("currentArg"))));
+            stmts.Add(MkZingCallStmt(MkZingCall(MkZingDot("entryCtxt", "Receive"), Factory.Instance.MkCnst(ctxt.LabelToId(afterLabel)), MkZingIdentifier("locals"))));
             stmts.Add(MkZingReturn(ZingData.Cnst_Nil));
             stmts.Add(MkZingBlock(afterLabel, ZingData.Cnst_Nil));
             var afterAfterLabel = ctxt.GetFreshLabel();
@@ -3057,7 +3056,7 @@
                 var newMachine = ctxt.GetTmpVar(SmHandle, "newMachine");
                 ctxt.AddSideEffect(MkZingAssign(newMachine, MkZingCall(MkZingDot("Main", string.Format("CreateMachine_{0}", typeName)), tmpVar)));
                 string afterLabel = ctxt.GetFreshLabel();
-                ctxt.AddSideEffect(MkZingCallStmt(MkZingCall(MkZingDot("entryCtxt", "NewMachine"), Factory.Instance.MkCnst(ctxt.LabelToId(afterLabel)), MkZingIdentifier("locals"), MkZingIdentifier("currentEvent"), MkZingIdentifier("currentArg"), newMachine)));
+                    ctxt.AddSideEffect(MkZingCallStmt(MkZingCall(MkZingDot("entryCtxt", "NewMachine"), Factory.Instance.MkCnst(ctxt.LabelToId(afterLabel)), MkZingIdentifier("locals"), newMachine)));
                 ctxt.AddSideEffect(MkZingReturn(ZingData.Cnst_Nil));
                 ctxt.AddSideEffect(MkZingBlock(afterLabel, MkZingAssign(newMachine, MkZingDot("entryCtxt", "id"))));
                 ctxt.AddSideEffect(MkZingAssign(MkZingDot("entryCtxt", "id"), MkZingIdentifier("null")));
@@ -3165,7 +3164,7 @@
                 ctxt.AddSideEffect(MkZingCallStmt(MkZingCall(MkZingIdentifier("invokeplugin"), invokePluginArgs)));
             }
 
-            ctxt.AddSideEffect(MkZingCallStmt(MkZingCall(MkZingDot("entryCtxt", "PushReturnTo"), Factory.Instance.MkCnst(0), argCloneVar, MkZingIdentifier("currentEvent"), MkZingIdentifier("currentArg"))));
+            ctxt.AddSideEffect(MkZingCallStmt(MkZingCall(MkZingDot("entryCtxt", "PushReturnTo"), Factory.Instance.MkCnst(0), argCloneVar)));
 
             var beforeLabel = ctxt.GetFreshLabel();
             if (allStaticFuns.ContainsKey(calleeName))
@@ -3199,7 +3198,7 @@
             ctxt.AddSideEffect(MkZingIfThenElse(
                                  MkZingEq(MkZingDot("entryCtxt", "reason"), MkZingDot("ContinuationReason", "Return")),
                                  processOutput,
-                                 MkZingSeq(MkZingCallStmt(MkZingCall(MkZingDot("entryCtxt", "PushReturnTo"), Factory.Instance.MkCnst(ctxt.LabelToId(beforeLabel)), MkZingIdentifier("locals"), MkZingIdentifier("currentEvent"), MkZingIdentifier("currentArg"))),
+                                 MkZingSeq(MkZingCallStmt(MkZingCall(MkZingDot("entryCtxt", "PushReturnTo"), Factory.Instance.MkCnst(ctxt.LabelToId(beforeLabel)), MkZingIdentifier("locals"))),
                                            MkZingReturn(ZingData.Cnst_Nil))));
             ctxt.lastEval = retVal;
             return new ZingTranslationInfo(retVal);
@@ -3242,22 +3241,11 @@
                 ctxt.AddSideEffect(MkZingCallStmt(MkZingCall(MkZingDot(PRT_VALUE, "PrtPrimSetMachine"), tmpVar, MkZingIdentifier("myHandle"))));
                 retVal = tmpVar;
             }
-            else if (op == PData.Cnst_Trigger.Node.Name)
-            {
-                var tmpVar = ctxt.GetTmpVar(PrtValue, "tmp");
-                ctxt.AddSideEffect(MkZingAssign(tmpVar, MkZingCall(PrtMkDefaultValue, typeContext.PTypeToZingExpr(PTypeEvent.Node))));
-                ctxt.AddSideEffect(MkZingCallStmt(MkZingCall(MkZingDot(PRT_VALUE, "PrtPrimSetEvent"), tmpVar, MkZingIdentifier("currentEvent"))));
-                retVal = tmpVar;
-            }
-            else if (op == PData.Cnst_Payload.Node.Name)
-            {
-                retVal = MkZingIdentifier("currentArg");
-            }
             else if (op == PData.Cnst_Nondet.Node.Name || op == PData.Cnst_FairNondet.Node.Name)
             {
                 var afterLabel = ctxt.GetFreshLabel();
                 var bvar = ctxt.GetTmpVar(ZingData.Cnst_Bool, "nondet");
-                ctxt.AddSideEffect(MkZingCallStmt(MkZingCall(MkZingDot("entryCtxt", "Nondet"), Factory.Instance.MkCnst(ctxt.LabelToId(afterLabel)), MkZingIdentifier("locals"), MkZingIdentifier("currentEvent"), MkZingIdentifier("currentArg"))));
+                ctxt.AddSideEffect(MkZingCallStmt(MkZingCall(MkZingDot("entryCtxt", "Nondet"), Factory.Instance.MkCnst(ctxt.LabelToId(afterLabel)), MkZingIdentifier("locals"))));
                 ctxt.AddSideEffect(MkZingReturn(ZingData.Cnst_Nil));
                 ctxt.AddSideEffect(MkZingBlock(afterLabel, MkZingAssign(bvar, MkZingDot("entryCtxt", "nondet"))));
                 ctxt.AddSideEffect(MkZingAssign(MkZingDot("entryCtxt", "nondet"), ZingData.Cnst_False));
@@ -3667,7 +3655,7 @@
                 }
 
                 ctxt.AddSideEffect(MkZingCallStmt(MkZingCall(MkZingDot(targetExpr, "EnqueueEvent"), eventExpr, tmpVar, Factory.Instance.MkCnst("myHandle"))));
-                ctxt.AddSideEffect(MkZingCallStmt(MkZingCall(MkZingDot("entryCtxt", "Send"), Factory.Instance.MkCnst(ctxt.LabelToId(afterLabel)), MkZingIdentifier("locals"), MkZingIdentifier("currentEvent"), MkZingIdentifier("currentArg"))));
+                ctxt.AddSideEffect(MkZingCallStmt(MkZingCall(MkZingDot("entryCtxt", "Send"), Factory.Instance.MkCnst(ctxt.LabelToId(afterLabel)), MkZingIdentifier("locals"))));
                 return new ZingTranslationInfo(MkZingSeq(MkZingReturn(ZingData.Cnst_Nil), MkZingBlock(afterLabel, ZingData.Cnst_Nil)));
             }
         }
@@ -3937,8 +3925,6 @@
 
             List<AST<Node>> localVars = new List<AST<Node>>();
             localVars.Add(MkZingVarDecl("locals", Factory.Instance.MkCnst("PRT_VALUE_ARRAY")));
-            localVars.Add(MkZingVarDecl("currentEvent", Factory.Instance.MkCnst("SM_EVENT")));
-            localVars.Add(MkZingVarDecl("currentArg", Factory.Instance.MkCnst("PRT_VALUE")));
 
             var ctxt = new ZingFoldContext(this, machineName, funName, funInfo);
             var tuple = Factory.Instance.ToAST(funInfo.body).Compute<ZingTranslationInfo>(
