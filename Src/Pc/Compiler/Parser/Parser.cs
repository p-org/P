﻿namespace Microsoft.Pc.Parser
{
    using System;
    using System.Collections.Generic;
    using System.Diagnostics.Contracts;
    using System.Linq;
    using QUT.Gppg;

    using Domains;
    using Microsoft.Formula.API;
    using Microsoft.Formula.API.Generators;
    using Microsoft.Formula.API.Nodes;

   

    internal partial class Parser : ShiftReduceParser<LexValue, LexLocation>
    {
        private static readonly P_Root.Exprs TheDefaultExprs = new P_Root.Exprs();

        private ProgramName parseSource;
        private List<Flag> parseFlags;
        private PProgram parseProgram;
        private List<string> parseIncludedFileNames;

        private bool parseFailed = false;

        private Span crntAnnotSpan;
        private bool isTrigAnnotated = false;
        private bool isStaticFun = false;
        private P_Root.FunDecl crntFunDecl = null;
        private P_Root.EventDecl crntEventDecl = null;
        private P_Root.ModuleDecl crntModuleDecl = null;
        private P_Root.MachineDecl crntMachDecl = null;
        private P_Root.QualifiedName crntStateTargetName = null;
        private P_Root.StateDecl crntState = null;
        private List<P_Root.VarDecl> crntVarList = new List<P_Root.VarDecl>();
        private List<P_Root.EventLabel> crntEventList = new List<P_Root.EventLabel>();
        private List<P_Root.String> crntInterfaceList = new List<P_Root.String>();
        private List<P_Root.EventLabel> onEventList = new List<P_Root.EventLabel>();
        private List<Tuple<P_Root.StringCnst, P_Root.AnnotValue>> crntAnnotList = new List<Tuple<P_Root.StringCnst, P_Root.AnnotValue>>();
        private Stack<List<Tuple<P_Root.StringCnst, P_Root.AnnotValue>>> crntAnnotStack = new Stack<List<Tuple<P_Root.StringCnst, P_Root.AnnotValue>>>();

        private List<P_Root.EventLabel> crntObservesList = new List<P_Root.EventLabel>();
        private List<P_Root.EventLabel> crntSendsList = new List<P_Root.EventLabel>();
        private List<P_Root.EventLabel> crntPrivateList = new List<P_Root.EventLabel>();
        private List<P_Root.MonitorKind> crntMonitorList = new List<P_Root.MonitorKind>();
        private List<P_Root.EventLabel> crntReceivesList = new List<P_Root.EventLabel>();

        private HashSet<string> crntStateNames = new HashSet<string>();
        private HashSet<string> crntFunNames = new HashSet<string>();
        private HashSet<string> crntVarNames = new HashSet<string>();
        private TopDeclNames topDeclNames;

        private Stack<P_Root.Expr> valueExprStack = new Stack<P_Root.Expr>();
        private Stack<P_Root.ExprsExt> exprsStack = new Stack<P_Root.ExprsExt>();
        private Stack<P_Root.TypeExpr> typeExprStack = new Stack<P_Root.TypeExpr>();
        private Stack<P_Root.Stmt> stmtStack = new Stack<P_Root.Stmt>();
        private Stack<P_Root.QualifiedName> groupStack = new Stack<P_Root.QualifiedName>();
<<<<<<< HEAD
        private int nextTrampolineLabel = 0;
        private int nextPayloadVarLabel = 0;
=======
        private Stack<P_Root.ModuleList> ModuleListStack = new Stack<P_Root.ModuleList>();
        private Stack<P_Root.Module> moduleStack = new Stack<P_Root.Module>();
        private Stack<P_Root.EventsOrInterfaces> evtOrInterListStack = new Stack<P_Root.EventsOrInterfaces>();
        private int nextReceiveLabel = 0;
>>>>>>> cdf3ad1d

        class LocalVarStack
        {
            private Parser parser;

            private P_Root.IArgType_NmdTupType__1 contextLocalVarDecl;
            public P_Root.IArgType_NmdTupType__1 ContextLocalVarDecl
            {
                get
                {
                    Contract.Assert(0 < contextStack.Count);
                    return contextStack.Peek();
                }
            }
            private Stack<P_Root.IArgType_NmdTupType__1> contextStack;

            private List<string> crntLocalVarList;
            private P_Root.IArgType_NmdTupType__1 localVarDecl;
            public P_Root.IArgType_NmdTupType__1 LocalVarDecl
            {
                get { return localVarDecl; }
            }
            private Stack<P_Root.IArgType_NmdTupType__1> localStack;

            private Stack<List<P_Root.EventLabel>> caseEventStack;

            private P_Root.IArgType_Cases__2 casesList;
            public P_Root.IArgType_Cases__2 CasesList
            {
                get { return casesList; }
            }

            private Stack<P_Root.IArgType_Cases__2> casesListStack;

            public LocalVarStack(Parser parser)
            {
                this.parser = parser;
                this.contextLocalVarDecl = P_Root.MkUserCnst(P_Root.UserCnstKind.NIL);
                this.contextStack = new Stack<P_Root.IArgType_NmdTupType__1>();
                this.crntLocalVarList = new List<string>();
                this.localVarDecl = P_Root.MkUserCnst(P_Root.UserCnstKind.NIL);
                this.localStack = new Stack<P_Root.IArgType_NmdTupType__1>();
                this.caseEventStack = new Stack<List<P_Root.EventLabel>>();
                this.casesList = P_Root.MkUserCnst(P_Root.UserCnstKind.NIL);
                this.casesListStack = new Stack<P_Root.IArgType_Cases__2>();
            }

            public LocalVarStack(Parser parser, P_Root.IArgType_NmdTupType__1 parameters)
            {
                this.parser = parser;
                this.contextLocalVarDecl = parameters;
                this.contextStack = new Stack<P_Root.IArgType_NmdTupType__1>();
                this.crntLocalVarList = new List<string>();
                this.localVarDecl = P_Root.MkUserCnst(P_Root.UserCnstKind.NIL);
                this.localStack = new Stack<P_Root.IArgType_NmdTupType__1>();
                this.caseEventStack = new Stack<List<P_Root.EventLabel>>();
                this.casesList = P_Root.MkUserCnst(P_Root.UserCnstKind.NIL); 
                this.casesListStack = new Stack<P_Root.IArgType_Cases__2>();
            }

            public void PushCasesList()
            {
                casesListStack.Push(casesList);
                casesList = P_Root.MkUserCnst(P_Root.UserCnstKind.NIL);
            }
            public P_Root.IArgType_Cases__2 PopCasesList()
            {
                var currCasesList = casesList;
                casesList = casesListStack.Pop();
                return currCasesList;
            }
            public void Push()
            {
                contextStack.Push(contextLocalVarDecl);
                localStack.Push(localVarDecl);
                List<P_Root.EventLabel> caseEventList = new List<P_Root.EventLabel>(parser.crntEventList);
                parser.crntEventList.Clear();
                caseEventStack.Push(caseEventList);
                localVarDecl = P_Root.MkUserCnst(P_Root.UserCnstKind.NIL);
            }

            public List<P_Root.EventLabel> Pop()
            {
                contextLocalVarDecl = contextStack.Pop();
                localVarDecl = localStack.Pop();
                return caseEventStack.Pop();
            }

            public void AddCase(P_Root.IArgType_Cases__0 e, P_Root.IArgType_Cases__1 a)
            {
                casesList = P_Root.MkCases(e, a, casesList);
            }

            public void AddLocalVar(string name, Span span)
            {
                crntLocalVarList.Add(name);
            }

<<<<<<< HEAD
            public void AddPayloadVar(string name, Span span)
            {
                Contract.Assert(parser.typeExprStack.Count > 0);
                var typeExpr = (P_Root.IArgType_NmdTupTypeField__1)parser.typeExprStack.Pop();
                var nameTerm = P_Root.MkString(name);
                nameTerm.Span = span;
                var field = P_Root.MkNmdTupTypeField(nameTerm, typeExpr);
                contextLocalVarDecl = P_Root.MkNmdTupType(field, contextLocalVarDecl);
            }

            public void AddPayloadVar()
            {
                var field = P_Root.MkNmdTupTypeField(
                                    P_Root.MkString(string.Format("_payload_{0}", parser.GetNextPayloadVarLabel())), 
                                    (P_Root.IArgType_NmdTupTypeField__1) parser.MkBaseType(P_Root.UserCnstKind.ANY, Span.Unknown));
                contextLocalVarDecl = P_Root.MkNmdTupType(field, contextLocalVarDecl);
            }

=======
>>>>>>> cdf3ad1d
            public void CompleteCrntLocalVarList()
            {
                Contract.Assert(parser.typeExprStack.Count > 0);
                var typeExpr = (P_Root.IArgType_NmdTupTypeField__1)parser.typeExprStack.Pop();
                foreach (var v in crntLocalVarList)
                {
                    var field = P_Root.MkNmdTupTypeField(P_Root.MkString(v), typeExpr);
                    localVarDecl = P_Root.MkNmdTupType(field, localVarDecl);
                    contextLocalVarDecl = P_Root.MkNmdTupType(field, contextLocalVarDecl);
                }
                crntLocalVarList.Clear();
            }
        }
        LocalVarStack localVarStack;

        public P_Root.TypeExpr Debug_PeekTypeStack
        {
            get { return typeExprStack.Peek(); }
        }

        public Parser()
            : base(new Scanner())
        {
            localVarStack = new LocalVarStack(this);
        }

        CommandLineOptions Options;

        internal bool ParseFile(
            ProgramName file,
            CommandLineOptions options,
            TopDeclNames topDeclNames,
            out List<Flag> flags,
            out PProgram program,
            out List<string> includedFileNames)
        {
            flags = parseFlags = new List<Flag>();
            this.topDeclNames = topDeclNames;
            program = parseProgram = new PProgram();
            includedFileNames = parseIncludedFileNames = new List<string>();
            parseSource = file;
            Options = options;
            bool result;
            try
            {
                var fi = new System.IO.FileInfo(file.Uri.AbsolutePath);
                if (!fi.Exists)
                {
                    var badFile = new Flag(
                        SeverityKind.Error,
                        default(Span),
                        Constants.BadFile.ToString(string.Format("The file {0} does not exist", file.ToString())),
                        Constants.BadFile.Code,
                        file);
                    result = false;
                    flags.Add(badFile);
                    return false;
                }

                var str = new System.IO.FileStream(file.Uri.AbsolutePath, System.IO.FileMode.Open, System.IO.FileAccess.Read);
                var scanner = ((Scanner)Scanner);
                scanner.SetSource(str);
                scanner.SourceProgram = file;
                scanner.Flags = flags;
                scanner.Failed = false;
                ResetState();
                result = (!scanner.Failed) && Parse(default(System.Threading.CancellationToken)) && !parseFailed;
                str.Close();
            }
            catch (Exception e)
            {
                var badFile = new Flag(
                    SeverityKind.Error,
                    default(Span),
                    Constants.BadFile.ToString(e.Message),
                    Constants.BadFile.Code,
                    file);
                flags.Add(badFile);
                return false;
            }

            return result;
        }

        internal bool ParseText(
            ProgramName file, 
            string programText, 
            out List<Flag> flags,
            out PProgram program)
        {
            flags = parseFlags = new List<Flag>();
            program = parseProgram = new PProgram();
            parseSource = file;
            bool result;
            try
            {
                var str = new System.IO.MemoryStream(System.Text.Encoding.ASCII.GetBytes(programText));
                var scanner = ((Scanner)Scanner);
                scanner.SetSource(str);
                scanner.SourceProgram = file;
                scanner.Flags = flags;
                scanner.Failed = false;
                ResetState();
                result = (!scanner.Failed) && Parse(default(System.Threading.CancellationToken)) && !parseFailed;
                str.Close();
            }
            catch (Exception e)
            {
                var badFile = new Flag(
                    SeverityKind.Error,
                    default(Span),
                    Constants.BadFile.ToString(e.Message),
                    Constants.BadFile.Code,
                    file);
                flags.Add(badFile);
                return false;
            }

            return result;
        }

        private Span ToSpan(LexLocation loc)
        {
            return new Span(loc.StartLine, loc.StartColumn + 1, loc.EndLine, loc.EndColumn + 1);
        }

        private bool IsValidName(string name, Span nameSpan)
        {
            string errorMessage = "";
            bool error = false;
            if(topDeclNames.eventNames.Contains(name))
            {
                errorMessage = string.Format("An event with name {0} already declared", name);
                error = true;
            }
            else if(topDeclNames.interfaceNames.Contains(name))
            {
                errorMessage = string.Format("An interface with name {0} already declared", name);
                error = true;
            }
            else if(topDeclNames.machineNames.Contains(name))
            {
                errorMessage = string.Format("A machine with name {0} already declared", name);
                error = true;
            }
            else if(topDeclNames.moduleNames.Contains(name))
            {
                errorMessage = string.Format("A module with name {0} already declared", name);
                error = true;
            }
            else if(topDeclNames.staticFunNames.Contains(name))
            {
                errorMessage = string.Format("A static function with name {0} already declared", name);
                error = true;
            }
            else if (topDeclNames.testNames.Contains(name))
            {
                errorMessage = string.Format("A test case with name {0} already declared", name);
                error = true;
            }

            if (error)
            {
                var errFlag = new Flag(
                                         SeverityKind.Error,
                                         nameSpan,
                                         Constants.BadSyntax.ToString(errorMessage),
                                         Constants.BadSyntax.Code,
                                         parseSource);
                parseFailed = true;
                parseFlags.Add(errFlag);
                
            }

            return !error;

        }

        #region Pushers

        private void PushModule(string name, Span nameSpan)
        {
            var moduleDecl = new P_Root.ModuleDecl();
            moduleDecl.name = (P_Root.IArgType_ModuleDecl__0)MkString(name, nameSpan);
            moduleDecl.Span = nameSpan;
            moduleStack.Push(moduleDecl);
        }

        private void PushModuleList(Span span, bool isLast)
        {
            var ModuleList = P_Root.MkModuleList();
            ModuleList.Span = span;
            if (isLast)
            {
                Contract.Assert(moduleStack.Count > 0);
                ModuleList.mod = (P_Root.IArgType_ModuleList__0)moduleStack.Pop();
                ModuleList.tail = MkUserCnst(P_Root.UserCnstKind.NIL, span);
            }
            else
            {
                Contract.Assert(moduleStack.Count > 0);
                Contract.Assert(ModuleListStack.Count > 0);
                ModuleList.tail = (P_Root.IArgType_ModuleList__1)ModuleListStack.Pop();
                ModuleList.mod = (P_Root.IArgType_ModuleList__0)moduleStack.Pop();
            }

            ModuleListStack.Push(ModuleList);
        }

        void PushEventList(Span span)
        {
            var evList = P_Root.MkEventList();
            evList.ev = (P_Root.IArgType_EventList__0)crntEventList[0];
            evList.tail = MkUserCnst(P_Root.UserCnstKind.NIL, span);
            evtOrInterListStack.Push(evList);
            crntEventList.RemoveAt(0);
            foreach (var ev in crntEventList)
            {
                evList = P_Root.MkEventList();
                evList.ev = (P_Root.IArgType_EventList__0)ev;
                evList.tail = (P_Root.IArgType_EventList__1)evtOrInterListStack.Pop();
                evtOrInterListStack.Push(evList);
            }
            crntEventList.Clear();
        }

        void PushInterfaceList(Span span)
        {
            var inList = P_Root.MkInterfaceList();
            var interfaceType = P_Root.MkInterfaceType(MkString((string)crntInterfaceList[0].Symbol, crntInterfaceList[0].Span));
            inList.inter = (P_Root.IArgType_InterfaceList__0)interfaceType;
            inList.tail = MkUserCnst(P_Root.UserCnstKind.NIL, span);
            evtOrInterListStack.Push(inList);
            crntInterfaceList.RemoveAt(0);
            foreach (var I in crntInterfaceList)
            {
                inList = P_Root.MkInterfaceList();
                interfaceType = P_Root.MkInterfaceType(MkString((string)crntInterfaceList[0].Symbol, crntInterfaceList[0].Span));
                inList.inter = (P_Root.IArgType_InterfaceList__0)interfaceType;
                inList.tail = (P_Root.IArgType_InterfaceList__1)evtOrInterListStack.Pop();
                evtOrInterListStack.Push(inList);
            }
            crntInterfaceList.Clear();
        }

        void PushHideModule(Span span)
        {
            var hideModule = P_Root.MkHide();
            hideModule.Span = span;
            Contract.Assert(evtOrInterListStack.Count > 0);
            hideModule.ei = (P_Root.IArgType_Hide__0)evtOrInterListStack.Pop();
            hideModule.modL = ModuleListStack.Pop();
            moduleStack.Push(hideModule);
            
        }
        private void PushAnnotationSet()
        {
            crntAnnotStack.Push(crntAnnotList);
            crntAnnotList = new List<Tuple<P_Root.StringCnst, P_Root.AnnotValue>>();
        }

        private void PushTypeExpr(P_Root.TypeExpr typeExpr)
        {
            typeExprStack.Push(typeExpr);
        }

        private void PushNameType(string name, Span span)
        {
            var nameType = P_Root.MkNameType(MkString(name, span));
            nameType.Span = span;
            typeExprStack.Push(nameType);
        }

        private void PushSeqType(Span span)
        {
            Contract.Assert(typeExprStack.Count > 0);
            var seqType = P_Root.MkSeqType((P_Root.IArgType_SeqType__0)typeExprStack.Pop());
            seqType.Span = span;
            typeExprStack.Push(seqType);
        }

        private void PushTupType(Span span, bool isLast)
        {
            var tupType = P_Root.MkTupType();
            tupType.Span = span;
            if (isLast)
            {
                Contract.Assert(typeExprStack.Count > 0);
                tupType.hd = (P_Root.IArgType_TupType__0)typeExprStack.Pop();
                tupType.tl = MkUserCnst(P_Root.UserCnstKind.NIL, span);
            }
            else
            {
                Contract.Assert(typeExprStack.Count > 1);
                tupType.tl = (P_Root.IArgType_TupType__1)typeExprStack.Pop();
                tupType.hd = (P_Root.IArgType_TupType__0)typeExprStack.Pop();
            }

            typeExprStack.Push(tupType);
        }

        private void PushNmdTupType(string fieldName, Span span, bool isLast)
        {
            var tupType = P_Root.MkNmdTupType();
            var tupFld = P_Root.MkNmdTupTypeField();

            tupType.Span = span;
            tupFld.Span = span;
            tupFld.name = MkString(fieldName, span);
            tupType.hd = tupFld;
            if (isLast)
            {
                Contract.Assert(typeExprStack.Count > 0);
                tupFld.type = (P_Root.IArgType_NmdTupTypeField__1)typeExprStack.Pop();
                tupType.tl = MkUserCnst(P_Root.UserCnstKind.NIL, span);
            }
            else
            {
                Contract.Assert(typeExprStack.Count > 1);
                tupType.tl = (P_Root.IArgType_NmdTupType__1)typeExprStack.Pop();
                tupFld.type = (P_Root.IArgType_NmdTupTypeField__1)typeExprStack.Pop();
            }

            typeExprStack.Push(tupType);
        }

        private void PushInterfaceType(string name, Span span)
        {
            var interfaceType = P_Root.MkInterfaceType();
            interfaceType.name = (P_Root.IArgType_InterfaceType__0)MkString(name, span);
            interfaceType.Span = span;
            typeExprStack.Push(interfaceType);
        }

        private void PushMapType(Span span)
        {
            Contract.Assert(typeExprStack.Count > 1);
            var mapType = P_Root.MkMapType();
            mapType.v = (P_Root.IArgType_MapType__1)typeExprStack.Pop();
            mapType.k = (P_Root.IArgType_MapType__0)typeExprStack.Pop();
            mapType.Span = span;
            typeExprStack.Push(mapType);
            
        }

        private void PushSend(bool hasArgs, Span span)
        {
            Contract.Assert(!hasArgs || exprsStack.Count > 0);
            Contract.Assert(valueExprStack.Count > 1);

            var sendStmt = P_Root.MkSend();
            sendStmt.Span = span;
            if (hasArgs)
            {
                var arg = exprsStack.Pop();
                if (arg.Symbol == TheDefaultExprs.Symbol)
                {
                    sendStmt.arg = P_Root.MkTuple((P_Root.IArgType_Tuple__0)arg);
                    sendStmt.arg.Span = arg.Span;
                }
                else
                {
                    sendStmt.arg = (P_Root.IArgType_Send__2)arg;
                }

                sendStmt.ev = (P_Root.IArgType_Send__1)valueExprStack.Pop();
                sendStmt.dest = (P_Root.IArgType_Send__0)valueExprStack.Pop();
            }
            else
            {
                sendStmt.ev = (P_Root.IArgType_Send__1)valueExprStack.Pop();
                sendStmt.dest = (P_Root.IArgType_Send__0)valueExprStack.Pop();
                sendStmt.arg = MkUserCnst(P_Root.UserCnstKind.NIL, span);
            }

            stmtStack.Push(sendStmt);
        }

        private void PushMonitor(bool hasArgs, string name, Span nameSpan, Span span)
        {
            Contract.Assert(!hasArgs || exprsStack.Count > 0);
            Contract.Assert(valueExprStack.Count > 0);

            var monitorStmt = P_Root.MkMonitor();
            monitorStmt.Span = span;
            if (hasArgs)
            {
                var arg = exprsStack.Pop();
                if (arg.Symbol == TheDefaultExprs.Symbol)
                {
                    monitorStmt.arg = P_Root.MkTuple((P_Root.IArgType_Tuple__0)arg);
                    monitorStmt.arg.Span = arg.Span;
                }
                else
                {
                    monitorStmt.arg = (P_Root.IArgType_Monitor__1)arg;
                }

                monitorStmt.ev = (P_Root.IArgType_Monitor__0)valueExprStack.Pop();
            }
            else
            {
                monitorStmt.ev = (P_Root.IArgType_Monitor__0)valueExprStack.Pop();
                monitorStmt.arg = MkUserCnst(P_Root.UserCnstKind.NIL, span);
            }

            stmtStack.Push(monitorStmt);
        }

        private void PushReceive(Span span)
        {
            var receiveStmt = P_Root.MkReceive((P_Root.IArgType_Receive__0)localVarStack.PopCasesList());
            receiveStmt.Span = span;
            receiveStmt.label = P_Root.MkNumeric(GetNextTrampolineLabel());
            stmtStack.Push(receiveStmt);
        }

        private void PushRaise(bool hasArgs, Span span)
        {
            Contract.Assert(!hasArgs || exprsStack.Count > 0);
            Contract.Assert(valueExprStack.Count > 0);

            var raiseStmt = P_Root.MkRaise();
            raiseStmt.Span = span;
            if (hasArgs)
            {
                var arg = exprsStack.Pop();
                if (arg.Symbol == TheDefaultExprs.Symbol)
                {
                    raiseStmt.arg = P_Root.MkTuple((P_Root.IArgType_Tuple__0)arg);
                    raiseStmt.arg.Span = arg.Span;
                }
                else
                {
                    raiseStmt.arg = (P_Root.IArgType_Raise__1)arg;
                }

                raiseStmt.ev = (P_Root.IArgType_Raise__0)valueExprStack.Pop();
            }
            else
            {
                raiseStmt.ev = (P_Root.IArgType_Raise__0)valueExprStack.Pop();
                raiseStmt.arg = MkUserCnst(P_Root.UserCnstKind.NIL, span);
            }

            stmtStack.Push(raiseStmt);
        }

        private void PushNewStmt(string name, Span nameSpan, bool hasArgs, Span span)
        {
            Contract.Assert(!hasArgs || exprsStack.Count > 0);
            var newStmt = P_Root.MkNewStmt();
            newStmt.name = MkString(name, nameSpan);
            newStmt.Span = span;
            if (hasArgs)
            {
                var arg = exprsStack.Pop();
                if (arg.Symbol == TheDefaultExprs.Symbol)
                {
                    newStmt.arg = P_Root.MkTuple((P_Root.IArgType_Tuple__0)arg);
                    newStmt.arg.Span = arg.Span;
                }
                else
                {
                    newStmt.arg = (P_Root.IArgType_NewStmt__1)arg;
                }
            }
            else
            {
                newStmt.arg = MkUserCnst(P_Root.UserCnstKind.NIL, span);
            }
            stmtStack.Push(newStmt);
        }

        private void PushNewExpr(string name, Span nameSpan, bool hasArgs, Span span)
        {
            Contract.Assert(!hasArgs || exprsStack.Count > 0);
            var newExpr = P_Root.MkNew();
            newExpr.name = MkString(name, nameSpan);
            newExpr.Span = span;
            if (hasArgs)
            {
                var arg = exprsStack.Pop();
                if (arg.Symbol == TheDefaultExprs.Symbol)
                {
                    newExpr.arg = P_Root.MkTuple((P_Root.IArgType_Tuple__0)arg);
                    newExpr.arg.Span = arg.Span;
                }
                else
                {
                    newExpr.arg = (P_Root.IArgType_New__1)arg;
                }
            }
            else
            {
                newExpr.arg = MkUserCnst(P_Root.UserCnstKind.NIL, span);
            }
            valueExprStack.Push(newExpr);
        }

        private void PushFunStmt(string name, bool hasArgs, Span span)
        {
            Contract.Assert(!hasArgs || exprsStack.Count > 0);
            var funStmt = P_Root.MkFunStmt();
            funStmt.name = MkString(name, span);
            funStmt.aout = MkUserCnst(P_Root.UserCnstKind.NIL, span);
            funStmt.Span = span;
            funStmt.label = P_Root.MkNumeric(GetNextTrampolineLabel());
            if (hasArgs)
            {
                funStmt.args = (P_Root.Exprs)exprsStack.Pop();
            }
            else
            {
                funStmt.args = MkUserCnst(P_Root.UserCnstKind.NIL, span);
            }

            stmtStack.Push(funStmt);
        }

        private void PushFunExpr(string name, bool hasArgs, Span span)
        {
            Contract.Assert(!hasArgs || exprsStack.Count > 0);
            var funExpr = P_Root.MkFunApp();
            funExpr.name = MkString(name, span);
            funExpr.Span = span;
            if (hasArgs)
            {
                funExpr.args = (P_Root.Exprs)exprsStack.Pop();
            }
            else
            {
                funExpr.args = MkUserCnst(P_Root.UserCnstKind.NIL, span);
            }

            valueExprStack.Push(funExpr);
        }

        private void PushTupleExpr(bool isUnaryTuple)
        {
            Contract.Assert(valueExprStack.Count > 0);
            P_Root.Exprs fullExprs;
            var arg = (P_Root.IArgType_Exprs__0)valueExprStack.Pop();
            if (isUnaryTuple)
            {
                fullExprs = P_Root.MkExprs(arg, MkUserCnst(P_Root.UserCnstKind.NIL, arg.Span));
            }
            else
            {
                fullExprs = P_Root.MkExprs(arg, (P_Root.Exprs)exprsStack.Pop());
            }
            
            var tuple = P_Root.MkTuple(fullExprs);
            fullExprs.Span = arg.Span;
            tuple.Span = arg.Span;
            valueExprStack.Push(tuple);
        }

        private void PushNmdTupleExpr(string name, Span span, bool isUnaryTuple)
        {
            Contract.Assert(valueExprStack.Count > 0);
            P_Root.NamedExprs fullExprs;
            var arg = (P_Root.IArgType_NamedExprs__1)valueExprStack.Pop();
            if (isUnaryTuple)
            {
                fullExprs = P_Root.MkNamedExprs(
                    MkString(name, span),
                    arg, 
                    MkUserCnst(P_Root.UserCnstKind.NIL, arg.Span));
            }
            else
            {
                fullExprs = P_Root.MkNamedExprs(
                    MkString(name, span),                    
                    arg,
                    (P_Root.NamedExprs)exprsStack.Pop());
            }

            var tuple = P_Root.MkNamedTuple(fullExprs);
            fullExprs.Span = span;
            tuple.Span = span;
            valueExprStack.Push(tuple);
        }

        private void PushExprs()
        {
            Contract.Assert(exprsStack.Count > 0);
            Contract.Assert(valueExprStack.Count > 0);

            var oldExprs = exprsStack.Pop();
            if (oldExprs.Symbol != TheDefaultExprs.Symbol)
            {
                var coercedExprs = P_Root.MkExprs(
                    (P_Root.IArgType_Exprs__0)oldExprs, 
                    MkUserCnst(P_Root.UserCnstKind.NIL, oldExprs.Span));
                coercedExprs.Span = oldExprs.Span;
                oldExprs = coercedExprs;
            }

            var arg = (P_Root.IArgType_Exprs__0)valueExprStack.Pop();
            var exprs = P_Root.MkExprs(arg, (P_Root.IArgType_Exprs__1)oldExprs);
            exprs.Span = arg.Span;
            exprsStack.Push(exprs);
        }

        private void PushNmdExprs(string name, Span span)
        {
            Contract.Assert(valueExprStack.Count > 0);
            Contract.Assert(exprsStack.Count > 0);
            var exprs = P_Root.MkNamedExprs(
                MkString(name, span),
                (P_Root.IArgType_NamedExprs__1)valueExprStack.Pop(),
                (P_Root.NamedExprs)exprsStack.Pop());
            exprs.Span = span;
            exprsStack.Push(exprs);
        }

        private void MoveValToNmdExprs(string name, Span span)
        {
            Contract.Assert(valueExprStack.Count > 0);
            var exprs = P_Root.MkNamedExprs(
                MkString(name, span),
                (P_Root.IArgType_NamedExprs__1)valueExprStack.Pop(),
                MkUserCnst(P_Root.UserCnstKind.NIL, span));
            exprs.Span = span;
            exprsStack.Push(exprs);
        }

        private void MoveValToExprs(bool makeIntoExprs)
        {
            Contract.Assert(valueExprStack.Count > 0);
            if (makeIntoExprs)
            {
                var arg = (P_Root.IArgType_Exprs__0)valueExprStack.Pop();
                var exprs = P_Root.MkExprs(arg, MkUserCnst(P_Root.UserCnstKind.NIL, arg.Span));
                exprs.Span = arg.Span;
                exprsStack.Push(exprs);
            }
            else
            {
                exprsStack.Push((P_Root.ExprsExt)valueExprStack.Pop());
            }
        }

        private void PushNulStmt(P_Root.UserCnstKind op, Span span)
        {
            var nulStmt = P_Root.MkNulStmt(MkUserCnst(op, span));
            nulStmt.Span = span;
            stmtStack.Push(nulStmt);
        }

        private void PushSeq()
        {
            Contract.Assert(stmtStack.Count > 1);
            var seqStmt = P_Root.MkSeq();
            seqStmt.s2 = (P_Root.IArgType_Seq__1)stmtStack.Pop();
            seqStmt.s1 = (P_Root.IArgType_Seq__0)stmtStack.Pop();
            seqStmt.Span = seqStmt.s1.Span;
            stmtStack.Push(seqStmt);
        }

        private void PushNulExpr(P_Root.UserCnstKind op, Span span)
        {
            var nulExpr = P_Root.MkNulApp(MkUserCnst(op, span));
            nulExpr.Span = span;
            valueExprStack.Push(nulExpr);
        }

        private void PushUnExpr(P_Root.UserCnstKind op, Span span)
        {
            Contract.Assert(valueExprStack.Count > 0);
            var unExpr = P_Root.MkUnApp();
            unExpr.op = MkUserCnst(op, span);
            unExpr.arg1 = (P_Root.IArgType_UnApp__1)valueExprStack.Pop();
            unExpr.Span = span;
            valueExprStack.Push(unExpr);
        }

        private void PushDefaultExpr(Span span)
        {
            Contract.Assert(typeExprStack.Count > 0);
            var defExpr = P_Root.MkDefault();
            defExpr.type = (P_Root.IArgType_Default__0)typeExprStack.Pop();
            defExpr.Span = span;
            valueExprStack.Push(defExpr);
        }

        private void PushIntExpr(string intStr, Span span)
        {
            int val;
            if (!int.TryParse(intStr, out val))
            {
                var errFlag = new Flag(
                                 SeverityKind.Error,
                                 span,
                                 Constants.BadSyntax.ToString(string.Format("Bad int constant {0}", intStr)),
                                 Constants.BadSyntax.Code,
                                 parseSource);
                parseFailed = true;
                parseFlags.Add(errFlag);
            }

            var nulExpr = P_Root.MkNulApp(MkNumeric(val, span));
            nulExpr.Span = span;
            valueExprStack.Push(nulExpr);
        }

        private void PushCast(Span span)
        {
            Contract.Assert(valueExprStack.Count > 0);
            Contract.Assert(typeExprStack.Count > 0);
            var cast = P_Root.MkCast(
                (P_Root.IArgType_Cast__0)valueExprStack.Pop(),
                (P_Root.IArgType_Cast__1)typeExprStack.Pop());
            cast.Span = span;
            valueExprStack.Push(cast);
        }

        private void PushIte(bool hasElse, Span span)
        {
            Contract.Assert(valueExprStack.Count > 0);
            var ite = P_Root.MkIte();
            ite.Span = span;
            ite.cond = (P_Root.IArgType_Ite__0)valueExprStack.Pop();
            if (hasElse)
            {
                Contract.Assert(stmtStack.Count > 1);
                ite.@false = (P_Root.IArgType_Ite__2)stmtStack.Pop();
                ite.@true = (P_Root.IArgType_Ite__1)stmtStack.Pop();
            }
            else
            {
                Contract.Assert(stmtStack.Count > 0);
                var skip = P_Root.MkNulStmt(MkUserCnst(P_Root.UserCnstKind.SKIP, span));
                skip.Span = span;
                ite.@true = (P_Root.IArgType_Ite__1)stmtStack.Pop();
                ite.@false = skip;
            }

            stmtStack.Push(ite);
        }

        private void PushReturn(bool returnsValue, Span span)
        {
            Contract.Assert(!returnsValue || valueExprStack.Count > 0);
            var retStmt = P_Root.MkReturn();
            retStmt.Span = span;
            if (returnsValue)
            {
                retStmt.expr = (P_Root.IArgType_Return__0)valueExprStack.Pop();
            }
            else
            {
                retStmt.expr = MkUserCnst(P_Root.UserCnstKind.NIL, span);
            }

            stmtStack.Push(retStmt);
        }

        private void PushWhile(Span span)
        {
            Contract.Assert(valueExprStack.Count > 0 && stmtStack.Count > 0);
            var whileStmt = P_Root.MkWhile(
                (P_Root.IArgType_While__0)valueExprStack.Pop(),
                (P_Root.IArgType_While__1)stmtStack.Pop());
            whileStmt.Span = span;
            stmtStack.Push(whileStmt);
        }

        private void PushUnStmt(P_Root.UserCnstKind op, Span span)
        {
            Contract.Assert(valueExprStack.Count > 0);
            var unStmt = P_Root.MkUnStmt();
            unStmt.op = MkUserCnst(op, span);
            unStmt.arg1 = (P_Root.IArgType_UnStmt__1)valueExprStack.Pop();
            unStmt.Span = span;
            stmtStack.Push(unStmt);
        }

        private void PushBinStmt(P_Root.UserCnstKind op, Span span)
        {
            Contract.Assert(valueExprStack.Count > 1);
            P_Root.Expr arg2 = valueExprStack.Pop();
            P_Root.Expr arg1 = valueExprStack.Pop();
            if (op == P_Root.UserCnstKind.ASSIGN && arg1 is P_Root.Name && arg2 is P_Root.FunApp)
            {
                P_Root.Name aout = arg1 as P_Root.Name;
                P_Root.FunApp funCall = arg2 as P_Root.FunApp;
                var funStmt = P_Root.MkFunStmt();
                funStmt.name = (P_Root.IArgType_FunStmt__0)funCall.name;
                funStmt.args = (P_Root.IArgType_FunStmt__1)funCall.args;
                funStmt.aout = (P_Root.IArgType_FunStmt__2)aout;
                funStmt.label = MkNumeric(GetNextTrampolineLabel(), span);
                funStmt.Span = span;
                stmtStack.Push(funStmt);
            }
            else
            {
                var binStmt = P_Root.MkBinStmt();
                binStmt.op = MkUserCnst(op, span);
                binStmt.arg2 = (P_Root.IArgType_BinStmt__2)arg2;
                binStmt.arg1 = (P_Root.IArgType_BinStmt__1)arg1;
                binStmt.Span = span;
                stmtStack.Push(binStmt);
            }
        }

        private void PushBinExpr(P_Root.UserCnstKind op, Span span)
        {
            Contract.Assert(valueExprStack.Count > 1);
            var binApp = P_Root.MkBinApp();
            binApp.op = MkUserCnst(op, span);
            binApp.arg2 = (P_Root.IArgType_BinApp__2)valueExprStack.Pop();
            binApp.arg1 = (P_Root.IArgType_BinApp__1)valueExprStack.Pop();
            binApp.Span = span;
            valueExprStack.Push(binApp);
        }

        private void PushName(string name, Span span)
        {
            var nameNode = P_Root.MkName(MkString(name, span));
            nameNode.Span = span;
            valueExprStack.Push(nameNode);
        }

        private void PushField(string name, Span span)
        {
            Contract.Assert(valueExprStack.Count > 0);
            var field = P_Root.MkField();
            field.name = MkString(name, span);
            field.arg = (P_Root.IArgType_Field__0)valueExprStack.Pop();
            field.Span = span;
            valueExprStack.Push(field);
        }

        private void PushFieldInt(string indexStr, Span span)
        {
            Contract.Assert(valueExprStack.Count > 0);
            int index = 0;
            if (!int.TryParse(indexStr, out index) || index < 0)
            {
                var errFlag = new Flag(
                                 SeverityKind.Error,
                                 span,
                                 Constants.BadSyntax.ToString(string.Format("Bad tuple index {0}", indexStr)),
                                 Constants.BadSyntax.Code,
                                 parseSource);
                parseFailed = true;
                parseFlags.Add(errFlag);
                index = 0;
            }

            var field = P_Root.MkField();
            field.name = MkNumeric(index, span);
            field.arg = (P_Root.IArgType_Field__0)valueExprStack.Pop();
            field.Span = span;
            valueExprStack.Push(field);
        }

        private void PushGroup(string name, Span nameSpan, Span span)
        {
            var groupName = P_Root.MkQualifiedName(MkString(name, nameSpan));
            groupName.Span = span;
            if (groupStack.Count == 0)
            {
                groupName.qualifier = MkUserCnst(P_Root.UserCnstKind.NIL, span);
            }
            else
            {
                groupName.qualifier = groupStack.Peek();
            }

            groupStack.Push(groupName);
        }

        private void QualifyStateTarget(string name, Span span)
        {
            if (crntStateTargetName == null)
            {
                crntStateTargetName = P_Root.MkQualifiedName(
                    MkString(name, span),
                    MkUserCnst(P_Root.UserCnstKind.NIL, span));
            }
            else
            {
                crntStateTargetName = P_Root.MkQualifiedName(
                    MkString(name, span),
                    crntStateTargetName);

            }

            crntStateTargetName.Span = span;
        }

        #endregion

        #region Node setters
        private void SetEventCard(string cardStr, bool isAssert, Span span)
        {
            var evDecl = GetCurrentEventDecl(span);
            int card;
            if (!int.TryParse(cardStr, out card) || card < 0)
            {
                var errFlag = new Flag(
                                 SeverityKind.Error,
                                 span,
                                 Constants.BadSyntax.ToString(string.Format("Bad event cardinality {0}", cardStr)),
                                 Constants.BadSyntax.Code,
                                 parseSource);
                parseFailed = true;
                parseFlags.Add(errFlag);
                return;
            }

            if (isAssert)
            {
                var assertNode = P_Root.MkAssertMaxInstances(MkNumeric(card, span));
                assertNode.Span = span;
                evDecl.card = assertNode;
            }
            else
            {
                var assumeNode = P_Root.MkAssumeMaxInstances(MkNumeric(card, span));
                assumeNode.Span = span;
                evDecl.card = assumeNode;
            }
        }

        private void SetMachineCard(string cardStr, bool isAssert, Span span)
        {
            var machDecl = GetCurrentMachineDecl(span);
            int card;
            if (!int.TryParse(cardStr, out card) || card < 0)
            {
                var errFlag = new Flag(
                                 SeverityKind.Error,
                                 span,
                                 Constants.BadSyntax.ToString(string.Format("Bad machine cardinality {0}", cardStr)),
                                 Constants.BadSyntax.Code,
                                 parseSource);
                parseFailed = true;
                parseFlags.Add(errFlag);
                return;
            }

            if (isAssert)
            {
                var assertNode = P_Root.MkAssertMaxInstances(MkNumeric(card, span));
                assertNode.Span = span;
                machDecl.card = assertNode;
            }
            else
            {
                var assumeNode = P_Root.MkAssumeMaxInstances(MkNumeric(card, span));
                assumeNode.Span = span;
                machDecl.card = assumeNode;
            }
        }

        private void SetStateIsHot(Span span)
        {
            var state = GetCurrentStateDecl(span);
            state.temperature = MkUserCnst(P_Root.UserCnstKind.HOT, span);
        }

        private void SetStateIsCold(Span span)
        {
            var state = GetCurrentStateDecl(span);
            state.temperature = MkUserCnst(P_Root.UserCnstKind.COLD, span);
        }

        private void SetTrigAnnotated(Span span)
        {
            crntAnnotSpan = span;
            isTrigAnnotated = true;
        }

        private void SetStateEntry(bool isStmtBlock, string actionName = "", Span actionSpan = new Span())
        {
            Contract.Assert(!isStmtBlock || stmtStack.Count > 0);
            P_Root.IArgType_StateDecl__2 entry;
            P_Root.StateDecl state;
            if(isStmtBlock)
            {
                var stmt = (P_Root.IArgType_AnonFunDecl__2)stmtStack.Pop();
                state = GetCurrentStateDecl(stmt.Span);
                entry = P_Root.MkAnonFunDecl((P_Root.MachineDecl)state.owner, (P_Root.IArgType_AnonFunDecl__1)localVarStack.LocalVarDecl, stmt, (P_Root.IArgType_AnonFunDecl__3)P_Root.MkUserCnst(P_Root.UserCnstKind.NIL));
                entry.Span = stmt.Span;
                parseProgram.AnonFunctions.Add((P_Root.AnonFunDecl)entry);
                localVarStack = new LocalVarStack(this);
            }
            else
            {
                entry = (P_Root.IArgType_StateDecl__2)MkString(actionName, actionSpan);
                state = GetCurrentStateDecl(actionSpan);
            }

            if (IsSkipFun((P_Root.GroundTerm)state.entryAction))            
            {
                state.entryAction = (P_Root.IArgType_StateDecl__2)entry;
            }
            else
            {
                var errFlag = new Flag(
                                 SeverityKind.Error,
                                 entry.Span,
                                 Constants.BadSyntax.ToString("Too many entry functions"),
                                 Constants.BadSyntax.Code,
                                 parseSource);
                parseFailed = true;
                parseFlags.Add(errFlag);
            }
        }

        private void SetStateExit(bool isStmtBlock, string funtionName = "", Span functionSpan = new Span())
        {
            Contract.Assert(!isStmtBlock || stmtStack.Count > 0);
            P_Root.IArgType_StateDecl__3 exit;
            P_Root.StateDecl state;

            if (isStmtBlock)
            {
                var stmt = (P_Root.IArgType_AnonFunDecl__2)stmtStack.Pop();
                state = GetCurrentStateDecl(stmt.Span);
                exit = P_Root.MkAnonFunDecl((P_Root.MachineDecl)state.owner, (P_Root.IArgType_AnonFunDecl__1)localVarStack.LocalVarDecl, stmt, (P_Root.IArgType_AnonFunDecl__3)P_Root.MkUserCnst(P_Root.UserCnstKind.NIL));
                exit.Span = stmt.Span;
                parseProgram.AnonFunctions.Add((P_Root.AnonFunDecl)exit);
                localVarStack = new LocalVarStack(this);
            }
            else
            {
                exit = (P_Root.IArgType_StateDecl__3)MkString(funtionName, functionSpan);
                state = GetCurrentStateDecl(functionSpan);
            }

            if (IsSkipFun((P_Root.GroundTerm)state.exitFun))
            {
                state.exitFun = (P_Root.IArgType_StateDecl__3)exit;
            }
            else
            {
                var errFlag = new Flag(
                                 SeverityKind.Error,
                                 exit.Span,
                                 Constants.BadSyntax.ToString("Too many exit functions"),
                                 Constants.BadSyntax.Code,
                                 parseSource);
                parseFailed = true;
                parseFlags.Add(errFlag);
            }
        }

        private void SetMachineIsMain(Span span)
        {
            var machDecl = GetCurrentMachineDecl(span);
            machDecl.isMain = MkUserCnst(P_Root.UserCnstKind.TRUE, span);
        }

        private void SetEventType(Span span)
        {
            var evDecl = GetCurrentEventDecl(span);
            Contract.Assert(typeExprStack.Count > 0);
            evDecl.type = (P_Root.IArgType_EventDecl__2)typeExprStack.Pop();
        }

        private void SetFunKind(P_Root.UserCnstKind kind, Span span)
        {
            if (!Options.erase) return;
            var funDecl = GetCurrentFunDecl(span);
            funDecl.kind = MkUserCnst(kind, span);
        }

        private void SetFunParams(Span span)
        {
            Contract.Assert(typeExprStack.Count > 0);
            var funDecl = GetCurrentFunDecl(span);
            funDecl.@params = (P_Root.IArgType_FunDecl__3)typeExprStack.Pop();

            localVarStack = new LocalVarStack(this, (P_Root.IArgType_NmdTupType__1)funDecl.@params);
        }

        private void SetFunReturn(Span span)
        {
            Contract.Assert(typeExprStack.Count > 0);
            var funDecl = GetCurrentFunDecl(span);
            funDecl.@return = (P_Root.IArgType_FunDecl__4)typeExprStack.Pop();
        }
        #endregion

        #region Adders
        private void AddTypeDef(string name, Span nameSpan, Span typeDefSpan)
        {
            var type = (P_Root.IArgType_TypeDef__1)typeExprStack.Pop();
            var typeDef = P_Root.MkTypeDef(MkString(name, nameSpan), type);
            typeDef.Span = typeDefSpan;
            parseProgram.TypeDefs.Add(typeDef);
        }

        private void AddGroup()
        {
            groupStack.Pop();
        }

        private void AddVarDecl(string name, Span span)
        {
            var varDecl = P_Root.MkVarDecl();
            varDecl.name = MkString(name, span);
            varDecl.owner = GetCurrentMachineDecl(span);
            varDecl.Span = span;
            crntVarList.Add(varDecl);
            if (crntVarNames.Contains(name))
            {
                var errFlag = new Flag(
                                     SeverityKind.Error,
                                     span,
                                     Constants.BadSyntax.ToString(string.Format("A variable with name {0} already declared", name)),
                                     Constants.BadSyntax.Code,
                                     parseSource);
                parseFailed = true;
                parseFlags.Add(errFlag);
            }
            else
            {
                crntVarNames.Add(name);
            }
        }

        private void AddToEventList(string name, Span span)
        {

            if (crntEventList.Where(e => ((string)e.Symbol == name)).Count() >= 1)
            {
                
                var errFlag = new Flag(
                                     SeverityKind.Error,
                                     span,
                                     Constants.BadSyntax.ToString(string.Format("Event {0} listed multiple times in the event list", name)),
                                     Constants.BadSyntax.Code,
                                     parseSource);
                parseFailed = true;
                parseFlags.Add(errFlag);
            }
            else
            {
                crntEventList.Add(MkString(name, span));
            }
            
        }

        private void AddToInterfaceList(string name, Span span)
        {

            if (crntInterfaceList.Where(e => ((string)e.Symbol == name)).Count() >= 1)
            {

                var errFlag = new Flag(
                                     SeverityKind.Error,
                                     span,
                                     Constants.BadSyntax.ToString(string.Format("Interface name {0} listed multiple times in the list", name)),
                                     Constants.BadSyntax.Code,
                                     parseSource);
                parseFailed = true;
                parseFlags.Add(errFlag);
            }
            else
            {
                crntInterfaceList.Add(MkString(name, span));
            }

        }


        private void AddToEventList(P_Root.UserCnstKind kind, Span span)
        {
            crntEventList.Add(MkUserCnst(kind, span));
        }

        private void AddDefersOrIgnores(bool isDefer, Span span)
        {
            Contract.Assert(crntEventList.Count > 0);
            Contract.Assert(!isTrigAnnotated || crntAnnotStack.Count > 0);
            var state = GetCurrentStateDecl(span);
            var kind = MkUserCnst(isDefer ? P_Root.UserCnstKind.DEFER : P_Root.UserCnstKind.IGNORE, span);
            var annots = isTrigAnnotated ? crntAnnotStack.Pop() : null;
            foreach (var e in crntEventList)
            {
                var defOrIgn = P_Root.MkDoDecl(state, (P_Root.IArgType_DoDecl__1)e, kind);
                defOrIgn.Span = span;
                parseProgram.Dos.Add(defOrIgn);
                if (isTrigAnnotated)
                {
                    foreach (var kv in annots)
                    {
                        var annot = P_Root.MkAnnotation(
                            defOrIgn,
                            kv.Item1,
                            (P_Root.IArgType_Annotation__2)kv.Item2);
                        annot.Span = crntAnnotSpan;
                        parseProgram.Annotations.Add(annot);
                    }
                }
            }

            isTrigAnnotated = false;
            crntEventList.Clear();
        }

        private void AddTransitionWithAction (bool isAnonymous, string actName, Span actNameSpan, Span span)
        {
            Contract.Assert(onEventList.Count > 0);
            Contract.Assert(crntStateTargetName != null);
            Contract.Assert(!isTrigAnnotated || crntAnnotStack.Count > 0);
            Contract.Assert(!isAnonymous || stmtStack.Count > 0);

            var annots = isTrigAnnotated ? crntAnnotStack.Pop() : null;
            var state = GetCurrentStateDecl(span);
            P_Root.IArgType_TransDecl__3 action;
            if (!isAnonymous)
            {
                action = MkString(actName, actNameSpan);
            }
            else
            {
                var stmt = (P_Root.IArgType_AnonFunDecl__2)stmtStack.Pop();
                action = P_Root.MkAnonFunDecl((P_Root.MachineDecl)state.owner, (P_Root.IArgType_AnonFunDecl__1)localVarStack.LocalVarDecl, stmt, (P_Root.IArgType_AnonFunDecl__3)P_Root.MkUserCnst(P_Root.UserCnstKind.NIL));
                action.Span = stmt.Span;
                parseProgram.AnonFunctions.Add((P_Root.AnonFunDecl)action);
                localVarStack = new LocalVarStack(this);
            }

            foreach (var e in onEventList)
            {
                var trans = P_Root.MkTransDecl(state, (P_Root.IArgType_TransDecl__1)e, crntStateTargetName, action);
                trans.Span = span;
                parseProgram.Transitions.Add(trans);
                if (isTrigAnnotated)
                {
                    foreach (var kv in annots)
                    {
                        var annot = P_Root.MkAnnotation(
                            trans,
                            kv.Item1,
                            (P_Root.IArgType_Annotation__2)kv.Item2);
                        annot.Span = crntAnnotSpan;
                        parseProgram.Annotations.Add(annot);
                    }
                }
            }

            isTrigAnnotated = false;
            crntStateTargetName = null;
            onEventList.Clear();
        }

        private void AddTransition(bool isPush, Span span)
        {
            Contract.Assert(onEventList.Count > 0);
            Contract.Assert(crntStateTargetName != null);
            Contract.Assert(!isTrigAnnotated || crntAnnotStack.Count > 0);

            var annots = isTrigAnnotated ? crntAnnotStack.Pop() : null;
            var state = GetCurrentStateDecl(span);
            P_Root.IArgType_TransDecl__3 action;
            if (isPush)
            {
                action = MkUserCnst(P_Root.UserCnstKind.PUSH, span);
            }
            else
            {
                action = MkSkipFun((P_Root.MachineDecl)state.owner, span);
            }

            foreach (var e in onEventList)
            {
                var trans = P_Root.MkTransDecl(state, (P_Root.IArgType_TransDecl__1)e, crntStateTargetName, action);
                trans.Span = span;
                parseProgram.Transitions.Add(trans);
                if (isTrigAnnotated)
                {
                    foreach (var kv in annots)
                    {
                        var annot = P_Root.MkAnnotation(
                            trans,
                            kv.Item1,
                            (P_Root.IArgType_Annotation__2)kv.Item2);
                        annot.Span = crntAnnotSpan;
                        parseProgram.Annotations.Add(annot);
                    }
                }
            }

            isTrigAnnotated = false;
            crntStateTargetName = null;
            onEventList.Clear();
        }

        private void AddProgramAnnots(Span span)
        {
            Contract.Assert(crntAnnotStack.Count > 0);
            var annots = crntAnnotStack.Pop();
            foreach (var kv in annots)
            {
                var annot = P_Root.MkAnnotation(
                    MkUserCnst(P_Root.UserCnstKind.NIL, span),
                    kv.Item1,
                    (P_Root.IArgType_Annotation__2)kv.Item2);
                annot.Span = span;
                parseProgram.Annotations.Add(annot);  
            }
        }

        private void AddAnnotStringVal(string keyName, string valStr, Span keySpan, Span valSpan)
        {
            crntAnnotList.Add(
                new Tuple<P_Root.StringCnst, P_Root.AnnotValue>(
                    MkString(keyName, keySpan),
                    MkString(valStr, valSpan)));
        }

        private void AddAnnotIntVal(string keyName, string intStr, Span keySpan, Span valSpan)
        {
            int val;
            if (!int.TryParse(intStr, out val))
            {
                var errFlag = new Flag(
                                 SeverityKind.Error,
                                 valSpan,
                                 Constants.BadSyntax.ToString(string.Format("Bad int constant {0}", intStr)),
                                 Constants.BadSyntax.Code,
                                 parseSource);
                parseFailed = true;
                parseFlags.Add(errFlag);
                return;
            }

            crntAnnotList.Add(
                new Tuple<P_Root.StringCnst, P_Root.AnnotValue>(
                    MkString(keyName, keySpan),
                    MkNumeric(val, valSpan)));
        }

        private void AddAnnotUsrCnstVal(string keyName, P_Root.UserCnstKind valKind, Span keySpan, Span valSpan)
        {
            crntAnnotList.Add(
                new Tuple<P_Root.StringCnst, P_Root.AnnotValue>(
                    MkString(keyName, keySpan),
                    MkUserCnst(valKind, valSpan)));
        }

        private void AddCaseAnonyAction(Span span)
        {
            var stmt = (P_Root.IArgType_AnonFunDecl__2)stmtStack.Pop();
            P_Root.IArgType_AnonFunDecl__0 owner = 
                isStaticFun 
                ? (P_Root.IArgType_AnonFunDecl__0) P_Root.MkUserCnst(P_Root.UserCnstKind.NIL) 
                : (P_Root.IArgType_AnonFunDecl__0) GetCurrentMachineDecl(span);
            var anonAction = P_Root.MkAnonFunDecl(owner, (P_Root.IArgType_AnonFunDecl__1)localVarStack.LocalVarDecl, stmt, (P_Root.IArgType_AnonFunDecl__3)localVarStack.ContextLocalVarDecl);
            anonAction.Span = stmt.Span;
            parseProgram.AnonFunctions.Add(anonAction);
            var caseEventList = localVarStack.Pop();
            foreach (var e in caseEventList)
            {
                localVarStack.AddCase((P_Root.IArgType_Cases__0)e, anonAction);
            }
        }

        private void AddDoAnonyAction(Span span)
        {
            Contract.Assert(onEventList.Count > 0);
            Contract.Assert(!isTrigAnnotated || crntAnnotStack.Count > 0);

            var state = GetCurrentStateDecl(span);
            var stmt = (P_Root.IArgType_AnonFunDecl__2)stmtStack.Pop();
            var annots = isTrigAnnotated ? crntAnnotStack.Pop() : null;
            var anonAction = P_Root.MkAnonFunDecl((P_Root.MachineDecl)state.owner, (P_Root.IArgType_AnonFunDecl__1)localVarStack.LocalVarDecl, stmt, (P_Root.IArgType_AnonFunDecl__3)P_Root.MkUserCnst(P_Root.UserCnstKind.NIL));
            anonAction.Span = stmt.Span;
            parseProgram.AnonFunctions.Add(anonAction);
            localVarStack = new LocalVarStack(this);

            foreach (var e in onEventList)
            {
                var action = P_Root.MkDoDecl(state, (P_Root.IArgType_DoDecl__1)e, anonAction);
                action.Span = span;
                parseProgram.Dos.Add(action);
                if (isTrigAnnotated)
                {
                    foreach (var kv in annots)
                    {
                        var annot = P_Root.MkAnnotation(
                            action,
                            kv.Item1,
                            (P_Root.IArgType_Annotation__2)kv.Item2);
                        annot.Span = crntAnnotSpan;
                        parseProgram.Annotations.Add(annot);
                    }
                }
            }

            isTrigAnnotated = false;
            onEventList.Clear();
        }

        private void AddDoNamedAction(string name, Span nameSpan, Span span)
        {
            Contract.Assert(onEventList.Count > 0);
            Contract.Assert(!isTrigAnnotated || crntAnnotStack.Count > 0);

            var state = GetCurrentStateDecl(span);
            var actName = MkString(name, nameSpan);
            var annots = isTrigAnnotated ? crntAnnotStack.Pop() : null;
            foreach (var e in onEventList)
            {
                var action = P_Root.MkDoDecl(state, (P_Root.IArgType_DoDecl__1)e, actName);
                action.Span = span;
                parseProgram.Dos.Add(action);
                if (isTrigAnnotated)
                {
                    foreach (var kv in annots)
                    {
                        var annot = P_Root.MkAnnotation(
                            action,
                            kv.Item1,
                            (P_Root.IArgType_Annotation__2)kv.Item2);
                        annot.Span = crntAnnotSpan;
                        parseProgram.Annotations.Add(annot);
                    }
                }
            }

            isTrigAnnotated = false;
            onEventList.Clear();
        }

        private string QualifiedNameToString(P_Root.QualifiedName qualifiedName)
        {
            if (qualifiedName == null)
            {
                return "";
            }
            return QualifiedNameToString(qualifiedName.qualifier as P_Root.QualifiedName) + (qualifiedName.name as P_Root.StringCnst).Value;
        }

        private void AddState(string name, bool isStart, Span nameSpan, Span span)
        {
            var state = GetCurrentStateDecl(span);
            state.Span = span;
            parseProgram.States.Add(state);
            if (groupStack.Count == 0)
            {
                state.name = P_Root.MkQualifiedName(
                    MkString(name, nameSpan),
                    MkUserCnst(P_Root.UserCnstKind.NIL, span));
                state.name.Span = nameSpan;
            }
            else
            {
                state.name = P_Root.MkQualifiedName(MkString(name, nameSpan), groupStack.Peek());
                state.name.Span = nameSpan;
            }
            
            if (isStart)
            {
                var machDecl = GetCurrentMachineDecl(span);
                if (string.IsNullOrEmpty(((P_Root.StringCnst)machDecl.start[0]).Value))
                {
                    machDecl.start = (P_Root.QualifiedName)state.name;
                }
                else
                {
                    var errFlag = new Flag(
                                     SeverityKind.Error,
                                     span,
                                     Constants.BadSyntax.ToString("Too many start states"),
                                     Constants.BadSyntax.Code,
                                     parseSource);
                    parseFailed = true;
                    parseFlags.Add(errFlag);
                }
            }

            var stateName = QualifiedNameToString(state.name as P_Root.QualifiedName);
            if (crntStateNames.Contains(stateName))
            {
                var errFlag = new Flag(
                                     SeverityKind.Error,
                                     span,
                                     Constants.BadSyntax.ToString(string.Format("A state with name {0} already declared", stateName)),
                                     Constants.BadSyntax.Code,
                                     parseSource);
                parseFailed = true;
                parseFlags.Add(errFlag);
            }
            else
            {
                crntStateNames.Add(stateName);
            }
            
            crntState = null;
        }

        private void AddVarDecls(bool hasAnnots, Span annotSpan)
        {
            Contract.Assert(typeExprStack.Count > 0);
            Contract.Assert(crntVarList.Count > 0);
            Contract.Assert(!hasAnnots || crntAnnotStack.Count > 0);
            var typeExpr = (P_Root.IArgType_VarDecl__2)typeExprStack.Pop();
            var annots = hasAnnots ? crntAnnotStack.Pop() : null;
            foreach (var vd in crntVarList)
            {
                vd.type = typeExpr;
                parseProgram.Variables.Add(vd);

                if (hasAnnots)
                {
                    foreach (var kv in annots)
                    {
                        var annot = P_Root.MkAnnotation(
                            vd,
                            kv.Item1,
                            (P_Root.IArgType_Annotation__2)kv.Item2);
                        annot.Span = annotSpan;
                        parseProgram.Annotations.Add(annot);
                    }
                }
            }

            crntVarList.Clear();
        }
        private void AddInterface(string name, Span nameSpan, Span span)
        {

            if(IsValidName(name, nameSpan))
                topDeclNames.interfaceNames.Add(name);
            
            foreach(var ev in crntEventList)
            {
                var interfaceType = new P_Root.InterfaceType();
                interfaceType.Span = nameSpan;
                interfaceType.name = (P_Root.IArgType_InterfaceType__0)MkString(name, nameSpan);
                var interfaceDecl = new P_Root.InterfaceEventDecl();
                interfaceDecl.Span = ev.Span;
                interfaceDecl.@interface = (P_Root.IArgType_InterfaceEventDecl__0)interfaceType;
                interfaceDecl.ev = (P_Root.IArgType_InterfaceEventDecl__1)ev;
                parseProgram.InterfaceEvents.Add(interfaceDecl);
            }
            crntEventList.Clear();
        }

        private void AddEvent(string name, Span nameSpan, Span span)
        {
            var evDecl = GetCurrentEventDecl(span);
            evDecl.Span = span;
            evDecl.name = MkString(name, nameSpan);
            parseProgram.Events.Add(evDecl);
            if (IsValidName(name, nameSpan))
            {
                topDeclNames.eventNames.Add(name);
            }
            crntEventDecl = null;
        }

        private void AddRefinesTest(string name, Span nameSpan, Span span)
        {
            if (IsValidName(name, nameSpan))
            {
                topDeclNames.testNames.Add(name);
            }

            Contract.Assert(ModuleListStack.Count() == 2);
            var refinesDecl = P_Root.MkRefinesTestDecl();
            refinesDecl.name = (P_Root.IArgType_RefinesTestDecl__0)MkString(name, nameSpan);
            refinesDecl.Span = span;
            refinesDecl.spec = ModuleListStack.Pop();
            refinesDecl.imp = ModuleListStack.Pop();
            parseProgram.RefinesTestDecl.Add(refinesDecl);
        }

        private void AddNoFailureTest(string name, Span nameSpan, Span span)
        {
            if (IsValidName(name, nameSpan))
            {
                topDeclNames.testNames.Add(name);
            }
            Contract.Assert(ModuleListStack.Count() == 1);
            var noFailure = P_Root.MkNoFailureTestDecl();
            noFailure.Span = span;
            noFailure.name = (P_Root.IArgType_NoFailureTestDecl__0)MkString(name, nameSpan);
            noFailure.imp = ModuleListStack.Pop();
            parseProgram.NoFailureTestDecl.Add(noFailure);
        }

        private void AddMonitorsTest(string name, Span nameSpan, Span span)
        {
            if (IsValidName(name, nameSpan))
            {
                topDeclNames.testNames.Add(name);
            }
            Contract.Assert(ModuleListStack.Count() == 1);
            var monitorsTest = P_Root.MkMonitorsTestDecl();
            monitorsTest.Span = span;
            monitorsTest.name = (P_Root.IArgType_MonitorsTestDecl__0)MkString(name, nameSpan);
            monitorsTest.imp = ModuleListStack.Pop();

            Stack<P_Root.MonitorList> monitorLStack = new Stack<P_Root.MonitorList>();
            var monitorList = P_Root.MkMonitorList();
            monitorList.mon = (P_Root.IArgType_MonitorList__0)crntMonitorList[0];
            monitorList.tail = MkUserCnst(P_Root.UserCnstKind.NIL, span);
            monitorLStack.Push(monitorList);
            crntMonitorList.RemoveAt(0);
            foreach (var mon in crntMonitorList)
            {
                monitorList = P_Root.MkMonitorList();
                monitorList.mon = (P_Root.IArgType_MonitorList__0)mon;
                monitorList.tail = monitorLStack.Pop();
                monitorLStack.Push(monitorList);
            }
            monitorsTest.monitors = monitorLStack.Pop();
            parseProgram.MonitorsTestDecl.Add(monitorsTest);

            crntMonitorList.Clear();
        }

        private void AddSpecificationList(Span span)
        {
            Contract.Assert(ModuleListStack.Count == 1);
            var specDecl = P_Root.MkSpecificationModules();
            specDecl.Span = span;
            specDecl.sL = ModuleListStack.Pop();
            parseProgram.SpecificationModules.Add(specDecl);
        }

        private void AddImplementationList(Span span)
        {
            Contract.Assert(ModuleListStack.Count == 1);
            var impsDecl = P_Root.MkImplementationModules();
            impsDecl.Span = span;
            impsDecl.mL = ModuleListStack.Pop();
            parseProgram.ImplementationModules.Add(impsDecl);
        }

        private void AddToCrntMonitorList(string name, Span nameSpan)
        {
            if (crntMonitorList.Where(n => (string)n.Symbol == name).Count() > 0)
            {
                var errFlag = new Flag(
                                     SeverityKind.Error,
                                     nameSpan,
                                     Constants.BadSyntax.ToString(string.Format("A monitor with name {0} already in the list", name)),
                                     Constants.BadSyntax.Code,
                                     parseSource);
                parseFailed = true;
                parseFlags.Add(errFlag);
            }
            else
            {
                crntMonitorList.Add(MkString(name, nameSpan));
            }
        }

        private void AddToCrntMonitorList(string monitorName, string moduleName, Span monitorSpan, Span moduleSpan)
        {
            if (crntMonitorList.Where(n => (string)n.Symbol == monitorName).Count() > 0)
            {
                var errFlag = new Flag(
                                     SeverityKind.Error,
                                     monitorSpan,
                                     Constants.BadSyntax.ToString(string.Format("A monitor with name {0} already in the list", monitorName)),
                                     Constants.BadSyntax.Code,
                                     parseSource);
                parseFailed = true;
                parseFlags.Add(errFlag);
            }
            else
            {
                var arg1 = MkString(monitorName, monitorSpan);
                var arg2 = P_Root.MkModuleDecl(MkString(moduleName, moduleSpan));
                var privateMonitor = P_Root.MkPrivateMonitor(arg1, arg2);
                privateMonitor.Span = monitorSpan;
                crntMonitorList.Add(privateMonitor);
            }
        }

        private void AddModule(string name, Span nameSpan, Span span)
        {
            var moduleDecl = GetCurrentModuleDecl(span);
            moduleDecl.Span = span;
            moduleDecl.name = MkString(name, nameSpan);
            //add the module decl
            if (IsValidName(name, nameSpan))
            {
                topDeclNames.moduleNames.Add(name);
            }
            parseProgram.ModuleDecl.Add(moduleDecl);

            //initialize the sends set for the module.
            foreach(var sEvent in crntSendsList)
            {
                var sends = new P_Root.ModuleSendsDecl();
                sends.Span = sEvent.Span;
                sends.mod = (P_Root.IArgType_ModuleSendsDecl__0)moduleDecl;
                sends.ev = (P_Root.IArgType_ModuleSendsDecl__1)sEvent;
                parseProgram.ModuleSendsDecl.Add(sends);
            }

            //initialize the private set for the module.
            foreach (var rEvent in crntPrivateList)
            {
                var privates = new P_Root.ModulePrivateDecl();
                privates.Span = rEvent.Span;
                privates.mod = (P_Root.IArgType_ModulePrivateDecl__0)moduleDecl;
                privates.ev = (P_Root.IArgType_ModulePrivateDecl__1)rEvent;
                parseProgram.ModulePrivateDecl.Add(privates);
            }

            //initialize the creates set for the module.
            foreach (var cI in crntInterfaceList)
            {
                var creates = new P_Root.ModuleCreatesDecl();
                creates.Span = cI.Span;
                creates.mod = (P_Root.IArgType_ModuleCreatesDecl__0)moduleDecl;
                var interfaceType = new P_Root.InterfaceType();
                interfaceType.Span = cI.Span;
                interfaceType.name = (P_Root.IArgType_InterfaceType__0)cI;
                creates.inter = (P_Root.IArgType_ModuleCreatesDecl__1)interfaceType;
                parseProgram.ModuleCreatesDecl.Add(creates);
            }

            crntInterfaceList.Clear();
            crntSendsList.Clear();
            crntPrivateList.Clear();
            crntModuleDecl = null;
        }

        private void AddMachine(P_Root.UserCnstKind kind, string name, Span nameSpan, Span span)
        {
            var machDecl = GetCurrentMachineDecl(span);
            machDecl.Span = span;
            machDecl.name = MkString(name, nameSpan);
            if (!Options.erase && kind == P_Root.UserCnstKind.MODEL)
            {
                kind = P_Root.UserCnstKind.REAL;
            }
            machDecl.kind = MkUserCnst(kind, span);
            if (kind != P_Root.UserCnstKind.MONITOR)
                machDecl.mod = GetCurrentModuleDecl(span);

            if (kind == P_Root.UserCnstKind.MONITOR)
            {
                foreach (var e in crntObservesList)
                {
                    var observes = P_Root.MkObservesDecl(machDecl, (P_Root.IArgType_ObservesDecl__1)e);
                    observes.Span = e.Span;
                    parseProgram.Observes.Add(observes);
                }
                
            }
            else
            {
                foreach(var e in crntReceivesList)
                {
                    var rec = P_Root.MkMachineReceivesDecl(machDecl, (P_Root.IArgType_MachineReceivesDecl__1)e);
                    rec.Span = e.Span;
                    parseProgram.MachineReceivesDecl.Add(rec);
                }
                //create the interface-type with machine name
                foreach(var e in crntReceivesList)
                {
                    var interfaceType = new P_Root.InterfaceType();
                    interfaceType.Span = nameSpan;
                    interfaceType.name = (P_Root.IArgType_InterfaceType__0)MkString(name, nameSpan);
                    var interfaceDecl = new P_Root.InterfaceEventDecl();
                    interfaceDecl.Span = e.Span;
                    interfaceDecl.@interface = (P_Root.IArgType_InterfaceEventDecl__0)interfaceType;
                    interfaceDecl.ev = (P_Root.IArgType_InterfaceEventDecl__1)e;
                    parseProgram.InterfaceEvents.Add(interfaceDecl);
                }
                
            }
            parseProgram.Machines.Add(machDecl);
            if(IsValidName(name, nameSpan))
            {
                topDeclNames.machineNames.Add(name);
            }
            crntMachDecl = null;
            crntStateNames.Clear();
            crntFunNames.Clear();
            crntVarNames.Clear();
            crntEventList.Clear();
            crntReceivesList.Clear();
            crntObservesList.Clear();
        }

        private void AddMachineAnnots(Span span)
        {
            Contract.Assert(crntAnnotStack.Count > 0);
            var machDecl = GetCurrentMachineDecl(span);
            var annots = crntAnnotStack.Pop();
            foreach (var kv in annots)
            {
                var annot = P_Root.MkAnnotation(
                    machDecl,
                    kv.Item1,
                    (P_Root.IArgType_Annotation__2)kv.Item2);
                annot.Span = span;
                parseProgram.Annotations.Add(annot);
            }            
        }

        private void AddStateAnnots(Span span)
        {
            Contract.Assert(crntAnnotStack.Count > 0);
            var stateDecl = GetCurrentStateDecl(span);
            var annots = crntAnnotStack.Pop();
            foreach (var kv in annots)
            {
                var annot = P_Root.MkAnnotation(
                    stateDecl,
                    kv.Item1,
                    (P_Root.IArgType_Annotation__2)kv.Item2);
                annot.Span = span;
                parseProgram.Annotations.Add(annot);
            }
        }

        private void AddEventAnnots(Span span)
        {
            Contract.Assert(crntAnnotStack.Count > 0);
            var eventDecl = GetCurrentEventDecl(span);
            var annots = crntAnnotStack.Pop();
            foreach (var kv in annots)
            {
                var annot = P_Root.MkAnnotation(
                    eventDecl,
                    kv.Item1,
                    (P_Root.IArgType_Annotation__2)kv.Item2);
                annot.Span = span;
                parseProgram.Annotations.Add(annot);
            }
        }

        private void AddFunAnnots(Span span)
        {
            Contract.Assert(crntAnnotStack.Count > 0);
            var funDecl = GetCurrentFunDecl(span);
            var annots = crntAnnotStack.Pop();
            foreach (var kv in annots)
            {
                var annot = P_Root.MkAnnotation(
                    funDecl,
                    kv.Item1,
                    (P_Root.IArgType_Annotation__2)kv.Item2);
                annot.Span = span;
                parseProgram.Annotations.Add(annot);
            }
        }

        private void AddFunction(string name, Span nameSpan, Span span, bool isGlobal)
        {
            Contract.Assert(stmtStack.Count > 0);
            
            var funDecl = GetCurrentFunDecl(span);
            funDecl.Span = span;
            funDecl.name = MkString(name, nameSpan);
            funDecl.owner = isGlobal ? (P_Root.IArgType_FunDecl__1) MkUserCnst(P_Root.UserCnstKind.NIL, span) 
                                     : (P_Root.IArgType_FunDecl__1) GetCurrentMachineDecl(span);
            funDecl.locals = (P_Root.IArgType_FunDecl__5)localVarStack.LocalVarDecl;
            funDecl.body = (P_Root.IArgType_FunDecl__6)stmtStack.Pop();
            parseProgram.Functions.Add(funDecl);
            localVarStack = new LocalVarStack(this);
            
            if (crntFunNames.Contains(name))
            {
                var errFlag = new Flag(
                                     SeverityKind.Error,
                                     span,
                                     Constants.BadSyntax.ToString(string.Format("A function with name {0} already declared", name)),
                                     Constants.BadSyntax.Code,
                                     parseSource);
                parseFailed = true;
                parseFlags.Add(errFlag);
            }
            else if (IsValidName(name, nameSpan))
            {
                if(isGlobal)
                {
                    topDeclNames.staticFunNames.Add(name);
                }
                else
                {
                    crntFunNames.Add(name);
                }
                
                
            }
            crntFunDecl = null;
            isStaticFun = false;
        }
        #endregion

        #region Node getters
        private P_Root.EventDecl GetCurrentEventDecl(Span span)
        {
            if (crntEventDecl != null)
            {
                return crntEventDecl;
            }
            
            crntEventDecl = P_Root.MkEventDecl();
            crntEventDecl.card = MkUserCnst(P_Root.UserCnstKind.NIL, span);
            crntEventDecl.type = MkUserCnst(P_Root.UserCnstKind.NIL, span);
            crntEventDecl.Span = span;
            return crntEventDecl;
        }

        private P_Root.FunDecl GetCurrentFunDecl(Span span)
        {
            if (crntFunDecl != null)
            {
                return crntFunDecl;
            }

            crntFunDecl = P_Root.MkFunDecl();
            crntFunDecl.kind = MkUserCnst(P_Root.UserCnstKind.REAL, span);
            crntFunDecl.@params = MkUserCnst(P_Root.UserCnstKind.NIL, span);
            crntFunDecl.@return = MkUserCnst(P_Root.UserCnstKind.NIL, span);
            crntFunDecl.Span = span;
            return crntFunDecl;
        }

        private P_Root.StateDecl GetCurrentStateDecl(Span span)
        {
            if (crntState != null)
            {
                return crntState;
            }

            crntState = P_Root.MkStateDecl();
            crntState.Span = span;
            crntState.owner = GetCurrentMachineDecl(span);

            crntState.entryAction = MkSkipFun((P_Root.MachineDecl)crntState.owner, span);
            crntState.exitFun = MkSkipFun((P_Root.MachineDecl)crntState.owner, span);
            crntState.temperature = MkUserCnst(P_Root.UserCnstKind.WARM, span);
            return crntState;
        }
        
        private P_Root.MachineDecl GetCurrentMachineDecl(Span span)
        {
            if (crntMachDecl != null)
            {
                return crntMachDecl;
            }

            crntMachDecl = P_Root.MkMachineDecl();
            crntMachDecl.name = MkString(string.Empty, span);
            crntMachDecl.kind = MkUserCnst(P_Root.UserCnstKind.REAL, span);
            crntMachDecl.card = MkUserCnst(P_Root.UserCnstKind.NIL, span);
            crntMachDecl.isMain = MkUserCnst(P_Root.UserCnstKind.FALSE, span);
            crntMachDecl.start = P_Root.MkQualifiedName(
                                        MkString(string.Empty, span),
                                        MkUserCnst(P_Root.UserCnstKind.NIL, span));
            crntMachDecl.start.Span = span;
            crntMachDecl.mod = MkUserCnst(P_Root.UserCnstKind.NIL, span);
            return crntMachDecl;
        }

        private P_Root.ModuleDecl GetCurrentModuleDecl(Span span)
        {
            if (crntModuleDecl != null)
            {
                return crntModuleDecl;
            }

            crntModuleDecl = P_Root.MkModuleDecl();
            crntModuleDecl.name = MkString(string.Empty, span);
            crntModuleDecl.Span = span;
            return crntModuleDecl;
        }
        #endregion

        #region Helpers
        private static bool IsSkipFun(P_Root.GroundTerm term)
        {
            P_Root.NulStmt nulStmt = null;
            if (term is P_Root.AnonFunDecl)
            {
                nulStmt = ((P_Root.AnonFunDecl)term).body as P_Root.NulStmt;
            }

            if (nulStmt == null)
            {
                return false;
            }
            else
            {
                return ((P_Root.UserCnstKind)((P_Root.UserCnst)nulStmt[0]).Value) == P_Root.UserCnstKind.SKIP;
            }
        }

        private int GetNextTrampolineLabel()
        {
            return nextTrampolineLabel++;
        }

        private P_Root.AnonFunDecl MkSkipFun(P_Root.MachineDecl owner, Span span)
        {
            var stmt = P_Root.MkNulStmt(MkUserCnst(P_Root.UserCnstKind.SKIP, span));
            stmt.Span = span;
            var decl = P_Root.MkAnonFunDecl(owner, P_Root.MkUserCnst(P_Root.UserCnstKind.NIL), stmt, (P_Root.IArgType_AnonFunDecl__3)P_Root.MkUserCnst(P_Root.UserCnstKind.NIL));
            decl.Span = span;
            parseProgram.AnonFunctions.Add(decl);
            return decl;
        }

        private P_Root.TypeExpr MkBaseType(P_Root.UserCnstKind kind, Span span)
        {
            Contract.Requires(
                kind == P_Root.UserCnstKind.NULL ||
                kind == P_Root.UserCnstKind.BOOL ||
                kind == P_Root.UserCnstKind.INT ||
                kind == P_Root.UserCnstKind.REAL ||
                kind == P_Root.UserCnstKind.EVENT ||
                kind == P_Root.UserCnstKind.FOREIGN ||
                kind == P_Root.UserCnstKind.ANY);

            var cnst = P_Root.MkUserCnst(kind);
            cnst.Span = span;
            var bt = P_Root.MkBaseType(cnst);
            bt.Span = span;
            return bt;
        }

        private P_Root.UserCnst MkUserCnst(P_Root.UserCnstKind kind, Span span)
        {
            var cnst = P_Root.MkUserCnst(kind);
            cnst.Span = span;
            return cnst;
        }

        private P_Root.StringCnst MkString(string s, Span span)
        {
            var str = P_Root.MkString(s);
            str.Span = span;
            return str;
        }

        private P_Root.RealCnst MkNumeric(int i, Span span)
        {
            var num = P_Root.MkNumeric(i);
            num.Span = span;
            return num;
        }

        private void ResetState()
        {
            stmtStack.Clear();
            valueExprStack.Clear();
            exprsStack.Clear();
            typeExprStack.Clear();
            crntVarList.Clear();
            groupStack.Clear();
            crntEventList.Clear();
            crntAnnotStack.Clear();
            crntAnnotList = new List<Tuple<P_Root.StringCnst, P_Root.AnnotValue>>();
            parseFailed = false;
            isTrigAnnotated = false;
            isStaticFun = false;
            crntState = null;
            crntEventDecl = null;
            crntMachDecl = null;
            crntModuleDecl = null;
            crntStateTargetName = null;
<<<<<<< HEAD
            nextTrampolineLabel = 0;
            nextPayloadVarLabel = 0;
=======
            nextReceiveLabel = 0;
>>>>>>> cdf3ad1d
            crntStateNames.Clear();
            crntFunNames.Clear();
            crntVarNames.Clear();
            crntObservesList.Clear();
            crntSendsList.Clear();
            crntReceivesList.Clear();
            crntPrivateList.Clear();
            crntInterfaceList.Clear();
            crntMonitorList.Clear();
            evtOrInterListStack.Clear();
            ModuleListStack.Clear();
            moduleStack.Clear();
        }
        #endregion
    }
}<|MERGE_RESOLUTION|>--- conflicted
+++ resolved
@@ -56,15 +56,11 @@
         private Stack<P_Root.TypeExpr> typeExprStack = new Stack<P_Root.TypeExpr>();
         private Stack<P_Root.Stmt> stmtStack = new Stack<P_Root.Stmt>();
         private Stack<P_Root.QualifiedName> groupStack = new Stack<P_Root.QualifiedName>();
-<<<<<<< HEAD
         private int nextTrampolineLabel = 0;
         private int nextPayloadVarLabel = 0;
-=======
         private Stack<P_Root.ModuleList> ModuleListStack = new Stack<P_Root.ModuleList>();
         private Stack<P_Root.Module> moduleStack = new Stack<P_Root.Module>();
         private Stack<P_Root.EventsOrInterfaces> evtOrInterListStack = new Stack<P_Root.EventsOrInterfaces>();
-        private int nextReceiveLabel = 0;
->>>>>>> cdf3ad1d
 
         class LocalVarStack
         {
@@ -92,10 +88,8 @@
             private Stack<List<P_Root.EventLabel>> caseEventStack;
 
             private P_Root.IArgType_Cases__2 casesList;
-            public P_Root.IArgType_Cases__2 CasesList
-            {
-                get { return casesList; }
-            }
+
+
 
             private Stack<P_Root.IArgType_Cases__2> casesListStack;
 
@@ -149,6 +143,7 @@
             public List<P_Root.EventLabel> Pop()
             {
                 contextLocalVarDecl = contextStack.Pop();
+                contextLocalVarDecl = ((P_Root.NmdTupType)contextLocalVarDecl).tl;
                 localVarDecl = localStack.Pop();
                 return caseEventStack.Pop();
             }
@@ -163,7 +158,7 @@
                 crntLocalVarList.Add(name);
             }
 
-<<<<<<< HEAD
+
             public void AddPayloadVar(string name, Span span)
             {
                 Contract.Assert(parser.typeExprStack.Count > 0);
@@ -182,8 +177,6 @@
                 contextLocalVarDecl = P_Root.MkNmdTupType(field, contextLocalVarDecl);
             }
 
-=======
->>>>>>> cdf3ad1d
             public void CompleteCrntLocalVarList()
             {
                 Contract.Assert(parser.typeExprStack.Count > 0);
@@ -1170,7 +1163,7 @@
             {
                 var stmt = (P_Root.IArgType_AnonFunDecl__2)stmtStack.Pop();
                 state = GetCurrentStateDecl(stmt.Span);
-                entry = P_Root.MkAnonFunDecl((P_Root.MachineDecl)state.owner, (P_Root.IArgType_AnonFunDecl__1)localVarStack.LocalVarDecl, stmt, (P_Root.IArgType_AnonFunDecl__3)P_Root.MkUserCnst(P_Root.UserCnstKind.NIL));
+                entry = P_Root.MkAnonFunDecl((P_Root.MachineDecl)state.owner, (P_Root.IArgType_AnonFunDecl__1)localVarStack.LocalVarDecl, stmt, (P_Root.IArgType_AnonFunDecl__3)localVarStack.ContextLocalVarDecl);
                 entry.Span = stmt.Span;
                 parseProgram.AnonFunctions.Add((P_Root.AnonFunDecl)entry);
                 localVarStack = new LocalVarStack(this);
@@ -1208,7 +1201,7 @@
             {
                 var stmt = (P_Root.IArgType_AnonFunDecl__2)stmtStack.Pop();
                 state = GetCurrentStateDecl(stmt.Span);
-                exit = P_Root.MkAnonFunDecl((P_Root.MachineDecl)state.owner, (P_Root.IArgType_AnonFunDecl__1)localVarStack.LocalVarDecl, stmt, (P_Root.IArgType_AnonFunDecl__3)P_Root.MkUserCnst(P_Root.UserCnstKind.NIL));
+                exit = P_Root.MkAnonFunDecl((P_Root.MachineDecl)state.owner, (P_Root.IArgType_AnonFunDecl__1)localVarStack.LocalVarDecl, stmt, (P_Root.IArgType_AnonFunDecl__3)localVarStack.ContextLocalVarDecl);
                 exit.Span = stmt.Span;
                 parseProgram.AnonFunctions.Add((P_Root.AnonFunDecl)exit);
                 localVarStack = new LocalVarStack(this);
@@ -1408,7 +1401,7 @@
             else
             {
                 var stmt = (P_Root.IArgType_AnonFunDecl__2)stmtStack.Pop();
-                action = P_Root.MkAnonFunDecl((P_Root.MachineDecl)state.owner, (P_Root.IArgType_AnonFunDecl__1)localVarStack.LocalVarDecl, stmt, (P_Root.IArgType_AnonFunDecl__3)P_Root.MkUserCnst(P_Root.UserCnstKind.NIL));
+                action = P_Root.MkAnonFunDecl((P_Root.MachineDecl)state.owner, (P_Root.IArgType_AnonFunDecl__1)localVarStack.LocalVarDecl, stmt, (P_Root.IArgType_AnonFunDecl__3)localVarStack.ContextLocalVarDecl);
                 action.Span = stmt.Span;
                 parseProgram.AnonFunctions.Add((P_Root.AnonFunDecl)action);
                 localVarStack = new LocalVarStack(this);
@@ -1558,7 +1551,7 @@
             var state = GetCurrentStateDecl(span);
             var stmt = (P_Root.IArgType_AnonFunDecl__2)stmtStack.Pop();
             var annots = isTrigAnnotated ? crntAnnotStack.Pop() : null;
-            var anonAction = P_Root.MkAnonFunDecl((P_Root.MachineDecl)state.owner, (P_Root.IArgType_AnonFunDecl__1)localVarStack.LocalVarDecl, stmt, (P_Root.IArgType_AnonFunDecl__3)P_Root.MkUserCnst(P_Root.UserCnstKind.NIL));
+            var anonAction = P_Root.MkAnonFunDecl((P_Root.MachineDecl)state.owner, (P_Root.IArgType_AnonFunDecl__1)localVarStack.LocalVarDecl, stmt, (P_Root.IArgType_AnonFunDecl__3)localVarStack.ContextLocalVarDecl);
             anonAction.Span = stmt.Span;
             parseProgram.AnonFunctions.Add(anonAction);
             localVarStack = new LocalVarStack(this);
@@ -2188,11 +2181,19 @@
             return nextTrampolineLabel++;
         }
 
+        private int GetNextPayloadVarLabel()
+        {
+            return nextPayloadVarLabel++;
+        }
         private P_Root.AnonFunDecl MkSkipFun(P_Root.MachineDecl owner, Span span)
         {
             var stmt = P_Root.MkNulStmt(MkUserCnst(P_Root.UserCnstKind.SKIP, span));
             stmt.Span = span;
-            var decl = P_Root.MkAnonFunDecl(owner, P_Root.MkUserCnst(P_Root.UserCnstKind.NIL), stmt, (P_Root.IArgType_AnonFunDecl__3)P_Root.MkUserCnst(P_Root.UserCnstKind.NIL));
+            var field = P_Root.MkNmdTupTypeField(
+                                   P_Root.MkString("_payload_skip"),
+                                   (P_Root.IArgType_NmdTupTypeField__1)MkBaseType(P_Root.UserCnstKind.ANY, Span.Unknown));
+            var decl = P_Root.MkAnonFunDecl(owner, P_Root.MkUserCnst(P_Root.UserCnstKind.NIL), stmt, (P_Root.IArgType_AnonFunDecl__3)P_Root.MkNmdTupType(field, P_Root.MkUserCnst(P_Root.UserCnstKind.NIL))); 
+
             decl.Span = span;
             parseProgram.AnonFunctions.Add(decl);
             return decl;
@@ -2256,12 +2257,8 @@
             crntMachDecl = null;
             crntModuleDecl = null;
             crntStateTargetName = null;
-<<<<<<< HEAD
             nextTrampolineLabel = 0;
             nextPayloadVarLabel = 0;
-=======
-            nextReceiveLabel = 0;
->>>>>>> cdf3ad1d
             crntStateNames.Clear();
             crntFunNames.Clear();
             crntVarNames.Clear();
