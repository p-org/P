--- conflicted
+++ resolved
@@ -813,21 +813,10 @@
 					  params,
 					  UNKNOWN).
 
-<<<<<<< HEAD
-	COut(7, pragma) :- pragma = out.PpPragma(FunApp(Ident("warning"), Args(Ident("disable:4101"), NIL))).
-	COut(7, pragma) :- pragma = out.PpPragma(FunApp(Ident("warning"), Args(Ident("disable:4102"), NIL))).
-	COut(9, pragma) :- pragma = out.PpPragma(FunApp(Ident("warning"), Args(Ident("default:4101"), NIL))).
-	COut(9, pragma) :- pragma = out.PpPragma(FunApp(Ident("warning"), Args(Ident("default:4102"), NIL))).
-
-	PatchReturn ::= (f: in.FunDecl, e: out.Stmt).
+	PatchReturn ::= (f: in.FunDecl + in.AnonFunDecl, e: out.Stmt).
+	PatchReturn(f, cs) :- DeclId(f, _, _), f: AnonFunDecl, cs = out.Return(Ident("p_tmp_ret")).
 	PatchReturn(f, cs) :- DeclId(f, _, _), f = FunDecl(_, _, _, _, _, NIL, _, _), cs = out.Return(Ident("p_tmp_ret")).
 	PatchReturn(f, cs) :- DeclId(f, _, _), f = FunDecl(_, _, _, _, _, type, _, _), type : TypeExpr, ParamsType(f, expr),  
-=======
-	PatchReturn ::= (f: in.FunDecl + in.AnonFunDecl, e: out.Stmt).
-	PatchReturn(f, cs) :- DeclId(f, _, _), f: AnonFunDecl, cs = out.Return(Ident("p_tmp_ret")).
-	PatchReturn(f, cs) :- DeclId(f, _, _), f = FunDecl(_, _, _, _, NIL, _, _), cs = out.Return(Ident("p_tmp_ret")).
-	PatchReturn(f, cs) :- DeclId(f, _, _), f = FunDecl(_, _, _, _, type, _, _), type : TypeExpr, ParamsType(f, expr),  
->>>>>>> c3d5398c
 						  cs = out.ITE(BinApp(EQ, Ident("p_tmp_ret"), Ident("NULL")), 
 									   Return(FunApp(Ident("PrtMkDefaultValue"), Args(expr, NIL))),
 									   Return(Ident("p_tmp_ret"))).
