﻿using Plang.Compiler.Backend.ASTExt;
using Plang.Compiler.TypeChecker;
using Plang.Compiler.TypeChecker.AST;
using Plang.Compiler.TypeChecker.AST.Declarations;
using Plang.Compiler.TypeChecker.AST.Expressions;
using Plang.Compiler.TypeChecker.AST.Statements;
using Plang.Compiler.TypeChecker.AST.States;
using Plang.Compiler.TypeChecker.Types;
using System;
using System.Collections.Generic;
using System.Globalization;
using System.Linq;

namespace Plang.Compiler.Backend.Debugging
{
    public class IrToPseudoP : IrRenderer
    {
        private IrToPseudoP()
        {
        }

        public static string Dump(Scope scope)
        {
            IrToPseudoP dumper = new IrToPseudoP();
            return dumper.Render(scope);
        }

        protected override void WriteDecl(IPDecl decl)
        {
            WriteTree(decl);
        }

        protected override void WriteTypeRef(PLanguageType type)
        {
            WriteParts(type.OriginalRepresentation);
        }

        protected override void WriteDeclRef(IPDecl decl)
        {
            string name = decl.Name;
            if (decl is State state)
            {
                name = state.QualifiedName;
            }

            WriteParts(name);
        }

        protected override void WriteStringList(IEnumerable<string> strs)
        {
            JoinObjects(strs);
        }

        private void WriteStmt(params object[] parts)
        {
            WriteParts(Padding);
            WriteParts(parts);
            WriteParts(Environment.NewLine);
        }

        private void WriteTree(IPAST tree)
        {
            switch (tree)
            {
                case Function function:
                    if (string.IsNullOrEmpty(function.Name))
                    {
                        return;
                    }

                    WriteStmt("fun ",
                        function,
                        "(",
                        WriteParams(function.Signature.Parameters),
                        ") : ",
                        function.Signature.ReturnType);
                    WriteStmt("{");
                    Indent();
                    foreach (Variable localVariable in function.LocalVariables)
                    {
                        WriteTree(localVariable);
                    }

                    WriteTree(function.Body);
                    Dedent();
                    WriteStmt("}");
                    break;

                case Interface @interface:
                    WriteStmt("interface ",
                        @interface,
                        "(",
                        @interface.PayloadType,
                        ") receives ",
                        WriteEventSet(@interface.ReceivableEvents),
                        ";");
                    break;

                case Machine machine:
                    WriteStmt(machine.IsSpec ? "spec " : "",
                        "machine ",
                        machine);
                    string machineAssume = machine.Assume?.ToString() ?? "max";
                    string machineAssert = machine.Assert?.ToString() ?? "max";
                    WriteStmt("  assert ", machineAssert, " assume ", machineAssume);
                    WriteStmt("  receives ", WriteEventSet(machine.Receives));
                    WriteStmt("  sends ", WriteEventSet(machine.Sends));
                    if (machine.IsSpec)
                    {
                        WriteStmt("  observes ", WriteEventSet(machine.Observes));
                    }

                    WriteStmt("{");
                    Indent();
                    foreach (Variable machineField in machine.Fields)
                    {
                        WriteTree(machineField);
                    }

                    foreach (Function machineMethod in machine.Methods)
                    {
                        WriteTree(machineMethod);
                    }

                    foreach (StateGroup machineGroup in machine.Groups)
                    {
                        WriteTree(machineGroup);
                    }

                    foreach (State machineState in machine.States)
                    {
                        WriteTree(machineState);
                    }

                    Dedent();
                    WriteStmt("}");
                    break;

                case NamedEventSet namedEventSet:
                    WriteStmt("eventset ",
                        namedEventSet,
                        " = { ",
                        string.Join(", ", namedEventSet.Events.Select(x => x.Name)),
                        " };");
                    break;

                case PEnum pEnum:
                    WriteStmt("enum ",
                        pEnum,
                        " = { ",
                        pEnum.Values.Select(x => $"{x.Name} = {x.Value}"),
                        " };");
                    break;

                case PEvent pEvent:
                    WriteStmt("event ",
                        pEvent,
                        " assert ",
                        pEvent.Assert,
                        " assume ",
                        pEvent.Assume,
                        " : ",
                        pEvent.PayloadType,
                        ";");
                    break;

                case TypeDef typeDef:
                    WriteStmt("type ", typeDef, " = ", typeDef.Type, ";");
                    break;

                case Variable variable:
                    WriteStmt("var ", variable, " : ", variable.Type, ";");
                    break;

                case AnnounceStmt announceStmt:
                    WriteStmt("announce ", announceStmt.PEvent, ", ", announceStmt.Payload, ";");
                    break;

                case AssertStmt assertStmt:
                    WriteStmt("assert ", assertStmt.Assertion, ", \"", assertStmt.Message, "\";");
                    break;

                case AssignStmt assignStmt:
                    WriteStmt(assignStmt.Location, " = ", assignStmt.Value, ";");
                    break;

                case CompoundStmt compoundStmt:
                    foreach (IPStmt stmt in compoundStmt.Statements)
                    {
                        WriteTree(stmt);
                    }

                    break;

                case CtorStmt ctorStmt:
                    WriteStmt("new ", ctorStmt.Interface, "(", ctorStmt.Arguments, ");");
                    break;

                case FunCallStmt funCallStmt:
                    WriteStmt(funCallStmt.Function, "(", funCallStmt.ArgsList, ");");
                    break;

                case GotoStmt gotoStmt:
                    WriteStmt("goto ", gotoStmt.State, ", ", gotoStmt.Payload, ";");
                    break;

                case IfStmt ifStmt:
                    WriteStmt("if (", ifStmt.Condition, ")");
                    WriteStmt("{");
                    Indent();
                    WriteTree(ifStmt.ThenBranch);
                    Dedent();
                    WriteStmt("}");
                    WriteStmt("else");
                    WriteStmt("{");
                    Indent();
                    WriteTree(ifStmt.ElseBranch);
                    Dedent();
                    WriteStmt("}");
                    break;
<<<<<<< HEAD
                case AddStmt addStmt:
                    WriteStmt(addStmt.Variable, " += (", addStmt.Value, ");");
                    break;
=======

>>>>>>> 990f527c
                case InsertStmt insertStmt:
                    WriteStmt(insertStmt.Variable, " += (", insertStmt.Index, ", ", insertStmt.Value, ");");
                    break;

                case MoveAssignStmt moveAssignStmt:
                    WriteStmt(moveAssignStmt.ToLocation, " <- ", moveAssignStmt.FromVariable, " move;");
                    break;

                case NoStmt _:
                    WriteStmt("; // no action");
                    break;

                case PopStmt _:
                    WriteStmt("pop;");
                    break;

                case PrintStmt printStmt:
                    WriteStmt("print \"", printStmt.Message, "\", ", printStmt.Args, ";");
                    break;

                case RaiseStmt raiseStmt:
                    WriteStmt("raise ", raiseStmt.PEvent, ", ", raiseStmt.Payload, ";");
                    break;

                case ReceiveStmt receiveStmt:
                    WriteStmt("receive {");
                    Indent();
                    foreach (KeyValuePair<PEvent, Function> recvCase in receiveStmt.Cases)
                    {
                        WriteStmt("case ",
                            recvCase.Key,
                            " : (",
                            WriteParams(recvCase.Value.Signature.Parameters),
                            ") {");
                        Indent();
                        WriteTree(recvCase.Value.Body);
                        Dedent();
                        WriteStmt("}");
                    }

                    Dedent();
                    WriteStmt("}");
                    break;

                case RemoveStmt removeStmt:
                    WriteStmt(removeStmt.Variable, " -= ", removeStmt.Value, ";");
                    break;

                case ReturnStmt returnStmt:
                    WriteStmt("return ", returnStmt.ReturnValue, ";");
                    break;

                case BreakStmt breakStmt:
                    WriteStmt("break;");
                    break;

                case ContinueStmt continueStmt:
                    WriteStmt("continue;");
                    break;

                case SendStmt sendStmt:
                    WriteStmt("send ", sendStmt.MachineExpr, ", ", sendStmt.Evt, ", ", sendStmt.Arguments, ";");
                    break;

                case SwapAssignStmt swapAssignStmt:
                    WriteStmt(swapAssignStmt.NewLocation,
                        " = ",
                        swapAssignStmt.OldLocation,
                        " swap; //swap assign");
                    break;

                case WhileStmt whileStmt:
                    WriteStmt("while (", whileStmt.Condition, ")");
                    WriteStmt("{");
                    Indent();
                    WriteTree(whileStmt.Body);
                    Dedent();
                    WriteStmt("}");
                    break;

                case EventDefer eventDefer:
                    WriteStmt("defer ", eventDefer.Trigger, ";");
                    break;

                case EventDoAction eventDoAction:
                    WriteParts(Padding, "on ", eventDoAction.Trigger, " do ");
                    PrintFunctionRef(eventDoAction.Target);
                    break;

                case EventGotoState eventGotoState:
                    WriteStmt("on ", eventGotoState.Trigger, " goto ", eventGotoState.Target, " with ");
                    PrintFunctionRef(eventGotoState.TransitionFunction);
                    break;

                case EventIgnore eventIgnore:
                    WriteStmt("ignore ", eventIgnore.Trigger, ";");
                    break;

                case EventPushState eventPushState:
                    WriteStmt("on ", eventPushState.Trigger, " push ", eventPushState.Target, ";");
                    break;

                case State state:
                    string start = state.IsStart ? "start " : "";
                    string temp = state.Temperature.Equals(StateTemperature.Cold) ? "cold " :
                        state.Temperature.Equals(StateTemperature.Hot) ? "hot " : "warm ";
                    WriteStmt(start, temp, "state ", state);
                    WriteStmt("{");
                    Indent();
                    if (!string.IsNullOrEmpty(state.Entry?.Name))
                    {
                        WriteStmt("entry ", state.Entry, ";");
                    }
                    else
                    {
                        WriteStmt("entry");
                        WriteStmt("{");
                        Indent();
                        if (state.Entry is Function stateEntry)
                        {
                            foreach (Variable localVariable in stateEntry.LocalVariables)
                            {
                                WriteTree(localVariable);
                            }

                            WriteTree(stateEntry.Body);
                        }
                        else
                        {
                            WriteTree(new NoStmt(state.SourceLocation));
                        }

                        Dedent();
                        WriteStmt("}");
                    }

                    if (!string.IsNullOrEmpty(state.Exit?.Name))
                    {
                        WriteStmt("exit ", state.Exit, ";");
                    }
                    else
                    {
                        WriteStmt("exit");
                        WriteStmt("{");
                        Indent();
                        if (state.Exit is Function stateExit)
                        {
                            foreach (Variable localVariable in stateExit.LocalVariables)
                            {
                                WriteTree(localVariable);
                            }

                            WriteTree(stateExit.Body);
                        }
                        else
                        {
                            WriteTree(new NoStmt(state.SourceLocation));
                        }

                        Dedent();
                        WriteStmt("}");
                    }

                    foreach (KeyValuePair<PEvent, IStateAction> handler in state.AllEventHandlers)
                    {
                        WriteTree(handler.Value);
                    }

                    Dedent();
                    WriteStmt("}");
                    break;

                case StateGroup stateGroup:
                    WriteStmt("group ", stateGroup);
                    WriteStmt("{");
                    Indent();
                    foreach (StateGroup subGroup in stateGroup.Groups)
                    {
                        WriteTree(subGroup);
                    }

                    foreach (State state in stateGroup.States)
                    {
                        WriteTree(state);
                    }

                    Dedent();
                    WriteStmt("}");
                    break;

                case EnumElem _:
                    break;

                default:
                    WriteStmt($"// UNKNOWN declaration {tree.GetType().FullName}");
                    break;
            }
        }

        private void PrintFunctionRef(Function target)
        {
            if (target == null)
            {
                WriteStmt("  <<null>>");
                return;
            }

            if (string.IsNullOrEmpty(target.Name))
            {
                WriteParts("(",
                    WriteParams(target.Signature.Parameters),
                    ") : ",
                    target.Signature.ReturnType,
                    " {",
                    Environment.NewLine);
                Indent();
                WriteTree(target.Body);
                Dedent();
                WriteStmt("}");
            }
            else
            {
                WriteStmt(target.Name);
            }
        }

        private void JoinObjects(IEnumerable<object> items)
        {
            string actualSep = "";
            foreach (object item in items)
            {
                WriteParts(actualSep);
                WriteParts(item);
                actualSep = ", ";
            }

            if (actualSep == "")
            {
                WriteParts("<<null>>");
            }
        }

        protected override void WriteExprList(IEnumerable<IPExpr> items)
        {
            string actualSep = "";
            foreach (IPExpr item in items)
            {
                WriteParts(actualSep);
                WriteExpr(item);
                actualSep = ", ";
            }

            if (actualSep == "")
            {
                WriteParts("<<null>>");
            }
        }

        protected override void WriteExpr(IPExpr expr)
        {
            switch (expr)
            {
                case null:
                    WriteParts("<<null>>");
                    break;

                case BinOpExpr binOpExpr:
                    WriteParts("(", binOpExpr.Lhs, ") ", WriteBinOp(binOpExpr.Operation), " (", binOpExpr.Rhs, ")");
                    break;

                case BoolLiteralExpr boolLiteralExpr:
                    WriteParts(boolLiteralExpr.Value);
                    break;

                case CastExpr castExpr:
                    WriteParts("(", castExpr.SubExpr, ") as ", castExpr.Type);
                    break;

                case CoerceExpr coerceExpr:
                    WriteParts("(", coerceExpr.SubExpr, ") to ", coerceExpr.Type);
                    break;

                case ContainsExpr containsKeyExpr:
                    WriteParts("(", containsKeyExpr.Item, ") in (", containsKeyExpr.Collection, ")");
                    break;

                case CloneExpr cloneExpr:
                    WriteParts("$Clone(", cloneExpr.Term, ")");
                    break;

                case CtorExpr ctorExpr:
                    WriteParts("new ", ctorExpr.Interface, "(", ctorExpr.Arguments, ")");
                    break;

                case DefaultExpr defaultExpr:
                    WriteParts("default(", defaultExpr.Type, ")");
                    break;

                case EnumElemRefExpr enumElemRefExpr:
                    WriteParts(enumElemRefExpr.Value);
                    break;

                case EventRefExpr eventRefExpr:
                    WriteParts(eventRefExpr.Value);
                    break;

                case FairNondetExpr _:
                    WriteParts("$$");
                    break;

                case FloatLiteralExpr floatLiteralExpr:
                    WriteParts(floatLiteralExpr.Value.ToString(CultureInfo.InvariantCulture));
                    break;

                case FunCallExpr funCallExpr:
                    WriteParts(funCallExpr.Function, "(", funCallExpr.Arguments, ")");
                    break;

                case IntLiteralExpr intLiteralExpr:
                    WriteParts(intLiteralExpr.Value.ToString());
                    break;

                case KeysExpr keysExpr:
                    WriteParts("keys(", keysExpr.Expr, ")");
                    break;

                case LinearAccessRefExpr linearAccessRefExpr:
                    WriteParts(linearAccessRefExpr.Variable.Name,
                        linearAccessRefExpr.LinearType.Equals(LinearType.Move) ? " move" : " swap");
                    break;

                case MapAccessExpr mapAccessExpr:
                    WriteParts("(", mapAccessExpr.MapExpr, ")[", mapAccessExpr.IndexExpr, "]");
                    break;

                case NamedTupleAccessExpr namedTupleAccessExpr:
                    WriteParts("(", namedTupleAccessExpr.SubExpr, ").", namedTupleAccessExpr.FieldName);
                    break;

                case NamedTupleExpr namedTupleExpr:
                    NamedTupleType ntType = (NamedTupleType)namedTupleExpr.Type;
                    WriteParts("(");
                    string ntSep = "";
                    for (int i = 0; i < ntType.Fields.Count; i++)
                    {
                        WriteParts(ntSep, ntType.Fields[i].Name, " = ", namedTupleExpr.TupleFields[i]);
                        ntSep = ", ";
                    }

                    WriteParts(")");
                    break;

                case NondetExpr _:
                    WriteParts("$");
                    break;

                case NullLiteralExpr _:
                    WriteParts("null");
                    break;

                case SeqAccessExpr seqAccessExpr:
                    WriteParts("(", seqAccessExpr.SeqExpr, ")[", seqAccessExpr.IndexExpr, "]");
                    break;

                case SizeofExpr sizeofExpr:
                    WriteParts("sizeof(", sizeofExpr.Expr, ")");
                    break;

                case ThisRefExpr _:
                    WriteParts("this");
                    break;

                case TupleAccessExpr tupleAccessExpr:
                    WriteParts("(", tupleAccessExpr.SubExpr, ").", tupleAccessExpr.FieldNo);
                    break;

                case UnaryOpExpr unaryOpExpr:
                    WriteParts(WriteUnOp(unaryOpExpr.Operation), "(", unaryOpExpr.SubExpr, ")");
                    break;

                case UnnamedTupleExpr unnamedTupleExpr:
                    WriteParts("(", unnamedTupleExpr.TupleFields, ")");
                    break;

                case ValuesExpr valuesExpr:
                    WriteParts("values(", valuesExpr.Expr, ")");
                    break;

                case VariableAccessExpr variableAccessExpr:
                    WriteParts(variableAccessExpr.Variable.Name);
                    break;

                default:
                    throw new ArgumentOutOfRangeException(nameof(expr));
            }
        }

        private string WriteUnOp(UnaryOpType operation)
        {
            switch (operation)
            {
                case UnaryOpType.Negate:
                    return "-";

                case UnaryOpType.Not:
                    return "!";

                default:
                    throw new ArgumentOutOfRangeException(nameof(operation), operation, null);
            }
        }

        private string WriteBinOp(BinOpType operation)
        {
            switch (operation)
            {
                case BinOpType.Add:
                    return "+";

                case BinOpType.Sub:
                    return "-";

                case BinOpType.Mul:
                    return "*";

                case BinOpType.Div:
                    return "/";

                case BinOpType.Eq:
                    return "==";

                case BinOpType.Neq:
                    return "!=";

                case BinOpType.Lt:
                    return "<";

                case BinOpType.Le:
                    return "<=";

                case BinOpType.Gt:
                    return ">";

                case BinOpType.Ge:
                    return ">=";

                case BinOpType.And:
                    return "&&";

                case BinOpType.Or:
                    return "||";

                default:
                    throw new ArgumentOutOfRangeException(nameof(operation), operation, null);
            }
        }

        private string WriteEventSet(IEventSet eventSet)
        {
            switch (eventSet)
            {
                case EventSet eventSet1:
                    return $"{{ {string.Join(", ", eventSet1.Events.Select(x => x.Name))} }}";

                case NamedEventSet namedEventSet:
                    return namedEventSet.Name;

                case null:
                    return "<all>";

                default:
                    throw new ArgumentOutOfRangeException(nameof(eventSet));
            }
        }

        private static string WriteParams(IEnumerable<Variable> parameters)
        {
            return string.Join(", ", parameters.Select(v => $"{v.Name}: {v.Type.OriginalRepresentation}"));
        }
    }
}<|MERGE_RESOLUTION|>--- conflicted
+++ resolved
@@ -218,13 +218,11 @@
                     Dedent();
                     WriteStmt("}");
                     break;
-<<<<<<< HEAD
+
                 case AddStmt addStmt:
                     WriteStmt(addStmt.Variable, " += (", addStmt.Value, ");");
                     break;
-=======
-
->>>>>>> 990f527c
+
                 case InsertStmt insertStmt:
                     WriteStmt(insertStmt.Variable, " += (", insertStmt.Index, ", ", insertStmt.Value, ");");
                     break;
