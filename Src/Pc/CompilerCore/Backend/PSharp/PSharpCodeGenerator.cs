--- conflicted
+++ resolved
@@ -137,29 +137,11 @@
                     switch (stateAction)
                     {
                         case EventDefer _:
-<<<<<<< HEAD
-                            context.WriteLine(output, $"[Defer(typeof({context.Names.GetNameForDecl(pEvent)}))]");
-=======
                             deferredEvents.Add($"typeof({pEvent.Name})");
->>>>>>> 6265265d
                             break;
                         case EventDoAction eventDoAction:
                             context.WriteLine(output, $"[OnEventDoAction(typeof({context.Names.GetNameForDecl(pEvent)}), nameof({context.Names.GetNameForDecl(eventDoAction.Target)}))]");
                             break;
-<<<<<<< HEAD
-                        case EventGotoState eventGotoState:
-                            context.WriteLine(output, $"[OnEventGotoState(typeof({context.Names.GetNameForDecl(pEvent)}), nameof({context.Names.GetNameForDecl(eventGotoState.Target)}))]");
-                            break;
-                        case EventIgnore _:
-                            context.WriteLine(output, $"[Ignore(typeof({context.Names.GetNameForDecl(pEvent)}))]");
-                            break;
-                        case EventPushState eventPushState:
-                            context.WriteLine(output, $"[OnEventPushState(typeof({context.Names.GetNameForDecl(pEvent)}), nameof({context.Names.GetNameForDecl(eventPushState.Target)}))]");
-                            break;
-                    }
-                }
-                context.WriteLine(output, $"class {context.Names.GetNameForDecl(state)} : MachineState");
-=======
                         case EventGotoState eventGotoState when eventGotoState.TransitionFunction == null:
                             context.WriteLine(output, $"[OnEventGotoState(typeof({pEvent.Name}), typeof({eventGotoState.Target.Name}))]");
                             break;
@@ -186,8 +168,7 @@
                 {
                     context.WriteLine(output, $"[OnExit(nameof({state.Exit.Name}))]");
                 }
-                context.WriteLine(output, $"class {state.Name} : MachineState");
->>>>>>> 6265265d
+                context.WriteLine(output, $"class {context.Names.GetNameForDecl(state)} : MachineState");
                 context.WriteLine(output, "{");
                 context.WriteLine(output, "}");
             }
