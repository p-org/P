--- conflicted
+++ resolved
@@ -73,11 +73,7 @@
                     context.WriteLine(output, "}");
                     break;
                 case PEvent pEvent when !pEvent.IsBuiltIn:
-<<<<<<< HEAD
-                    context.WriteLine(output, $"internal class {pEvent.Name} : Event");
-=======
                     context.WriteLine(output, $"internal class {declName} : Event");
->>>>>>> 354d27a7
                     context.WriteLine(output, "{");
                     WriteEvent(context, output, pEvent);
                     context.WriteLine(output, "}");
@@ -182,15 +178,9 @@
         {
             bool isStatic = function.Owner == null;
             string staticKeyword = isStatic ? "static " : "";
-<<<<<<< HEAD
             string returnType = function.Signature.ReturnType.IsSameTypeAs(PrimitiveType.Null) ? "void" : GetCSharpType(context, function.Signature.ReturnType);
-            string functionName = context.Names.GetNameForNode(function);
-            var functionParameters = string.Join(", ", function.Signature.Parameters.Select(param => $"{GetCSharpType(context, param.Type)} {context.Names.GetNameForNode(param)}"));
-=======
-            string returnType = GetCSharpType(context, function.Signature.ReturnType);
             string functionName = context.Names.GetNameForDecl(function);
             var functionParameters = string.Join(", ", function.Signature.Parameters.Select(param => $"{GetCSharpType(context, param.Type)} {context.Names.GetNameForDecl(param)}"));
->>>>>>> 354d27a7
             context.WriteLine(output, $"public {staticKeyword}{returnType} {functionName}({functionParameters})");
             WriteStmt(context, output, function.Body);
         }
