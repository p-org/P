--- conflicted
+++ resolved
@@ -778,7 +778,7 @@
                     }
 
                     break;
-<<<<<<< HEAD
+
                 case AddStmt addStmt:
                     context.Write(output, "((PrtSet)");
                     WriteExpr(context, output, addStmt.Variable);
@@ -786,9 +786,7 @@
                     WriteExpr(context, output, addStmt.Value);
                     context.WriteLine(output, ");");
                     break;
-=======
-
->>>>>>> 990f527c
+
                 case InsertStmt insertStmt:
                     bool isMap = PLanguageType.TypeIsOfKind(insertStmt.Variable.Type, TypeKind.Map);
                     string castOp = isMap ? "(PrtMap)" : "(PrtSeq)";
@@ -898,36 +896,9 @@
                     {
                         string castOperation = PLanguageType.TypeIsOfKind(removeStmt.Variable.Type, TypeKind.Map)
                         ? "(PrtMap)"
-<<<<<<< HEAD
                         : PLanguageType.TypeIsOfKind(removeStmt.Variable.Type, TypeKind.Sequence)
                         ? "(PrtSeq)"
                         : "(PrtSet)";
-                    context.Write(output, $"({castOperation}");
-                    switch (removeStmt.Variable.Type.Canonicalize())
-                    {
-                        case MapType _:
-                            WriteExpr(context, output, removeStmt.Variable);
-                            context.Write(output, ").Remove(");
-                            WriteExpr(context, output, removeStmt.Value);
-                            context.WriteLine(output, ");");
-                            break;
-                        case SequenceType _:
-                            WriteExpr(context, output, removeStmt.Variable);
-                            context.Write(output, ").RemoveAt(");
-                            WriteExpr(context, output, removeStmt.Value);
-                            context.WriteLine(output, ");");
-                            break;
-                        case SetType _:
-                            WriteExpr(context, output, removeStmt.Variable);
-                            context.Write(output, ").Remove(");
-                            WriteExpr(context, output, removeStmt.Value);
-                            context.WriteLine(output, ");");
-                            break;
-                        default:
-                            throw new ArgumentOutOfRangeException(
-                                $"Remove cannot be applied to type {removeStmt.Variable.Type.OriginalRepresentation}");
-=======
-                        : "(PrtSeq)";
                         context.Write(output, $"({castOperation}");
                         switch (removeStmt.Variable.Type.Canonicalize())
                         {
@@ -937,21 +908,24 @@
                                 WriteExpr(context, output, removeStmt.Value);
                                 context.WriteLine(output, ");");
                                 break;
-
                             case SequenceType _:
                                 WriteExpr(context, output, removeStmt.Variable);
                                 context.Write(output, ").RemoveAt(");
                                 WriteExpr(context, output, removeStmt.Value);
                                 context.WriteLine(output, ");");
                                 break;
-
+                            case SetType _:
+                                WriteExpr(context, output, removeStmt.Variable);
+                                context.Write(output, ").Remove(");
+                                WriteExpr(context, output, removeStmt.Value);
+                                context.WriteLine(output, ");");
+                                break;
                             default:
                                 throw new ArgumentOutOfRangeException(
                                     $"Remove cannot be applied to type {removeStmt.Variable.Type.OriginalRepresentation}");
                         }
->>>>>>> 990f527c
-                    }
-                    break;
+                        break;
+                    }
 
                 case ReturnStmt returnStmt:
                     context.Write(output, "return ");
@@ -1163,17 +1137,11 @@
                     break;
 
                 case ContainsExpr containsExpr:
-<<<<<<< HEAD
                     var isMap = PLanguageType.TypeIsOfKind(containsExpr.Collection.Type, TypeKind.Map);
                     var isSeq = PLanguageType.TypeIsOfKind(containsExpr.Collection.Type, TypeKind.Sequence);
                     var castOp = isMap ? "(PrtMap)" 
                         : isSeq ? "(PrtSeq)"
                         : "(PrtSet)";
-=======
-                    bool isMap = PLanguageType.TypeIsOfKind(containsExpr.Collection.Type, TypeKind.Map);
-                    string castOp = isMap ? "(PrtMap)" : "(PrtSeq)";
->>>>>>> 990f527c
-
                     context.Write(output, "((PrtBool)(");
                     context.Write(output, $"({castOp}");
                     WriteExpr(context, output, containsExpr.Collection);
@@ -1426,12 +1394,10 @@
 
                 case SequenceType _:
                     return "PrtSeq";
-<<<<<<< HEAD
+
                 case SetType _:
                     return "PrtSet";
-=======
-
->>>>>>> 990f527c
+
                 case TupleType _:
                     return "PrtTuple";
 
@@ -1452,12 +1418,10 @@
 
                 case SequenceType sequenceType:
                     return $"new {GetCSharpType(sequenceType)}()";
-<<<<<<< HEAD
+
                 case SetType setType:
                     return $"new {GetCSharpType(setType)}()";
-=======
-
->>>>>>> 990f527c
+
                 case NamedTupleType namedTupleType:
                     string fieldNamesArray = string.Join(",", namedTupleType.Names.Select(n => $"\"{n}\""));
                     fieldNamesArray = $"new string[]{{{fieldNamesArray}}}";
