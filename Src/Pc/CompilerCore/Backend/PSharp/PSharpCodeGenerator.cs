﻿using System;
using System.Collections.Generic;
using System.IO;
using System.Linq;
using Microsoft.Pc.Backend.ASTExt;
using Microsoft.Pc.TypeChecker;
using Microsoft.Pc.TypeChecker.AST;
using Microsoft.Pc.TypeChecker.AST.Declarations;
using Microsoft.Pc.TypeChecker.AST.Expressions;
using Microsoft.Pc.TypeChecker.AST.Statements;
using Microsoft.Pc.TypeChecker.AST.States;
using Microsoft.Pc.TypeChecker.Types;

namespace Microsoft.Pc.Backend.PSharp
{
    public class PSharpCodeGenerator : ICodeGenerator
    {
        public IEnumerable<CompiledFile> GenerateCode(ICompilationJob job, Scope globalScope)
        {
            var context = new CompilationContext(job);
            CompiledFile csharpSource = GenerateSource(context, globalScope);
            return new List<CompiledFile> {csharpSource};
        }

        private CompiledFile GenerateSource(CompilationContext context, Scope globalScope)
        {
            var source = new CompiledFile(context.FileName);

            WriteSourcePrologue(context, source.Stream);

            // write the top level declarations
            foreach (IPDecl decl in globalScope.AllDecls)
            {
                WriteDecl(context, source.Stream, decl);
            }
            
            // write the interface declarations 
            WriteInitializeInterfaces(context, source.Stream, globalScope.Interfaces);

            // TODO: generate tuple type classes.

            WriteSourceEpilogue(context, source.Stream);

            return source;
        }

        private void WriteInitializeInterfaces(CompilationContext context, StringWriter output, IEnumerable<Interface> interfaces)
        {
            context.WriteLine(output, "public partial class PHelper {");
            context.WriteLine(output, "public static void InitializeInterfaces() {");
            foreach (var iface in interfaces)
            {
                context.Write(output, $"PInterfaces.AddInterface(\"{iface.Name}\"");
                foreach (PEvent ev in iface.ReceivableEvents.Events)
                {
                    context.Write(output, ", ");
                    context.Write(output, $"\"{ev.Name}\"");
                }
                context.WriteLine(output, ");");
            }
            context.WriteLine(output, "}");
            context.WriteLine(output, "}");
            context.WriteLine(output);
        }

        private void WriteSourcePrologue(CompilationContext context, StringWriter output)
        {
            context.WriteLine(output, "using Microsoft.PSharp;");
            context.WriteLine(output, "using System;");
            context.WriteLine(output, "using System.Runtime;");
            context.WriteLine(output, "using System.Collections.Generic;");
            context.WriteLine(output, "using System.Linq;");
            context.WriteLine(output, "using System.IO;");
            context.WriteLine(output, "using PSharpExtensions;");
            context.WriteLine(output, "using System.Threading;");
            context.WriteLine(output, "using System.Threading.Tasks;");
            context.WriteLine(output);
            context.WriteLine(output, $"namespace {context.ProjectName}");
            context.WriteLine(output, "{");
            context.WriteLine(output, $"public static partial class {context.GlobalFunctionClassName} {{}}");
        }

        private void WriteSourceEpilogue(CompilationContext context, StringWriter output)
        {
            context.WriteLine(output, "}");
        }

        private void WriteDecl(CompilationContext context, StringWriter output, IPDecl decl)
        {
            string declName;
            switch (decl)
            {
                case Function function:
                    context.WriteLine(output, $"public static partial class {context.GlobalFunctionClassName}");
                    context.WriteLine(output, "{");
                    WriteFunction(context, output, function);
                    context.WriteLine(output, "}");
                    break;
                case PEvent pEvent:
                    if (!pEvent.IsBuiltIn)
                    {
                        WriteEvent(context, output, pEvent);
                    }
                    break;
                case Machine machine:
                    if (machine.IsSpec)
                    {
                        WriteMonitor(context, output, machine);
                    }
                    else
                    {
                        WriteMachine(context, output, machine);
                    }
                    break;
                case PEnum pEnum:
                    WriteEnum(context, output, pEnum);
                    break;
                case Implementation impl:
                    WriteImplementationDecl(context, output, impl);
                    break;
                case SafetyTest safety:
                    WriteSafetyTestDecl(context, output, safety);
                    break;
                case Interface pInterface:
                    break;
                default:
                    declName = context.Names.GetNameForDecl(decl);
                    context.WriteLine(output, $"// TODO: {decl.GetType().Name} {declName}");
                    break;
            }
        }

        private void WriteMonitor(CompilationContext context, StringWriter output, Machine machine)
        {
            string declName = context.Names.GetNameForDecl(machine);
            context.WriteLine(output, $"internal class {declName} : PMonitor");
            context.WriteLine(output, "{");

            foreach (Variable field in machine.Fields)
            {
                context.WriteLine(output, $"private {GetCSharpType(context, field.Type)} {context.Names.GetNameForDecl(field)} = {GetDefaultValue(context, field.Type)};");
            }

            foreach (Function method in machine.Methods)
            {
                WriteFunction(context, output, method);
            }

            foreach (State state in machine.States)
            {
                WriteState(context, output, state);
            }
            context.WriteLine(output, "}");
        }

        private void WriteMonitorContructor(CompilationContext context, StringWriter output, Machine machine)
        {
            string declName = context.Names.GetNameForDecl(machine);
            context.WriteLine(output, $"static {declName}() {{");
            foreach (var sEvent in machine.Observes.Events)
            {
                context.WriteLine(output, $"observes.Add(\"{sEvent.Name}\");");
            }
            context.WriteLine(output, "}");
            context.WriteLine(output);
        }

        private static void WriteEnum(CompilationContext context, StringWriter output, PEnum pEnum)
        {
            var declName = context.Names.GetNameForDecl(pEnum);
            context.WriteLine(output, $"public enum {declName}");
            context.WriteLine(output, "{");
            foreach (EnumElem enumElem in pEnum.Values)
            {
                context.WriteLine(output, $"{enumElem.Name} = {enumElem.Value},");
            }

            context.WriteLine(output, "}");
        }

        private void WriteSafetyTestDecl(CompilationContext context, StringWriter output, SafetyTest safety)
        {
            context.WriteLine(output, $"public class {safety.Name} {{");
            WriteInitializeLinkMap(context, output, safety.ModExpr.ModuleInfo.LinkMap);
            WriteInitializeInterfaceDefMap(context, output, safety.ModExpr.ModuleInfo.InterfaceDef);
            WriteInitializeMonitorObserves(context, output, safety.ModExpr.ModuleInfo.MonitorMap.Keys);
            WriteInitializeMonitorMap(context, output, safety.ModExpr.ModuleInfo.MonitorMap);
            WriteTestFunction(context, output, safety.Main);
            context.WriteLine(output, "}");
        }

        private void WriteImplementationDecl(CompilationContext context, StringWriter output, Implementation impl)
        {
            context.WriteLine(output, $"public class {impl.Name} {{");
            WriteInitializeLinkMap(context, output, impl.ModExpr.ModuleInfo.LinkMap);
            WriteInitializeInterfaceDefMap(context, output, impl.ModExpr.ModuleInfo.InterfaceDef);
            WriteInitializeMonitorObserves(context, output, impl.ModExpr.ModuleInfo.MonitorMap.Keys);
            WriteInitializeMonitorMap(context, output, impl.ModExpr.ModuleInfo.MonitorMap);
            WriteTestFunction(context, output, impl.Main);
            context.WriteLine(output, "}");
        }

        private void WriteInitializeMonitorObserves(CompilationContext context, StringWriter output, ICollection<Machine> monitors)
        {
            context.WriteLine(output, "public static void InitializeMonitorObserves() {");

            foreach (var monitor in monitors)
            {
                context.WriteLine(output, $"PModule.monitorObserves[\"{monitor.Name}\"] = new List<string>();");
                foreach (var ev in monitor.Observes.Events)
                {
                    context.WriteLine(output, $"PModule.monitorObserves[\"{monitor.Name}\"].Add(\"{ev.Name}\");");
                }
            }

            context.WriteLine(output, "}");
            context.WriteLine(output);
        }

        private void WriteTestFunction(CompilationContext context, StringWriter output, string main)
        {
            context.WriteLine(output);
            context.WriteLine(output, "[Microsoft.PSharp.Test]");
            context.WriteLine(output, "public static void Execute(PSharpRuntime runtime) {");
            context.WriteLine(output, "runtime.SetLogger(new PLogger());");
            context.WriteLine(output, "PModule.runtime = runtime;");
            context.WriteLine(output, "PHelper.InitializeInterfaces();");
            context.WriteLine(output, "InitializeLinkMap();");
            context.WriteLine(output, "InitializeInterfaceDefMap();");
            context.WriteLine(output, "InitializeMonitorMap(runtime);");
            context.WriteLine(output, "InitializeMonitorObserves();");
            context.WriteLine(output, $"runtime.CreateMachine(typeof(_GodMachine), new _GodMachine.Config(typeof({main})));");
            context.WriteLine(output, "}");
        }

        private void WriteInitializeMonitorMap(CompilationContext context, StringWriter output, IDictionary<Machine, IEnumerable<Interface>> monitorMap)
        {
            // compute the reverse map
            var machineMap = new Dictionary<string, List<Machine>>();
            foreach (var monitor in monitorMap)
            {
                foreach (var machine in monitor.Value)
                {
                    if (!machineMap.ContainsKey(machine.Name))
                    {
                        machineMap[machine.Name] = new List<Machine>();
                    }
                    machineMap[machine.Name].Add(monitor.Key);
                }
            }

            context.WriteLine(output, "public static void InitializeMonitorMap(PSharpRuntime runtime) {");

            foreach (var machine in machineMap)
            {
                context.WriteLine(output, $"PModule.monitorMap[\"{machine.Key}\"] = new List<Type>();");
                foreach (var monitor in machine.Value)
                {
                    context.WriteLine(output, $"PModule.monitorMap[\"{machine.Key}\"].Add(typeof({context.Names.GetNameForDecl(monitor)});");
                }
            }
            foreach (var monitor in monitorMap.Keys)
            {
                context.WriteLine(output, $"runtime.RegisterMonitor(typeof({context.Names.GetNameForDecl(monitor)}));");
            }
            context.WriteLine(output, "}");
            context.WriteLine(output);
        }

        
        private void WriteInitializeInterfaceDefMap(CompilationContext context, StringWriter output, IDictionary<Interface, Machine> interfaceDef)
        {
            context.WriteLine(output, "public static void InitializeInterfaceDefMap() {");
            foreach (var map in interfaceDef)
            {
                context.WriteLine(output, $"PModule.interfaceDefinitionMap.Add(\"{map.Key.Name}\", typeof({context.Names.GetNameForDecl(map.Value)}));");
            }
            context.WriteLine(output, "}");
            context.WriteLine(output);
        }

        private void WriteInitializeLinkMap(CompilationContext context, StringWriter output, IDictionary<Interface, IDictionary<Interface, Interface>> linkMap)
        {
            
            context.WriteLine(output, "public static void InitializeLinkMap() {");
            foreach (var creatorInterface in linkMap)
            {
                context.WriteLine(output, $"PModule.linkMap[\"{creatorInterface.Key.Name}\"] = new Dictionary<string, string>();");
                foreach (var clinkMap in creatorInterface.Value)
                {
                    context.WriteLine(output, $"PModule.linkMap[\"{creatorInterface.Key.Name}\"].Add(\"{clinkMap.Key.Name}\", \"{clinkMap.Value.Name}\");");
                }
            }
            context.WriteLine(output, "}");
            context.WriteLine(output);
        }

        private void WriteEvent(CompilationContext context, StringWriter output, PEvent pEvent)
        {
            string declName = context.Names.GetNameForDecl(pEvent);
            
            // initialize the payload type
            string payloadType = pEvent.PayloadType.IsSameTypeAs(PrimitiveType.Null)? "object": GetCSharpType(context, pEvent.PayloadType);
            context.WriteLine(output, $"internal class {declName} : PEvent<{payloadType}>");
            context.WriteLine(output, "{");
            context.WriteLine(output, $"static {declName}() {{ AssertVal = {pEvent.Assert}; AssumeVal = {pEvent.Assume};}}");
            context.WriteLine(output, $"public {pEvent.Name}() : base() {{}}");
            context.WriteLine(output, $"public {pEvent.Name} ({payloadType} payload): base(payload)" + "{ }");
            context.WriteLine(output, "}");
        }

        private void WriteMachine(CompilationContext context, StringWriter output, Machine machine)
        {
            string declName = context.Names.GetNameForDecl(machine);
            context.WriteLine(output, $"internal class {declName} : PMachine");
            context.WriteLine(output, "{");

            foreach (Variable field in machine.Fields)
            {
                context.WriteLine(output, $"private {GetCSharpType(context, field.Type)} {context.Names.GetNameForDecl(field)} = {GetDefaultValue(context, field.Type)};");
            }

            // create the constructor to initialize the sends, creates and receives list
            WriteMachineContructor(context, output, machine);

            foreach (Function method in machine.Methods)
            {
                WriteFunction(context, output, method);
            }

            foreach (State state in machine.States)
            {
                WriteState(context, output, state);
            }
            context.WriteLine(output, "}");
        }

        private static void WriteMachineContructor(CompilationContext context, StringWriter output, Machine machine)
        {
            string declName = context.Names.GetNameForDecl(machine);
            context.WriteLine(output, $"public {declName}() {{");
            foreach (var sEvent in machine.Sends.Events)
            {
                context.WriteLine(output, $"this.sends.Add(\"{sEvent.Name}\");");
            }
            foreach (var rEvent in machine.Receives.Events)
            {
                context.WriteLine(output, $"this.receives.Add(\"{rEvent.Name}\");");
            }
            foreach (var iCreate in machine.Creates.Interfaces)
            {
                context.WriteLine(output, $"this.creates.Add(\"{iCreate.Name}\");");
            }
            context.WriteLine(output, "}");
            context.WriteLine(output);
        }

        private static void WriteState(CompilationContext context, StringWriter output, State state)
        {
            if (state.IsStart && !state.OwningMachine.IsSpec)
            {
                context.WriteLine(output, "[Start]");
                context.WriteLine(output, "[OnEntry(nameof(InitializeParametersFunction))]");
                context.WriteLine(output, $"[OnEventGotoState(typeof(ContructorEvent), typeof({context.Names.GetNameForDecl(state)}))]");
                context.WriteLine(output, "class __InitState__ : MachineState { }");
                context.WriteLine(output);
            }
            if (state.IsStart && state.OwningMachine.IsSpec)
            {
                context.WriteLine(output, "[Start]");
            }

            if (state.OwningMachine.IsSpec)
            {
                if (state.Temperature == StateTemperature.Cold)
                {
                    context.WriteLine(output, $"[Cold]");
                }
                else if (state.Temperature == StateTemperature.Hot)
                {
                    context.WriteLine(output, $"[Hot]");
                }
            }

            if (state.Entry != null)
            {
                context.WriteLine(output, $"[OnEntry(nameof({context.Names.GetNameForDecl(state.Entry)}))]");
            }

            var deferredEvents = new List<string>();
            var ignoredEvents = new List<string>();
            foreach (var eventHandler in state.AllEventHandlers)
            {
                PEvent pEvent = eventHandler.Key;
                IStateAction stateAction = eventHandler.Value;
                switch (stateAction)
                {
                    case EventDefer _:
                        deferredEvents.Add($"typeof({context.Names.GetNameForDecl(pEvent)})");
                        break;
                    case EventDoAction eventDoAction:
                        context.WriteLine(
                            output,
                            $"[OnEventDoAction(typeof({context.Names.GetNameForDecl(pEvent)}), nameof({context.Names.GetNameForDecl(eventDoAction.Target)}))]");
                        break;
                    case EventGotoState eventGotoState when eventGotoState.TransitionFunction == null:
                        context.WriteLine(
                            output,
                            $"[OnEventGotoState(typeof({context.Names.GetNameForDecl(pEvent)}), typeof({context.Names.GetNameForDecl(eventGotoState.Target)}))]");
                        break;
                    case EventGotoState eventGotoState when eventGotoState.TransitionFunction != null:
                        context.WriteLine(
                            output,
                            $"[OnEventGotoState(typeof({context.Names.GetNameForDecl(pEvent)}), typeof({context.Names.GetNameForDecl(eventGotoState.Target)}), nameof({context.Names.GetNameForDecl(eventGotoState.TransitionFunction)}))]");
                        break;
                    case EventIgnore _:
                        ignoredEvents.Add($"typeof({context.Names.GetNameForDecl(pEvent)})");
                        break;
                    case EventPushState eventPushState:
                        context.WriteLine(
                            output,
                            $"[OnEventPushState(typeof({context.Names.GetNameForDecl(pEvent)}), typeof({context.Names.GetNameForDecl(eventPushState.Target)}))]");
                        break;
                }
            }

            if (deferredEvents.Count > 0)
            {
                context.WriteLine(output, $"[DeferEvents({string.Join(", ", deferredEvents.AsEnumerable())})]");
            }

            if (ignoredEvents.Count > 0)
            {
                context.WriteLine(output, $"[IgnoreEvents({string.Join(", ", ignoredEvents.AsEnumerable())})]");
            }

            if (state.Exit != null)
            {
                context.WriteLine(output, $"[OnExit(nameof({context.Names.GetNameForDecl(state.Exit)}))]");
            }

            var stateType = state.OwningMachine.IsSpec ? "MonitorState" : "MachineState";
            context.WriteLine(output, $"class {context.Names.GetNameForDecl(state)} : {stateType}");
            context.WriteLine(output, "{");
            context.WriteLine(output, "}");
        }
        
        private void WriteFunction(CompilationContext context, StringWriter output, Function function)
        {
            bool isStatic = function.Owner == null;
            bool isAsync = function.CanReceive == true;
            FunctionSignature signature = function.Signature;

            string staticKeyword = isStatic ? "static " : "";
            string asyncKeyword = isAsync ? "async " : "";
            string returnType = GetCSharpType(context, signature.ReturnType);

            if (isAsync)
            {
                returnType = returnType == "void" ? "Task" : $"Task<{returnType}>";
            }

            string functionName = context.Names.GetNameForDecl(function);
            string functionParameters = "";
            if (!function.IsAnon)
            {
                functionParameters = string.Join(
                    ", ",
                    signature.Parameters.Select(param => $"{GetCSharpType(context, param.Type)} {context.Names.GetNameForDecl(param)}"));
            }

            if (isStatic)
            {
                var seperator = functionParameters == "" ? "": ", ";
                functionParameters += string.Concat(seperator, "PMachine currentMachine");
            }

            context.WriteLine(output, $"public {staticKeyword}{asyncKeyword}{returnType} {functionName}({functionParameters})");
            WriteFunctionBody(context, output, function);
        }

        private void WriteFunctionBody(CompilationContext context, StringWriter output, Function function)
        { 
            context.WriteLine(output, "{");

            //add the declaration of currentMachine
            if (function.Owner != null)
            {
                context.WriteLine(output, $"{context.Names.GetNameForDecl(function.Owner)} currentMachine = this;");
            }
            if (function.IsAnon)
            {
                if (function.Signature.Parameters.Any())
                {
                    var param = function.Signature.Parameters.First();
                    context.WriteLine(output, $"{GetCSharpType(context, param.Type)} {context.Names.GetNameForDecl(param)} = (currentMachine.ReceivedEvent as PEvent<{GetCSharpType(context, param.Type)}>).Payload;");
                }
            }
            foreach (Variable local in function.LocalVariables)
            {
                PLanguageType type = local.Type;
                context.WriteLine(output, $"{GetCSharpType(context, type)} {context.Names.GetNameForDecl(local)} = {GetDefaultValue(context, type)};");
            }

            

            foreach (IPStmt bodyStatement in function.Body.Statements)
            {
                WriteStmt(context, output, bodyStatement);
            }
            context.WriteLine(output, "}");
        }

   
        private void WriteStmt(CompilationContext context, StringWriter output, IPStmt stmt)
        {
            switch (stmt)
            {
                case AnnounceStmt announceStmt:
                    context.Write(output, "currentMachine.Announce(");
                    WriteExpr(context, output, announceStmt.PEvent);
                    if (announceStmt.Payload != null)
                    {
                        context.Write(output, ", ");
                        WriteExpr(context, output, announceStmt.Payload);
                    }

                    context.WriteLine(output, ");");
                    break;
                case AssertStmt assertStmt:
                    context.Write(output, "currentMachine.Assert(");
                    WriteExpr(context, output, assertStmt.Assertion);
                    context.Write(output, ",");
                    context.Write(output, $"\"{assertStmt.Message}\"");
                    context.WriteLine(output, ");");
                    //last statement
<<<<<<< HEAD
                    context.WriteLine(output, "throw new PUnreachableCodeException();");
=======
                    if (FunctionValidator.SurelyReturns(assertStmt))
                    {
                        context.WriteLine(output, "throw new PUnReachableCodeException();");
                    }
>>>>>>> 37f60c3a
                    break;
                case AssignStmt assignStmt:
                    WriteLValue(context, output, assignStmt.Location);
                    context.Write(output, " = ");
                    WriteExpr(context, output, assignStmt.Value);
                    context.WriteLine(output, ";");
                    break;
                case CompoundStmt compoundStmt:
                    context.WriteLine(output, "{");
                    foreach (IPStmt subStmt in compoundStmt.Statements)
                    {
                        WriteStmt(context, output, subStmt);
                    }

                    context.WriteLine(output, "}");
                    break;
                case CtorStmt ctorStmt:
                    context.Write(output, "currentMachine.CreateInterface(");
                    context.Write(output, "currentMachine, ");
                    context.Write(output, $"\"{ctorStmt.Interface.Name}\"");
                    if (ctorStmt.Arguments.Any())
                    {
                        context.Write(output, $", ");
                        WriteExpr(context, output, ctorStmt.Arguments.First());
                    }
                    context.WriteLine(output, ");");
                    break;
                case FunCallStmt funCallStmt:
                    var isStatic = funCallStmt.Function.Owner == null;
                    var awaitMethod = funCallStmt.Function.CanReceive == true ? "await " : "";
                    var globalFunctionClass = isStatic? $"{context.GlobalFunctionClassName}." : "";
                    context.Write(output, $"{awaitMethod}{globalFunctionClass}{context.Names.GetNameForDecl(funCallStmt.Function)}(");
                    var separator = "";

                    
                    foreach (var param in funCallStmt.ArgsList)
                    {
                        context.Write(output, separator);
                        WriteExpr(context, output, param);
                        separator = ", ";
                    }

                    if (isStatic)
                    {
                        context.Write(output, separator+"this");
                    }

                    context.WriteLine(output, ");");
                    break;
                case GotoStmt gotoStmt:
                    context.Write(output, $"currentMachine.GotoState<{gotoStmt.State.QualifiedName}>(");
                    WriteExpr(context, output, gotoStmt.Payload);
                    context.WriteLine(output, ");");
                    //last statement
                    context.WriteLine(output, "throw new PUnreachableCodeException();");
                    break;
                case IfStmt ifStmt:
                    context.Write(output, "if (");
                    WriteExpr(context, output, ifStmt.Condition);
                    context.WriteLine(output, ")");
                    WriteStmt(context, output, ifStmt.ThenBranch);
                    if (ifStmt.ElseBranch != null && ifStmt.ElseBranch.Statements.Any())
                    {
                        context.WriteLine(output, "else");
                        WriteStmt(context, output, ifStmt.ElseBranch);
                    }
                    break;
                case InsertStmt insertStmt:
                    throw new NotImplementedException();
                case MoveAssignStmt moveAssignStmt:
                    WriteLValue(context, output, moveAssignStmt.ToLocation);
                    context.WriteLine(output, $" = {context.Names.GetNameForDecl(moveAssignStmt.FromVariable)};");
                    break;
                case NoStmt _:
                    break;
                case PopStmt popStmt:
                    context.WriteLine(output, $"currentMachine.PopState();");
                    //last statement
                    context.WriteLine(output, "throw new PUnreachableCodeException();");
                    break;
                case PrintStmt printStmt:
                    context.Write(output, $"PModule.runtime.Logger.WriteLine(\"{printStmt.Message}\"");
                    foreach (IPExpr printArg in printStmt.Args)
                    {
                        context.Write(output, ", ");
                        WriteExpr(context, output, printArg);
                    }

                    context.WriteLine(output, ");");
                    break;
                case RaiseStmt raiseStmt:
                    context.Write(output, "currentMachine.RaiseEvent(");
                    context.Write(output, "currentMachine, ");
                    WriteExpr(context, output, raiseStmt.PEvent);
                    if (raiseStmt.Payload.Any())
                    {
                        context.Write(output, $", ");
                        WriteExpr(context, output, raiseStmt.Payload.First());
                    }
                    context.WriteLine(output, $");");
                    //last statement
                    context.WriteLine(output, "throw new PUnreachableCodeException();");
                    break;
                case ReceiveStmt receiveStmt:
                    string eventName = context.Names.GetTemporaryName("recvEvent");
                    string[] eventTypeNames = receiveStmt.Cases.Keys.Select(evt => context.Names.GetNameForDecl(evt)).ToArray();
                    string recvArgs = string.Join(", ", eventTypeNames.Select(name => $"typeof({name})"));
                    context.WriteLine(output, $"var {eventName} = await currentMachine.ReceiveEvent({recvArgs});");
                    context.WriteLine(output, $"switch ({eventName}) {{");
                    foreach (var recvCase in receiveStmt.Cases)
                    {
                        string caseName = context.Names.GetTemporaryName("evt");
                        context.WriteLine(output, $"case {context.Names.GetNameForDecl(recvCase.Key)} {caseName}: {{");

                        context.WriteLine(output, "} break;");
                    }
                    context.WriteLine(output, "}");
                    break;
                case RemoveStmt removeStmt:
                    break;
                case ReturnStmt returnStmt:
                    context.Write(output, "return ");
                    WriteExpr(context, output, returnStmt.ReturnValue);
                    context.WriteLine(output, ";");
                    break;
                case SendStmt sendStmt:
                    context.Write(output, "currentMachine.SendEvent(");
                    context.Write(output, "currentMachine, ");
                    WriteExpr(context, output, sendStmt.MachineExpr);
                    context.Write(output, $",");
                    WriteExpr(context, output, sendStmt.Evt);

                    if (sendStmt.ArgsList.Any())
                    {
                        context.Write(output, $", ");
                        WriteExpr(context, output, sendStmt.ArgsList.First());
                    }

                    context.WriteLine(output, $");");
                    break;
                case SwapAssignStmt swapAssignStmt:
                    throw new NotImplementedException();
                case WhileStmt whileStmt:
                    context.Write(output, "while (");
                    WriteExpr(context, output, whileStmt.Condition);
                    context.WriteLine(output, ")");
                    WriteStmt(context, output, whileStmt.Body);
                    break;
                default:
                    throw new ArgumentOutOfRangeException(nameof(stmt));
            }
        }

        private void WriteLValue(CompilationContext context, StringWriter output, IPExpr lvalue)
        {
            switch (lvalue)
            {
                case MapAccessExpr mapAccessExpr:
                    context.Write(output, "(");
                    WriteLValue(context, output, mapAccessExpr.MapExpr);
                    context.Write(output, ")[");
                    WriteExpr(context, output, mapAccessExpr.IndexExpr);
                    context.Write(output, "]");
                    break;
                case NamedTupleAccessExpr namedTupleAccessExpr:
                    throw new NotImplementedException();
                case SeqAccessExpr seqAccessExpr:
                    context.Write(output, "(");
                    WriteLValue(context, output, seqAccessExpr.SeqExpr);
                    context.Write(output, ")[");
                    WriteExpr(context, output, seqAccessExpr.IndexExpr);
                    context.Write(output, "]");
                    break;
                case TupleAccessExpr tupleAccessExpr:
                    throw new NotImplementedException();
                case VariableAccessExpr variableAccessExpr:
                    context.Write(output, context.Names.GetNameForDecl(variableAccessExpr.Variable));
                    break;
                default:
                    throw new ArgumentOutOfRangeException(nameof(lvalue));
            }
        }

        private void WriteExpr(CompilationContext context, StringWriter output, IPExpr pExpr)
        {
            switch (pExpr)
            {
                case CloneExpr cloneExpr:
                    WriteClone(context, output, cloneExpr.Term);
                    break;
                case BinOpExpr binOpExpr:
                    context.Write(output, "(");
                    WriteExpr(context, output, binOpExpr.Lhs);
                    context.Write(output, $") {BinOpToStr(binOpExpr.Operation)} (");
                    WriteExpr(context, output, binOpExpr.Rhs);
                    context.Write(output, ")");
                    break;
                case BoolLiteralExpr boolLiteralExpr:
                    context.Write(output, boolLiteralExpr.Value ? "true" : "false");
                    break;
                case CastExpr castExpr:
                    throw new NotImplementedException();
                case CoerceExpr coerceExpr:
                    switch (coerceExpr.Type.Canonicalize())
                    {
                        case PrimitiveType oldType when oldType.IsSameTypeAs(PrimitiveType.Float):
                        case PrimitiveType oldType1 when oldType1.IsSameTypeAs(PrimitiveType.Int):
                            context.Write(output, $"(({GetCSharpType(context, coerceExpr.NewType)}) ");
                            WriteExpr(context, output, coerceExpr.SubExpr);
                            context.Write(output, ")");
                            break;
                        case PermissionType _:
                            context.Write(output, $"new PMachineValue(");
                            context.Write(output, "(");
                            WriteExpr(context, output, coerceExpr.SubExpr);
                            context.Write(output, ").Id, ");
                            context.Write(output, $"PInterfaces.GetPermissions(\"{coerceExpr.NewType.CanonicalRepresentation}\"))");
                            break;
                    }
                    throw new NotImplementedException();
                case ContainsKeyExpr containsKeyExpr:
                    context.Write(output, "(");
                    WriteExpr(context, output, containsKeyExpr.Map);
                    context.Write(output, ").ContainsKey(");
                    WriteExpr(context, output, containsKeyExpr.Key);
                    context.Write(output, ")");
                    break;
                case CtorExpr ctorExpr:
                    context.Write(output, "currentMachine.CreateInterface( ");
                    context.Write(output, "currentMachine, ");
                    context.Write(output, $"\"{ctorExpr.Interface.Name}\"");
                    if (ctorExpr.Arguments.Any())
                    {
                        context.Write(output, $", ");
                        WriteExpr(context, output, ctorExpr.Arguments.First());
                    }
                    context.Write(output, ")");
                    break;
                case DefaultExpr defaultExpr:
                    context.Write(output, GetDefaultValue(context, defaultExpr.Type));
                    break;
                case EnumElemRefExpr enumElemRefExpr:
                    EnumElem enumElem = enumElemRefExpr.Value;
                    context.Write(output, $"{context.Names.GetNameForDecl(enumElem.ParentEnum)}.{context.Names.GetNameForDecl(enumElem)}");
                    break;
                case EventRefExpr eventRefExpr:
                    var eventName = context.Names.GetNameForDecl(eventRefExpr.Value);
                    string payloadExpr = "";
                    if (!(eventName == "Halt" || eventName == "Default"))
                    {
                        payloadExpr = GetDefaultValue(context, eventRefExpr.Value.PayloadType);
                    }
                    context.Write(output, $"new {eventName}({payloadExpr})");
                    break;
                case FairNondetExpr _:
                    context.Write(output, "currentMachine.FairRandom()");
                    break;
                case FloatLiteralExpr floatLiteralExpr:
                    context.Write(output, $"{floatLiteralExpr.Value}");
                    break;
                case FunCallExpr funCallExpr:
                    var isStatic = funCallExpr.Function.Owner == null;
                    var awaitMethod = funCallExpr.Function.CanReceive == true ? "await " : "";
                    var globalFunctionClass = isStatic ? $"{context.GlobalFunctionClassName}." : "";
                    context.Write(output, $"{awaitMethod}{globalFunctionClass}{context.Names.GetNameForDecl(funCallExpr.Function)}(");
                    var separator = "";


                    foreach (var param in funCallExpr.Arguments)
                    {
                        context.Write(output, separator);
                        WriteExpr(context, output, param);
                        separator = ", ";
                    }

                    if (isStatic)
                    {
                        context.Write(output, separator + "this");
                    }
                    context.Write(output, ")");
                    break;
                case IntLiteralExpr intLiteralExpr:
                    context.Write(output, $"{intLiteralExpr.Value}");
                    break;
                case KeysExpr keysExpr:
                    context.Write(output, "(");
                    WriteExpr(context, output, keysExpr.Expr);
                    context.Write(output, ").Keys.ToList()");
                    break;
                case LinearAccessRefExpr linearAccessRefExpr:
                    string swapKeyword = linearAccessRefExpr.LinearType.Equals(LinearType.Swap) ? "ref " : "";
                    context.Write(output, $"{swapKeyword}{context.Names.GetNameForDecl(linearAccessRefExpr.Variable)}");
                    break;
                case NamedTupleExpr namedTupleExpr:
                    throw new NotImplementedException();
                case NondetExpr _:
                    context.Write(output, "currentMachine.Random()");
                    break;
                case NullLiteralExpr _:
                    context.Write(output, "null");
                    break;
                case SizeofExpr sizeofExpr:
                    context.Write(output, "(");
                    WriteExpr(context, output, sizeofExpr.Expr);
                    context.Write(output, ").Count");
                    break;
                case ThisRefExpr _:
                    context.Write(output, "currentMachine.self");
                    break;
                case UnaryOpExpr unaryOpExpr:
                    context.Write(output, $"{UnOpToStr(unaryOpExpr.Operation)}(");
                    WriteExpr(context, output, unaryOpExpr.SubExpr);
                    context.Write(output, ")");
                    break;
                case UnnamedTupleExpr unnamedTupleExpr:
                    throw new NotImplementedException();
                case ValuesExpr valuesExpr:
                    context.Write(output, "(");
                    WriteExpr(context, output, valuesExpr.Expr);
                    context.Write(output, ").Values.ToList()");
                    break;
                case MapAccessExpr _:
                case NamedTupleAccessExpr _:
                case SeqAccessExpr _:
                case TupleAccessExpr _:
                case VariableAccessExpr _:
                    WriteLValue(context, output, pExpr);
                    break;
                default:
                    throw new ArgumentOutOfRangeException(nameof(pExpr));
            }
        }

        private void WriteClone(CompilationContext context, StringWriter output, IExprTerm cloneExprTerm)
        {
            if (!(cloneExprTerm is IVariableRef variableRef))
            {
                WriteExpr(context, output, cloneExprTerm);
                return;
            }
            
            var variable = variableRef.Variable;
            context.Write(output, RenderClone(context, variable.Type, context.Names.GetNameForDecl(variable)));
        }

        private string RenderClone(CompilationContext context, PLanguageType cloneType, string termName)
        {
            switch (cloneType.Canonicalize())
            {
                case SequenceType seq:
                    var elem = context.Names.GetTemporaryName("elem");
                    return $"({termName}).ConvertAll({elem} => {RenderClone(context, seq.ElementType, elem)})";
                case MapType map:
                    var key = context.Names.GetTemporaryName("k");
                    var val = context.Names.GetTemporaryName("v");
                    return $"({termName}).ToDictionary({key} => {RenderClone(context, map.KeyType, key + ".Key")}, {val} => {RenderClone(context, map.ValueType, val + ".Value")})";
                case NamedTupleType type:
                    throw new NotImplementedException("named tuple types");
                case PermissionType type:
                    throw new NotImplementedException("permission types");
                case PrimitiveType type when type.IsSameTypeAs(PrimitiveType.Int):
                    return termName;
                case PrimitiveType type when type.IsSameTypeAs(PrimitiveType.Float):
                    return termName;
                case PrimitiveType type when type.IsSameTypeAs(PrimitiveType.Bool):
                    return termName;
                case PrimitiveType type when type.IsSameTypeAs(PrimitiveType.Machine):
                    return termName;
                case PrimitiveType type when type.IsSameTypeAs(PrimitiveType.Event):
                    return GetDefaultValue(context, type);
                case TupleType type:
                    throw new NotImplementedException("tuple types");
                default:
                    throw new NotImplementedException($"Cloning {cloneType.OriginalRepresentation}");
            }
        }

        private string GetCSharpType(CompilationContext context, PLanguageType type)
        {
            switch (type.Canonicalize())
            {
                case DataType _:
                    return "object";
                case EnumType enumType:
                    return context.Names.GetNameForDecl(enumType.EnumDecl);
                case ForeignType _:
                    throw new NotImplementedException();
                case MapType mapType:
                    return $"Dictionary<{GetCSharpType(context, mapType.KeyType)}, {GetCSharpType(context, mapType.ValueType)}>";
                case NamedTupleType _:
                    throw new NotImplementedException();
                case PermissionType _:
                    return "PMachineValue";
                case PrimitiveType primitiveType when primitiveType.IsSameTypeAs(PrimitiveType.Any):
                    return "object";
                case PrimitiveType primitiveType when primitiveType.IsSameTypeAs(PrimitiveType.Bool):
                    return "bool";
                case PrimitiveType primitiveType when primitiveType.IsSameTypeAs(PrimitiveType.Int):
                    return "int";
                case PrimitiveType primitiveType when primitiveType.IsSameTypeAs(PrimitiveType.Float):
                    return "double";
                case PrimitiveType primitiveType when primitiveType.IsSameTypeAs(PrimitiveType.Event):
                    return "Event";
                case PrimitiveType primitiveType when primitiveType.IsSameTypeAs(PrimitiveType.Machine):
                    return "PMachineValue";
                case PrimitiveType primitiveType when primitiveType.IsSameTypeAs(PrimitiveType.Null):
                    return "void";
                case SequenceType sequenceType:
                    return $"List<{GetCSharpType(context, sequenceType.ElementType)}>";
                case TupleType _:
                    throw new NotImplementedException();
                default:
                    throw new ArgumentOutOfRangeException(nameof(type));
            }
        }

        private string GetDefaultValue(CompilationContext context, PLanguageType returnType)
        {
            switch (returnType.Canonicalize())
            {
                case EnumType enumType:
                    return $"({context.Names.GetNameForDecl(enumType.EnumDecl)})(0)";
                case MapType mapType:
                    return $"new {GetCSharpType(context, mapType)}()";
                case SequenceType sequenceType:
                    return $"new {GetCSharpType(context, sequenceType)}()";
                case NamedTupleType _:
                    throw new NotImplementedException();
                case TupleType _:
                    throw new NotImplementedException();
                case PrimitiveType primitiveType when primitiveType.IsSameTypeAs(PrimitiveType.Bool):
                    return "false";
                case PrimitiveType primitiveType when primitiveType.IsSameTypeAs(PrimitiveType.Int):
                    return "0";
                case PrimitiveType primitiveType when primitiveType.IsSameTypeAs(PrimitiveType.Float):
                    return "0.0";
                case PermissionType _:
                case PrimitiveType anyType when anyType.IsSameTypeAs(PrimitiveType.Any):
                case PrimitiveType eventType when eventType.IsSameTypeAs(PrimitiveType.Event):
                case PrimitiveType nullType when nullType.IsSameTypeAs(PrimitiveType.Null):
                case PrimitiveType machineType when machineType.IsSameTypeAs(PrimitiveType.Machine):
                case ForeignType _:
                case DataType _:
                    return "null";
                default:
                    throw new ArgumentOutOfRangeException(nameof(returnType));
            }
        }

        private static string UnOpToStr(UnaryOpType operation)
        {
            switch (operation)
            {
                case UnaryOpType.Negate:
                    return "-";
                case UnaryOpType.Not:
                    return "!";
                default:
                    throw new ArgumentOutOfRangeException(nameof(operation), operation, null);
            }
        }

        private static string BinOpToStr(BinOpType binOpType)
        {
            switch (binOpType)
            {
                case BinOpType.Add:
                    return "+";
                case BinOpType.Sub:
                    return "-";
                case BinOpType.Mul:
                    return "*";
                case BinOpType.Div:
                    return "/";
                case BinOpType.Eq:
                    return "==";
                case BinOpType.Neq:
                    return "!=";
                case BinOpType.Lt:
                    return "<";
                case BinOpType.Le:
                    return "<=";
                case BinOpType.Gt:
                    return ">";
                case BinOpType.Ge:
                    return ">=";
                case BinOpType.And:
                    return "&&";
                case BinOpType.Or:
                    return "||";
                default:
                    throw new ArgumentOutOfRangeException(nameof(binOpType), binOpType, null);
            }
        }
    }
}<|MERGE_RESOLUTION|>--- conflicted
+++ resolved
@@ -534,14 +534,10 @@
                     context.Write(output, $"\"{assertStmt.Message}\"");
                     context.WriteLine(output, ");");
                     //last statement
-<<<<<<< HEAD
-                    context.WriteLine(output, "throw new PUnreachableCodeException();");
-=======
                     if (FunctionValidator.SurelyReturns(assertStmt))
                     {
-                        context.WriteLine(output, "throw new PUnReachableCodeException();");
-                    }
->>>>>>> 37f60c3a
+                        context.WriteLine(output, "throw new PUnreachableCodeException();");
+                    }
                     break;
                 case AssignStmt assignStmt:
                     WriteLValue(context, output, assignStmt.Location);
