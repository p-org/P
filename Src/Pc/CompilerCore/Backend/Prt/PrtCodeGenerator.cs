--- conflicted
+++ resolved
@@ -488,7 +488,7 @@
                     context.WriteLine(output,
                         $"static PRT_TYPE {typeGenName} = {{ PRT_KIND_MAP, {{ .map = &{mapTypeDeclName} }} }};");
                     break;
-<<<<<<< HEAD
+
                 case SetType setType:
                     var setElementTypeName = WriteTypeDefinition(output, setType.ElementType);
                     var setTypeDeclName = context.Names.GetTemporaryName("SETTYPE");
@@ -497,9 +497,7 @@
                     context.WriteLine(output,
                         $"static PRT_TYPE {typeGenName} = {{ PRT_KIND_SET, {{ .set = &{setTypeDeclName} }} }};");
                     break;
-=======
-
->>>>>>> 990f527c
+
                 case NamedTupleType namedTupleType:
                     string ntNamesArrayName = context.Names.GetTemporaryName("NMDTUP_N");
                     string ntTypesArrayName = context.Names.GetTemporaryName("NMDTUP_T");
@@ -879,7 +877,7 @@
                 case AnnounceStmt _:
                     // TODO: Ankush needs to implement this in Prt
                     break;
-<<<<<<< HEAD
+
                 case AddStmt addStmt:
                     context.Write(output, "PrtSetAddEx(");
                     WriteLValue(output, function, addStmt.Variable);
@@ -890,9 +888,7 @@
                     var addValueVar = (IVariableRef)addStmt.Value;
                     context.WriteLine(output, $"*({GetVariableReference(function, addValueVar)}) = NULL;");
                     break;
-=======
-
->>>>>>> 990f527c
+
                 case AssertStmt assertStmt:
                     context.Write(output, "PrtAssert(PrtPrimGetBool(");
                     WriteExpr(output, function, assertStmt.Assertion);
@@ -1428,14 +1424,9 @@
                     break;
 
                 case ContainsExpr containsKeyExpr:
-<<<<<<< HEAD
                     var isMap = PLanguageType.TypeIsOfKind(containsKeyExpr.Collection.Type, TypeKind.Map);
                     var isSeq = PLanguageType.TypeIsOfKind(containsKeyExpr.Collection.Type, TypeKind.Sequence);
                     var isSet = PLanguageType.TypeIsOfKind(containsKeyExpr.Collection.Type, TypeKind.Set);
-=======
-                    bool isMap = PLanguageType.TypeIsOfKind(containsKeyExpr.Collection.Type, TypeKind.Map);
-                    bool isSeq = PLanguageType.TypeIsOfKind(containsKeyExpr.Collection.Type, TypeKind.Sequence);
->>>>>>> 990f527c
                     if (isMap)
                     {
                         context.Write(output, "PrtMkBoolValue(PrtMapExists(");
@@ -1444,14 +1435,9 @@
                     {
                         context.Write(output, "PrtMkBoolValue(PrtSeqExists(");
                     }
-<<<<<<< HEAD
                     else if (isSet) {
                         context.Write(output, "PrtMkBoolValue(PrtSetExists(");
                     } else {
-=======
-                    else
-                    {
->>>>>>> 990f527c
                         throw new InvalidOperationException("Unsupported operation for non-map or sequence type");
                     }
                     WriteExpr(output, function, containsKeyExpr.Collection);
