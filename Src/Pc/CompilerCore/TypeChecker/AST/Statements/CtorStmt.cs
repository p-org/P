using System.Collections.Generic;
using Antlr4.Runtime;
using Microsoft.Pc.TypeChecker.AST.Declarations;

namespace Microsoft.Pc.TypeChecker.AST.Statements
{
    public class CtorStmt : IPStmt
    {
<<<<<<< HEAD
        public CtorStmt(ParserRuleContext sourceLocation, Machine machine, IReadOnlyList<IPExpr> arguments)
=======
        public CtorStmt(ParserRuleContext sourceLocation, Interface @interface, List<IPExpr> arguments)
>>>>>>> d5f66938
        {
            SourceLocation = sourceLocation;
            Interface = @interface;
            Arguments = arguments;
        }

<<<<<<< HEAD
        public Machine Machine { get; }
        public IReadOnlyList<IPExpr> Arguments { get; }
=======
        public Interface Interface { get; }
        public List<IPExpr> Arguments { get; }
>>>>>>> d5f66938

        public ParserRuleContext SourceLocation { get; }
    }
}<|MERGE_RESOLUTION|>--- conflicted
+++ resolved
@@ -6,24 +6,15 @@
 {
     public class CtorStmt : IPStmt
     {
-<<<<<<< HEAD
-        public CtorStmt(ParserRuleContext sourceLocation, Machine machine, IReadOnlyList<IPExpr> arguments)
-=======
         public CtorStmt(ParserRuleContext sourceLocation, Interface @interface, List<IPExpr> arguments)
->>>>>>> d5f66938
         {
             SourceLocation = sourceLocation;
             Interface = @interface;
             Arguments = arguments;
         }
 
-<<<<<<< HEAD
-        public Machine Machine { get; }
-        public IReadOnlyList<IPExpr> Arguments { get; }
-=======
         public Interface Interface { get; }
         public List<IPExpr> Arguments { get; }
->>>>>>> d5f66938
 
         public ParserRuleContext SourceLocation { get; }
     }
