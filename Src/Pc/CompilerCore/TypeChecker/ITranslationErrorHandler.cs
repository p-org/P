﻿using System;
using System.IO;
using Antlr4.Runtime;
using Antlr4.Runtime.Tree;
using Microsoft.Pc.Antlr;
using Microsoft.Pc.TypeChecker.AST;
using Microsoft.Pc.TypeChecker.AST.Declarations;
using Microsoft.Pc.TypeChecker.AST.Expressions;
using Microsoft.Pc.TypeChecker.AST.Statements;
using Microsoft.Pc.TypeChecker.AST.States;
using Microsoft.Pc.TypeChecker.Types;

namespace Microsoft.Pc.TypeChecker
{
    public interface ITranslationErrorHandler
    {
        void IssueWarning(ParserRuleContext location, string message);
        Exception IssueError(ParserRuleContext location, string message);
        Exception IssueError(ParserRuleContext ctx, IToken location, string message);

        Exception DuplicateEnumValue(PParser.NumberedEnumElemContext location, PEnum pEnum);

        Exception DuplicateStartState(
            ParserRuleContext location,
            State duplicateStart,
            State originalStart,
            Machine machine);

        Exception DuplicateEventAction(ParserRuleContext location, IStateAction existingAction, State state);
        Exception DuplicateStateExitHandler(ParserRuleContext location, Function existingHandler, State state);
        Exception DuplicateStateEntry(ParserRuleContext location, Function existingHandler, State state);
        Exception DuplicateDeclaration(ParserRuleContext location, IPDecl duplicate, IPDecl existing);
        Exception IncorrectArgumentCount(ParserRuleContext location, int actualCount, int expectedCount);
        Exception MissingDeclaration(ParserRuleContext location, string declarationKind, string missingName);
        Exception CircularTypeDef(ParserRuleContext location, TypeDef typeDef);
        Exception DuplicateNamedTupleEntry(ParserRuleContext location, string duplicateName);
        Exception TypeMismatch(ParserRuleContext location, PLanguageType actual, params PLanguageType[] expected);
        Exception TypeMismatch(IPExpr expr, params TypeKind[] expected);
        Exception MissingNamedTupleEntry(PParser.IdenContext location, NamedTupleType namedTuple);
        Exception OutOfBoundsTupleAccess(PParser.IntContext location, TupleType tuple);
        Exception IncomparableTypes(ParserRuleContext location, PLanguageType lhsType, PLanguageType rhsType);
        Exception MisplacedThis(PParser.PrimitiveContext location);
        Exception BinOpTypeMismatch(PParser.BinExprContext location, PLanguageType lhsType, PLanguageType rhsType);
        Exception ParseFailure(FileInfo file, string message);
        Exception EmittedNullEvent(IPExpr evtExpr);
        Exception InternalError(ParserRuleContext location, string message);
        Exception MissingStartState(Machine machine);
        Exception ChangedStateMidTransition(ParserRuleContext location, Function method);
        Exception NonDeterministicFunctionInSpecMachine(Function machineFunction);
        Exception RelinquishedWithoutOwnership(ILinearRef linearRef);
        Exception InvalidSwap(ILinearRef linearRef, string message);
        Exception UseWithoutOwnership(VariableAccessExpr variable);
        Exception MovedField(MoveAssignStmt moveAssignStmt);
        Exception SwapAssignUnavailable(SwapAssignStmt swapAssignStmt, Variable variable);
        Exception SwappedField(SwapAssignStmt swapAssignStmt, Variable variable);
        Exception InvalidPrintFormat(PParser.PrintStmtContext context, IToken symbol);
<<<<<<< HEAD
        Exception CreatedSpecMachine(ParserRuleContext location, Machine machine);
=======

        // module system related
        Exception InvalidBindExpr(ParserRuleContext location, string message);
        Exception InvalidAssertExpr(ParserRuleContext location, Machine monitor, PEvent illegalEvent);
        Exception InvalidAssertExpr(ParserRuleContext location, Machine monitor);
        Exception InvalidHideEventExpr(ParserRuleContext location, string message);
        Exception InvalidHideInterfaceExpr(ParserRuleContext location, string message);
        Exception InvalidRenameExpr(ParserRuleContext location, string message);
        Exception InvalidCompositionExpr(ParserRuleContext location, string message);
>>>>>>> d5f66938
    }
}<|MERGE_RESOLUTION|>--- conflicted
+++ resolved
@@ -54,9 +54,7 @@
         Exception SwapAssignUnavailable(SwapAssignStmt swapAssignStmt, Variable variable);
         Exception SwappedField(SwapAssignStmt swapAssignStmt, Variable variable);
         Exception InvalidPrintFormat(PParser.PrintStmtContext context, IToken symbol);
-<<<<<<< HEAD
         Exception CreatedSpecMachine(ParserRuleContext location, Machine machine);
-=======
 
         // module system related
         Exception InvalidBindExpr(ParserRuleContext location, string message);
@@ -66,6 +64,5 @@
         Exception InvalidHideInterfaceExpr(ParserRuleContext location, string message);
         Exception InvalidRenameExpr(ParserRuleContext location, string message);
         Exception InvalidCompositionExpr(ParserRuleContext location, string message);
->>>>>>> d5f66938
     }
 }