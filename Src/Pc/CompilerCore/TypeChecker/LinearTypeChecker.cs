using Plang.Compiler.Backend.ASTExt;
using Plang.Compiler.TypeChecker.AST;
using Plang.Compiler.TypeChecker.AST.Declarations;
using Plang.Compiler.TypeChecker.AST.Expressions;
using Plang.Compiler.TypeChecker.AST.Statements;
using System;
using System.Collections.Generic;
using System.Diagnostics.Contracts;
using System.Linq;

namespace Plang.Compiler.TypeChecker
{
    public class LinearTypeChecker
    {
        private readonly HashSet<Variable> allUnavailableParams = new HashSet<Variable>();
        private readonly List<FunCallExpr> funCallExprs = new List<FunCallExpr>();
        private readonly List<FunCallStmt> funCallStmts = new List<FunCallStmt>();
        private readonly ITranslationErrorHandler handler;

        private LinearTypeChecker(ITranslationErrorHandler handler)
        {
            this.handler = handler;
        }

        public static void AnalyzeMethods(ITranslationErrorHandler handler, IEnumerable<Function> allFunctions)
        {
            LinearTypeChecker checker = new LinearTypeChecker(handler);
            foreach (Function function in allFunctions)
            {
                checker.CheckFunction(function);
            }

            checker.CheckInterproceduralCalls();
        }

        private void CheckFunction(Function method)
        {
            if (method.IsForeign)
            {
                return;
            }

            ISet<Variable> unavailable = ProcessStatement(new HashSet<Variable>(), method.Body);
            allUnavailableParams.UnionWith(unavailable.Where(var => var.Role.Equals(VariableRole.Param)));
        }

        private void CheckInterproceduralCalls()
        {
            foreach (FunCallExpr funCallExpr in funCallExprs)
            {
                CheckFunctionCall(funCallExpr.Function, funCallExpr.Arguments);
            }

            foreach (FunCallStmt funCallStmt in funCallStmts)
            {
                CheckFunctionCall(funCallStmt.Function, funCallStmt.ArgsList);
            }
        }

        private void CheckFunctionCall(Function function, IEnumerable<IPExpr> arguments)
        {
            int i = 0;
            foreach (Tuple<Variable, IPExpr> pair in function.Signature.Parameters.Zip(arguments, Tuple.Create))
            {
                if (pair.Item2 is ILinearRef linearRef)
                {
                    if (linearRef.LinearType.Equals(LinearType.Swap) && allUnavailableParams.Contains(pair.Item1))
                    {
                        throw handler.InvalidSwap(linearRef,
                            $"function {function.Name} relinquishes argument #{i} and therefore cannot be swapped.");
                    }
                }

                i++;
            }
        }

        private ISet<Variable> ProcessStatement(ISet<Variable> unavailable, IPStmt statement)
        {
            Contract.Requires(statement != null);
            switch (statement)
            {
                case CompoundStmt compoundStmt:
                    unavailable = compoundStmt.Statements.Aggregate(unavailable, ProcessStatement);
                    break;

                case AssertStmt assertStmt:
                    unavailable = ProcessExpr(unavailable, assertStmt.Assertion);
                    break;

                case PrintStmt printStmt:
                    unavailable = ProcessArgList(printStmt.Args, unavailable, ArgOptions.SwapNotAllowed);
                    break;

                case ReturnStmt returnStmt:
                    if (returnStmt.ReturnValue != null)
                    {
                        unavailable = ProcessExpr(unavailable, returnStmt.ReturnValue);
                    }

                    break;

                case BreakStmt breakStmt:
                    break;

                case ContinueStmt continueStmt:
                    break;

                case AssignStmt assignStmt:
                    unavailable = ProcessExpr(unavailable, assignStmt.Value);
                    if (assignStmt.Location is VariableAccessExpr assignAccess)
                    {
                        unavailable.Remove(assignAccess.Variable);
                    }
                    else
                    {
                        unavailable = ProcessExpr(unavailable, assignStmt.Location);
                    }

                    break;

                case MoveAssignStmt moveAssignStmt:
                    if (moveAssignStmt.FromVariable.Role.Equals(VariableRole.Field))
                    {
                        throw handler.MovedField(moveAssignStmt);
                    }

                    unavailable.Add(moveAssignStmt.FromVariable);

                    if (moveAssignStmt.ToLocation is VariableAccessExpr moveAssignAccess)
                    {
                        unavailable.Remove(moveAssignAccess.Variable);
                    }
                    else
                    {
                        unavailable = ProcessExpr(unavailable, moveAssignStmt.ToLocation);
                    }

                    break;

                case SwapAssignStmt swapAssignStmt:
                    if (swapAssignStmt.NewLocation is VariableAccessExpr swapAssignAccess)
                    {
                        if (unavailable.Contains(swapAssignAccess.Variable))
                        {
                            throw handler.SwapAssignUnavailable(swapAssignStmt, swapAssignAccess.Variable);
                        }
                    }
                    else
                    {
                        unavailable = ProcessExpr(unavailable, swapAssignStmt.NewLocation);
                    }

                    if (unavailable.Contains(swapAssignStmt.OldLocation))
                    {
                        throw handler.SwapAssignUnavailable(swapAssignStmt, swapAssignStmt.OldLocation);
                    }

                    break;
<<<<<<< HEAD
                case AddStmt addStmt:
                    unavailable = ProcessExpr(unavailable, addStmt.Variable);
                    unavailable = ProcessExpr(unavailable, addStmt.Value);
                    break;
=======

>>>>>>> 990f527c
                case InsertStmt insertStmt:
                    unavailable = ProcessExpr(unavailable, insertStmt.Variable);
                    unavailable = ProcessExpr(unavailable, insertStmt.Index);
                    unavailable = ProcessExpr(unavailable, insertStmt.Value);
                    break;

                case RemoveStmt removeStmt:
                    unavailable = ProcessExpr(unavailable, removeStmt.Variable);
                    unavailable = ProcessExpr(unavailable, removeStmt.Value);
                    break;

                case WhileStmt whileStmt:
                    unavailable = ProcessExpr(unavailable, whileStmt.Condition);
                    // process running the body twice. on the first go, the loop can potentially
                    // relinquish additional variables on the second go, either the body will use
                    // one of these variables and throw or reach a fixed point since all paths are
                    // considered simultaneously. Then, we continue our overapproximation by taking
                    // the union of no runs and one or more runs.
                    ISet<Variable> bodyUnavailable =
                        ProcessStatement(new HashSet<Variable>(unavailable), whileStmt.Body);
                    bodyUnavailable = ProcessExpr(bodyUnavailable, whileStmt.Condition);
                    // TODO: more efficient way of doing this?
                    bodyUnavailable = ProcessStatement(bodyUnavailable, whileStmt.Body);
                    bodyUnavailable = ProcessExpr(bodyUnavailable, whileStmt.Condition);
                    unavailable.UnionWith(bodyUnavailable);
                    break;

                case IfStmt ifStmt:
                    unavailable = ProcessExpr(unavailable, ifStmt.Condition);
                    ISet<Variable> thenUnavailable =
                        ProcessStatement(new HashSet<Variable>(unavailable), ifStmt.ThenBranch);
                    ISet<Variable> elseUnavailable =
                        ProcessStatement(new HashSet<Variable>(unavailable), ifStmt.ElseBranch);
                    thenUnavailable.UnionWith(elseUnavailable);
                    unavailable = thenUnavailable;
                    break;

                case CtorStmt ctorStmt:
                    unavailable = ProcessArgList(ctorStmt.Arguments, unavailable, ArgOptions.SwapNotAllowed);
                    break;

                case FunCallStmt funCallStmt:
                    unavailable = ProcessArgList(funCallStmt.ArgsList, unavailable);
                    funCallStmts.Add(funCallStmt);
                    break;

                case RaiseStmt raiseStmt:
                    unavailable = ProcessExpr(unavailable, raiseStmt.PEvent);
                    unavailable = ProcessArgList(raiseStmt.Payload, unavailable, ArgOptions.SwapNotAllowed);
                    break;

                case SendStmt sendStmt:
                    unavailable = ProcessExpr(unavailable, sendStmt.MachineExpr);
                    unavailable = ProcessExpr(unavailable, sendStmt.Evt);
                    unavailable = ProcessArgList(sendStmt.Arguments, unavailable, ArgOptions.SwapNotAllowed);
                    break;

                case AnnounceStmt announceStmt:
                    unavailable = ProcessExpr(unavailable, announceStmt.PEvent);
                    if (announceStmt.Payload != null)
                    {
                        unavailable = ProcessExpr(unavailable, announceStmt.Payload);
                    }

                    break;

                case GotoStmt gotoStmt:
                    if (gotoStmt.Payload != null)
                    {
                        unavailable = ProcessExpr(unavailable, gotoStmt.Payload);
                    }

                    break;

                case ReceiveStmt receiveStmt:
                    HashSet<Variable> postUnavailable = new HashSet<Variable>();
                    HashSet<Variable> caseVariables = new HashSet<Variable>();
                    foreach (KeyValuePair<PEvent, Function> recvCase in receiveStmt.Cases)
                    {
                        ISet<Variable> caseUnavailable =
                            ProcessStatement(new HashSet<Variable>(unavailable), recvCase.Value.Body);
                        postUnavailable.UnionWith(caseUnavailable);
                        caseVariables.UnionWith(recvCase.Value.Signature.Parameters);
                    }

                    unavailable = postUnavailable;
                    unavailable.ExceptWith(caseVariables);
                    break;

                case PopStmt _:
                case NoStmt _:
                    // nothing to check
                    break;

                default:
                    throw handler.InternalError(statement.SourceLocation,
                        new ArgumentOutOfRangeException(nameof(statement)));
            }

            return unavailable;
        }

        private ISet<Variable> ProcessArgList(IEnumerable<IPExpr> arguments, ISet<Variable> unavailable,
            ArgOptions perm = ArgOptions.SwapAllowed)
        {
            bool swapAllowed = perm == ArgOptions.SwapAllowed;
            List<ILinearRef> remainingLinearRefs = new List<ILinearRef>();
            foreach (IPExpr argument in arguments)
            {
                if (argument is ILinearRef linearRef)
                {
                    if (linearRef.LinearType.Equals(LinearType.Swap) && !swapAllowed)
                    {
                        throw handler.InvalidSwap(linearRef, "swap not allowed in this context");
                    }

                    remainingLinearRefs.Add(linearRef);
                }
                else
                {
                    unavailable = ProcessExpr(unavailable, argument);
                }
            }

            return remainingLinearRefs.Aggregate(unavailable, ProcessExpr);
        }

        private ISet<Variable> ProcessExpr(ISet<Variable> unavailable, IPExpr expression)
        {
            Contract.Requires(expression != null);
            switch (expression)
            {
                case CloneExpr cloneExpr:
                    unavailable = ProcessExpr(unavailable, cloneExpr.Term);
                    break;

                case CastExpr castExpr:
                    unavailable = ProcessExpr(unavailable, castExpr.SubExpr);
                    break;

                case CoerceExpr coerceExpr:
                    unavailable = ProcessExpr(unavailable, coerceExpr.SubExpr);
                    break;

                case ContainsExpr containsKeyExpr:
                    unavailable = ProcessExpr(unavailable, containsKeyExpr.Collection);
                    unavailable = ProcessExpr(unavailable, containsKeyExpr.Item);
                    break;

                case CtorExpr ctorExpr:
                    unavailable = ProcessArgList(ctorExpr.Arguments, unavailable, ArgOptions.SwapNotAllowed);
                    break;

                case FunCallExpr funCallExpr:
                    unavailable = ProcessArgList(funCallExpr.Arguments, unavailable);
                    funCallExprs.Add(funCallExpr);
                    break;

                case KeysExpr keysExpr:
                    unavailable = ProcessExpr(unavailable, keysExpr.Expr);
                    break;

                case LinearAccessRefExpr linearAccessRefExpr:
                    if (unavailable.Contains(linearAccessRefExpr.Variable) ||
                        linearAccessRefExpr.Variable.Role.Equals(VariableRole.Field))
                    {
                        throw handler.RelinquishedWithoutOwnership(linearAccessRefExpr);
                    }

                    if (linearAccessRefExpr.LinearType.Equals(LinearType.Move))
                    {
                        unavailable.Add(linearAccessRefExpr.Variable);
                    }

                    break;

                case UnaryOpExpr unaryOp:
                    unavailable = ProcessExpr(unavailable, unaryOp.SubExpr);
                    break;

                case MapAccessExpr mapAccessExpr:
                    unavailable = ProcessExpr(unavailable, mapAccessExpr.MapExpr);
                    unavailable = ProcessExpr(unavailable, mapAccessExpr.IndexExpr);
                    break;

                case BinOpExpr binOp:
                    unavailable = ProcessExpr(unavailable, binOp.Lhs);
                    unavailable = ProcessExpr(unavailable, binOp.Rhs);
                    break;

                case NamedTupleAccessExpr namedTupleAccessExpr:
                    unavailable = ProcessExpr(unavailable, namedTupleAccessExpr.SubExpr);
                    break;

                case NamedTupleExpr namedTupleExpr:
                    unavailable = ProcessArgList(namedTupleExpr.TupleFields, unavailable, ArgOptions.SwapNotAllowed);
                    break;

                case SeqAccessExpr seqAccessExpr:
                    unavailable = ProcessExpr(unavailable, seqAccessExpr.SeqExpr);
                    unavailable = ProcessExpr(unavailable, seqAccessExpr.IndexExpr);
                    break;

                case SizeofExpr sizeofExpr:
                    unavailable = ProcessExpr(unavailable, sizeofExpr.Expr);
                    break;

                case TupleAccessExpr tupleAccessExpr:
                    unavailable = ProcessExpr(unavailable, tupleAccessExpr.SubExpr);
                    break;

                case UnnamedTupleExpr unnamedTupleExpr:
                    unavailable = ProcessArgList(unnamedTupleExpr.TupleFields, unavailable, ArgOptions.SwapNotAllowed);
                    break;

                case ValuesExpr valuesExpr:
                    unavailable = ProcessExpr(unavailable, valuesExpr.Expr);
                    break;

                case VariableAccessExpr variableAccessExpr:
                    if (unavailable.Contains(variableAccessExpr.Variable))
                    {
                        throw handler.UseWithoutOwnership(variableAccessExpr);
                    }

                    break;

                case BoolLiteralExpr _:
                case DefaultExpr _:
                case EnumElemRefExpr _:
                case EventRefExpr _:
                case FairNondetExpr _:
                case FloatLiteralExpr _:
                case IntLiteralExpr _:
                case NondetExpr _:
                case NullLiteralExpr _:
                case ThisRefExpr _:
                    // nothing to do
                    break;

                default:
                    throw handler.InternalError(expression.SourceLocation,
                        new ArgumentOutOfRangeException(nameof(expression)));
            }

            return unavailable;
        }

        private enum ArgOptions
        {
            SwapAllowed,
            SwapNotAllowed
        }
    }
}<|MERGE_RESOLUTION|>--- conflicted
+++ resolved
@@ -157,14 +157,12 @@
                     }
 
                     break;
-<<<<<<< HEAD
+
                 case AddStmt addStmt:
                     unavailable = ProcessExpr(unavailable, addStmt.Variable);
                     unavailable = ProcessExpr(unavailable, addStmt.Value);
                     break;
-=======
-
->>>>>>> 990f527c
+
                 case InsertStmt insertStmt:
                     unavailable = ProcessExpr(unavailable, insertStmt.Variable);
                     unavailable = ProcessExpr(unavailable, insertStmt.Index);
