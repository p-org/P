--- conflicted
+++ resolved
@@ -261,22 +261,10 @@
             {
                 throw handler.MissingDeclaration(context.iden(), "interface", interfaceName);
             }
-<<<<<<< HEAD
-
-            if (targetMachine.IsSpec)
-            {
-                throw handler.CreatedSpecMachine(context, targetMachine);
-            }
-            
-            IPExpr[] arguments = TypeCheckingUtils.VisitRvalueList(context.rvalueList(), exprVisitor).ToArray();
-            TypeCheckingUtils.ValidatePayloadTypes(handler, context, targetMachine.PayloadType, arguments);
-
-            return new CtorStmt(context, targetMachine, arguments);
-=======
+            // TODO: don't add implicit interfaces for spec machines.
             List<IPExpr> args = TypeCheckingUtils.VisitRvalueList(context.rvalueList(), exprVisitor).ToList();
             TypeCheckingUtils.ValidatePayloadTypes(handler, context, targetInterface.PayloadType, args);
             return new CtorStmt(context, targetInterface, args);
->>>>>>> d5f66938
         }
 
         public override IPStmt VisitFunCallStmt(PParser.FunCallStmtContext context)
