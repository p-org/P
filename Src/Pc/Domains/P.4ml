﻿domain P extends PStaticTyping, PStructuralTyping
{

}

domain PData
{        
    /*************************************************************/
    /****************          Type Language          ************/
    /*************************************************************/    
       
    //// The BaseType REAL is the type of real machines.
    BaseType        ::= new ({ NULL, BOOL, INT, EVENT, REAL, MODEL, FOREIGN, ANY }).
    TupType         ::= new (hd: any TypeExpr, tl: any TupType + { NIL }).
    NmdTupType      ::= new (hd: any NmdTupTypeField, tl: any NmdTupType + { NIL }).
    SeqType         ::= new (x: any TypeExpr).
    MapType         ::= new (k: any TypeExpr, v: any TypeExpr).
    NmdTupTypeField ::= new (name: any String, type: any TypeExpr). 
    TypeExpr        ::= BaseType + TupType + NmdTupType + SeqType + MapType.
        
    /*************************************************************/
    /****************          Action Language        ************/
    /*************************************************************/    
                               
    //// Expressions
    Name       ::= new (name: String).
    New        ::= new (name: String, arg: any Expr + { NIL }).
    FunApp     ::= new (name: String, args: any Exprs + { NIL }).
    NulApp     ::= new (op: Integer + Boolean + { THIS, TRIGGER, PAYLOAD, NONDET, FAIRNONDET, NULL, HALT }).
    UnApp      ::= new (op: { NOT, NEG, KEYS, VALUES, SIZEOF }, arg1: any Expr).
    BinApp     ::= new (op: { ADD, SUB, MUL, INTDIV, AND, OR, EQ, NEQ, LT, LE, GT, GE, IDX, IN }, arg1: any Expr, arg2: any Expr).
    Field      ::= new (arg: any Expr, name: String + Natural).
    Default    ::= new (type: any TypeExpr). 
    Cast       ::= new (arg: any Expr, type: any TypeExpr). 
    Tuple      ::= new (body: any Exprs).
    NamedTuple ::= new (body: any NamedExprs).
    Exprs      ::= new (head: any Expr, tail: any Exprs + { NIL }).              
    NamedExprs ::= new (field: String, exp: any Expr, tail: any NamedExprs + { NIL }).
    Expr       ::= Name + New + FunApp + NulApp + UnApp + BinApp + Field + Default + Cast + Tuple + NamedTuple.
    ExprsExt   ::= Expr + Exprs + NamedExprs.

    //// Statements
    Push     ::= new (name: any QualifiedName).
    NewStmt  ::= new (name: String, arg: any Expr + { NIL }).
    Raise    ::= new (ev: any Expr, arg: any Expr + { NIL }).
    Send     ::= new (dest: any Expr, ev: any Expr, arg: any Expr + { NIL }).
    Monitor  ::= new (name: String, ev: Expr, arg: Expr + { NIL }).
    FunStmt  ::= new (name: String, args: any Exprs + { NIL }).
    NulStmt  ::= new (op: { SKIP, POP }).
    UnStmt   ::= new (op: { ASSERT }, arg1: any Expr).
    BinStmt  ::= new (op: { REMOVE, ASSIGN, INSERT }, arg1: any Expr, arg2: any Expr).
    Return   ::= new (expr: any Expr + { NIL }).
    While    ::= new (cond: any Expr, body: any Stmt).
    Ite      ::= new (cond: any Expr, true: any Stmt, false: any Stmt).
    Seq      ::= new (s1: any Stmt, s2: any Stmt).

    Stmt ::= Push + NewStmt + Raise + Send + Monitor + FunStmt + NulStmt + UnStmt + BinStmt + Return + While + Ite + Seq. 

    /*************************************************************/
    /****************  State Machine Declarations    *************/
    /*************************************************************/

    EventDecl      ::= fun (name: String -> card: any QueueConstraint, type: any TypeExpr + { NIL }).    
    MachineDecl    ::= fun (name: String -> kind: { REAL, MODEL, MONITOR }, card: any QueueConstraint, start: any QualifiedName, isMain: Boolean).
    VarDecl        ::= fun (name: String, owner: MachineDecl -> type: any TypeExpr).
    
    FunDecl        ::= fun (name: String, owner: MachineDecl -> kind: { REAL, MODEL }, params: any NmdTupType + { NIL },  return: any TypeExpr + { NIL }, body: any Stmt).
    AnonFunDecl    ::= new (owner: MachineDecl, body: any Stmt).
    
    StateDecl      ::= fun (name: any QualifiedName, owner: MachineDecl -> entryAction: any AnonFunDecl + String, exitFun: any AnonFunDecl + String, isHot: Boolean).
    TransDecl      ::= fun (src: StateDecl, trig: String + { DEFAULT, HALT } -> dst: any QualifiedName, action: any { NIL, PUSH } + AnonFunDecl + String).
    DoDecl         ::= fun (src: StateDecl, trig: String + { DEFAULT, HALT } -> action: any { DEFER, IGNORE } + AnonFunDecl + String).
            
    AssumeMaxInstances ::= new (bound: Natural).
    AssertMaxInstances ::= new (bound: Natural).
    QualifiedName      ::= new (name: String, qualifier: any QualifiedName + { NIL }).
    QueueConstraint    ::= AssumeMaxInstances + AssertMaxInstances + { NIL }.
    EventLabel         ::= String + { DEFAULT, HALT }.

    /*************************************************************/
    /****************          Annotations           *************/
    /*************************************************************/

    Annotation  ::= new (ant: Annotatable, key: String, value: any AnnotValue).
    Annotatable ::= EventDecl + MachineDecl + VarDecl + FunDecl + StateDecl + TransDecl + DoDecl + { NIL }.
    AnnotValue  ::= Integer + String + Boolean + { NULL }.
}

domain PStructuralTyping extends PData
{
	////// Duplicate Declarations 
    DuplicateEvent ::= (EventDecl, EventDecl).
	DuplicateState ::= (StateDecl, StateDecl).
	DuplicateFunct ::= (FunDecl, FunDecl).
	DuplicateTransDecl ::= (TransDecl, TransDecl).
	DuplicateDoDecl ::= (DoDecl, DoDecl).
	DuplicateVarDecl ::= (VarDecl, VarDecl).
	DuplicateMacDecl ::= (MachineDecl, MachineDecl).
	
	[ rule_Classes = '"error, msg: An event has multiple definitions"']
	DuplicateEvent(e1, e2) :- e1 is EventDecl, e2 is EventDecl, e1.name = e2.name, e1 != e2.
	[ rule_Classes = '"error, msg: Multiple states with the same name"']
	DuplicateState(s1, s2) :- s1 != s2, s1 is StateDecl, s2 is StateDecl, s1.name = s2.name, s1.owner = s2.owner.
	[ rule_Classes = '"error, msg: Multiple Functions with the same name"']
	DuplicateFunct(f1, f2) :- f1 != f2, f1 is FunDecl, f2 is FunDecl, f1.name = f2.name, f1.owner = f2.owner.
	[ rule_Classes = '"error, msg: Multiple variables with the same name"']
	DuplicateVarDecl(v1, v2) :- v1 != v2, v1 is VarDecl, v2 is VarDecl, v1.name = v2.name, v1.owner = v2.owner.
	[ rule_Classes = '"error, msg: Multiple machines with the same name"']
	DuplicateMacDecl(m1, m2) :- m1 != m2, m1 is MachineDecl, m2 is MachineDecl, m1.name = m2.name.
	[ rule_Classes = '"error, msg: Multiple Transitions over the same event"']
	DuplicateTransDecl(t1, t2) :- t1 != t2, t1 is TransDecl, t2 is TransDecl, t1.src = t2.src, t1.trig = t2.trig.
	[ rule_Classes = '"error, msg: Multiple actions over the same event"']
	DuplicateDoDecl(a1, a2) :- a1 != a2, a1 is DoDecl(state, owner, _), a2 is DoDecl(state, owner, _), a1.src = a2.src, a1.trig = a2.trig.
	
	
	//// There should be a main machine
	[rule_Classes = '"error, msg: No Main Machine"']
	noMainMachine :- no MachineDecl(_, _, _, _, TRUE).
	multipleMainMachines ::= (MachineDecl, MachineDecl).
	[ rule_Classes = '"error, msg: Multiple machines are declared as main machines"']
	multipleMainMachines(m1, m2) :- m1 is MachineDecl, m2 is MachineDecl, m1.isMain = TRUE, m2.isMain = TRUE, m1 != m2.
	
	//// there should be a start state in each state machine.
	noStartState ::= (MachineDecl).
	[ rule_Classes = '"error, msg: no start state in machine"']
	noStartState(m) :- m is MachineDecl, no StateDecl(s, m , _, _, _), m.start = s.
	
	//Valid TransDecl
	invalidEventOnTransDecl ::= (TransDecl).
	[ rule_Classes = '"error, msg: transition on an undefined event"']
	invalidEventOnTransDecl(trns) :- trns is TransDecl, no EventDecl(trns.trig, _, _), trns.trig != DEFAULT, trns.trig != HALT.
	invalidStateOnTransDecl ::=(TransDecl).
	[rule_Classes = '"error, msg: transition to an undefined state"']
	invalidStateOnTransDecl(trns) :- trns is TransDecl, no StateDecl(trns.dst, trns.src.owner, _, _, _).
	
	invalidFunOnTransDecl ::= (TransDecl).
	[rule_Classes = '"error, msg: transition function not defined"']
	invalidFunOnTransDecl(trns) :- trns is TransDecl(_, _, _, act), act : String , no FunDecl(act, trns.src.owner, _, _, _, _).
	
	invalidFunTypeOnTransDecl ::= (TransDecl).
	[rule_Classes = '"error, msg: function cannot take arguments"']
	invalidFunTypeOnTransDecl(trns) :- trns is TransDecl(_, _, _, act), act : String , FunDecl(act, trns.src.owner, _, p, _, _), p != NIL.
	
	//valid doDecl
	invalidEventOnDoDecl ::= (DoDecl).
	[ rule_Classes = '"error, msg: action on an undefined event"']
	invalidEventOnDoDecl(doD) :- doD is DoDecl, no EventDecl(doD.trig, _, _), doD.trig != HALT.
	
	invalidFunOnDoDecl ::= (DoDecl).
	[rule_Classes = '"error, msg: function not defined"']
	invalidFunOnDoDecl(trns) :- trns is DoDecl(_, _, act), act : String, no FunDecl(act, trns.src.owner, _, _, _, _).
	
	invalidFunTypeOnDoDecl ::= (DoDecl).
	[rule_Classes = '"error, msg: function cannot take arguments"']
	invalidFunTypeOnDoDecl(trns) :- trns is DoDecl(_, _, act), act : String , FunDecl(act, trns.src.owner, _, p, _, _), p != NIL.
	
	//Entry Exit Functions
	invalidFunForEntry ::= (StateDecl, String).
	[rule_Classes = '"error, msg: undefined function for entry"']
	invalidFunForEntry(s, eF) :- s is StateDecl(_, _, eF, _, _), eF : String, no FunDecl(eF, s.owner, _, _, _, _).
	invalidFunForExit ::= (StateDecl, String).
	[rule_Classes = '"error, msg: undefined function for exit"']
<<<<<<< HEAD
	invalidFunForExit(s, eF) :- s is StateDecl(_, _, _, eF, _), eF : String, no FunDecl(s.exitFun, s.owner, _, _, _, _), eF = s.exitFun.	
=======
	invalidFunForExit(s, eF) :- s is StateDecl(_, _, _, eF, _), eF : String, no FunDecl(eF, s.owner, _, _, _, _), eF = s.exitFun.
	
	invalidFunTypeOnEntry ::= (StateDecl).
	[rule_Classes = '"error, msg: function should have type (void)->(*)"']
	invalidFunTypeOnEntry(s) :- s is StateDecl(_, _, eF, _, _), eF : String , FunDecl(eF, s.owner, _, p, _, _), p != NIL.
	
	invalidFunTypeOnExit ::= (StateDecl).
	[rule_Classes = '"error, msg: function should have type (void)->(*)"']
	invalidFunTypeOnExit(s) :- s is StateDecl(_, _, _, eF, _), eF : String , FunDecl(eF, s.owner, _, p, _, _), p != NIL.
	
	//model only in real
	modelFunOnlyInReal ::= (FunDecl).
	[rule_Classes = '"error, msg: model functions can be declared only in real machines"']
	modelFunOnlyInReal(f) :- f is FunDecl, f.owner.kind != REAL, f.kind = MODEL.
	

>>>>>>> ce434b40
}

domain PStaticTyping extends PData
/*
[
    compiler_ProductivityCheck = "TypeOf[1]"
]
*/
{
    /*************************************************************/
	conforms no TypeOf(_, _, ERROR). 
	conforms no DupNmdSubE(_, _, _, _).
	conforms no PurityError(_, _).
	conforms no LValueError(_, _).
    /*************************************************************/

    //// The declarations that may contain expressions or statements that should be typed.
    TypingContext ::= FunDecl + AnonFunDecl.
    
    //// The set of typeable expressions and statements.
    Typeable ::= Expr + Stmt + Exprs + NamedExprs.
    
    //// The type judgement. NIL is a placeholder for untyped constructs.
    TypeOf ::= (cntxt: TypingContext, expr: Typeable, type: TypeExpr + { ERROR, NIL }).
    
    //// All typeable subexpressions / substatements and the declarations in which they appear.
    SubSE ::= sub (cntxt: TypingContext, typeable: Typeable).

    /*************************************************************/
    /*                      Types of Expressions                 */
    /*************************************************************/
    
    //// (1) The types of nullary expressions
    TypeOf(c, e, BaseType(NULL))  :- SubSE(c, e), e = NulApp(NULL).
    TypeOf(c, e, BaseType(EVENT)) :- SubSE(c, e), e = NulApp(TRIGGER).
    TypeOf(c, e, BaseType(EVENT)) :- SubSE(c, e), e = NulApp(HALT).
    TypeOf(c, e, BaseType(ANY))   :- SubSE(c, e), e = NulApp(PAYLOAD).
    
    TypeOf(c, e, BaseType(REAL))  :- SubSE(c, e), e = NulApp(THIS), c.owner.kind = REAL.
    TypeOf(c, e, BaseType(MODEL)) :- SubSE(c, e), e = NulApp(THIS), c.owner.kind = MODEL.
	[ rule_Classes = '"error, msg: Monitors cannot refer to "this""']
    TypeOf(c, e, ERROR)           :- SubSE(c, e), e = NulApp(THIS), c.owner.kind = MONITOR.
    
    TypeOf(c, e, BaseType(BOOL))  :- SubSE(c, e), e = NulApp(NONDET), c.owner.kind = MODEL; SubSE(c, e), e = NulApp(NONDET), c is FunDecl(_, _, MODEL, _, _, _).
	[ rule_Classes = '"error, msg: Nondeterminitistic choice can be used only in model machine and model functions"']
    TypeOf(c, e, ERROR)           :- SubSE(c, e), e = NulApp(NONDET), c.owner.kind != MODEL, toSymbol(c) != #FunDecl; SubSE(c, e), e = NulApp(NONDET), c.owner.kind != MODEL, c is FunDecl, c.kind != MODEL.

    TypeOf(c, e, BaseType(BOOL))  :- SubSE(c, e), e = NulApp(FAIRNONDET), c.owner.kind = MODEL; SubSE(c, e), e = NulApp(FAIRNONDET), c is FunDecl(_, _, MODEL, _, _, _).
	[ rule_Classes = '"error, msg: Nondeterminitistic choice can be used only in model machine and model functions"']
    TypeOf(c, e, ERROR)           :- SubSE(c, e), e = NulApp(FAIRNONDET), c.owner.kind != MODEL, toSymbol(c) != #FunDecl; SubSE(c, e), e = NulApp(FAIRNONDET), c.owner.kind != MODEL, c is FunDecl, c.kind != MODEL.
	
    
    TypeOf(c, e, BaseType(INT))   :- SubSE(c, e), e = NulApp(v), v : Integer.
    TypeOf(c, e, BaseType(BOOL))  :- SubSE(c, e), e = NulApp(v), v : Boolean.          
    
    //// (2) The types of unary expressions
    TypeOf(c, e, t)               :- SubSE(c, e), e = Default(t). 
    
    TypeOf(c, e, t)               :- SubSE(c, e), e = Tuple(e'), TypeOf(c, e', t).
     
    TypeOf(c, e, t)               :- SubSE(c, e), e = NamedTuple(e'), TypeOf(c, e', t).     

    // Variables hide the names of events, in case both have the same name.
	TypeOf(c, e, t)	              :- SubSE(c, e), e = Name(n), TypeOfFormalParam(c, n, t).
    TypeOf(c, e, t)               :- SubSE(c, e), e = Name(n), VarDecl(n, c.owner, t), no TypeOfFormalParam(c, n, _). 
    TypeOf(c, e, BaseType(EVENT)) :- SubSE(c, e), e = Name(n), EventDecl(n, _, _), no VarDecl(n, c.owner, _), no TypeOfFormalParam(c, n, _). 
	[ rule_Classes = '"error, msg: Undefined symbol"']
    TypeOf(c, e, ERROR)           :- SubSE(c, e), e = Name(n), no EventDecl(n, _, _), no VarDecl(n, c.owner, _), no TypeOfFormalParam(c, n, _). 
    
    TypeOf(c, e, BaseType(BOOL))  :- SubSE(c, e), e = UnApp(NOT, e'), TypeOf(c, e', BaseType(b)), b = BOOL. 
	[ rule_Classes = '"error, msg: Operator expected a boolean value"']
    TypeOf(c, e, ERROR)           :- SubSE(c, e), e = UnApp(NOT, e'), TypeOf(c, e', BaseType(b)), b != BOOL. 
    
    TypeOf(c, e, BaseType(INT))   :- SubSE(c, e), e = UnApp(NEG, e'), TypeOf(c, e', BaseType(b)), b = INT. 
	[ rule_Classes = '"error, msg: Operator expected an integer value"']
    TypeOf(c, e, ERROR)           :- SubSE(c, e), e = UnApp(NEG, e'), TypeOf(c, e', BaseType(b)), b != INT. 
    
    TypeOf(c, e, SeqType(dom))    :- SubSE(c, e), e = UnApp(KEYS, e'), TypeOf(c, e', t), t = MapType(dom, cod). 
	[ rule_Classes = '"error, msg: Operator expected a map value"']
    TypeOf(c, e, ERROR)           :- SubSE(c, e), e = UnApp(KEYS, e'), TypeOf(c, e', t), toSymbol(t) != #MapType. 

    TypeOf(c, e, SeqType(cod))    :- SubSE(c, e), e = UnApp(VALUES, e'), TypeOf(c, e', t), t = MapType(dom, cod). 
	[ rule_Classes = '"error, msg: Operator expected a map value"']
    TypeOf(c, e, ERROR)           :- SubSE(c, e), e = UnApp(VALUES, e'), TypeOf(c, e', t), toSymbol(t) != #MapType. 

    TypeOf(c, e, BaseType(INT))   :- SubSE(c, e), e = UnApp(SIZEOF, e'), TypeOf(c, e', t), t : MapType. 
    TypeOf(c, e, BaseType(INT))   :- SubSE(c, e), e = UnApp(SIZEOF, e'), TypeOf(c, e', t), t : SeqType. 
	[ rule_Classes = '"error, msg: Operator expected a map or sequence value"']
    TypeOf(c, e, ERROR)           :- SubSE(c, e), e = UnApp(SIZEOF, e'), TypeOf(c, e', t), toSymbol(t) != #MapType, toSymbol(t) != #SeqType. 
    
    //// (3) The types of binary expressions
    TypeOf(c, e, t)                :- SubSE(c, e), e = Cast(e', t), TypeOf(c, e', t'), TypeRel(t, t', k), k != EMPTY.
	[ rule_Classes = '"error, msg: Cast can never succeed"']
    TypeOf(c, e, ERROR)            :- SubSE(c, e), e = Cast(e', t), TypeOf(c, e', t'), TypeRel(t, t', k), k = EMPTY.

    TypeOf(c, e, BaseType(REAL))   :- SubSE(c, e), e = New(n, _), MachineDecl(n, REAL, _, _, _).
    TypeOf(c, e, BaseType(MODEL))  :- SubSE(c, e), e = New(n, _), MachineDecl(n, MODEL, _, _, _).
	[ rule_Classes = '"error, msg: Monitors cannot be created with "new""']
    TypeOf(c, e, ERROR)            :- SubSE(c, e), e = New(n, _), MachineDecl(n, MONITOR, _, _, _).
	[ rule_Classes = '"error, msg: Undefined machine type"']
    TypeOf(c, e, ERROR)            :- SubSE(c, e), e = New(n, _), no MachineDecl(n, _, _, _, _).   
    [ rule_Classes = '"error, msg: monitors cannot have : new / send / monitor invocation/ push / pop"']
	TypeOf(c, e, ERROR)			   :- SubSE(c, e), c.owner.kind = MONITOR, toSymbol(e) = #Send; SubSE(c, e), c.owner.kind = MONITOR, toSymbol(e) = #NewStmt; SubSE(c, e), c.owner.kind = MONITOR, toSymbol(e) = #Monitor; SubSE(c, e), c.owner.kind = MONITOR, toSymbol(e) = #Push; SubSE(c, e), c.owner.kind = MONITOR, e.op = POP.
	
    TypeOf(c, e, ft)               :- SubSE(c, e), e = Field(e', n), TypeOf(c, e', t), TypeOfField(t, n, ft), ft != ERROR.
	[ rule_Classes = '"error, msg: Bad field name"']
    TypeOf(c, e, ft)               :- SubSE(c, e), e = Field(e', n), TypeOf(c, e', t), TypeOfField(t, n, ft), ft = ERROR.
	[ rule_Classes = '"error, msg: Operator expected a (named) tuple value"']
    TypeOf(c, e, ERROR)            :- SubSE(c, e), e = Field(e', n), TypeOf(c, e', t), toSymbol(t) != #TupType, toSymbol(t) != #NmdTupType.
    
    PureIntOp ::= { ADD, SUB, MUL, INTDIV }.
    TypeOf(c, e, bint)             :- SubSE(c, e), e = BinApp(op, e', e''), TypeOf(c, e', bint), TypeOf(c, e'', bint), op : PureIntOp, bint = BaseType(INT).
	[ rule_Classes = '"error, msg: Operator expected first argument to be an integer value"']
    TypeOf(c, e, ERROR)            :- SubSE(c, e), e = BinApp(op, e', _), TypeOf(c, e', t), op : PureIntOp, t != BaseType(INT).    
	[ rule_Classes = '"error, msg: Operator expected second argument to be an integer value"']
    TypeOf(c, e, ERROR)            :- SubSE(c, e), e = BinApp(op, _, e''), TypeOf(c, e'', t), op : PureIntOp, t != BaseType(INT).    
    
    PureIntRel ::= { LT, LE, GT, GE }.
    TypeOf(c, e, BaseType(BOOL))   :- SubSE(c, e), e = BinApp(op, e', e''), TypeOf(c, e', bint), TypeOf(c, e'', bint), op : PureIntRel, bint = BaseType(INT).
	[ rule_Classes = '"error, msg: Operator expected first argument to be an integer value"']
    TypeOf(c, e, ERROR)            :- SubSE(c, e), e = BinApp(op, e', _), TypeOf(c, e', t), op : PureIntRel, t != BaseType(INT).    
	[ rule_Classes = '"error, msg: Operator expected second argument to be an integer value"']
    TypeOf(c, e, ERROR)            :- SubSE(c, e), e = BinApp(op, _, e''), TypeOf(c, e'', t), op : PureIntRel, t != BaseType(INT).    
    
    PureBoolOp ::= { AND, OR }.
    TypeOf(c, e, BaseType(BOOL))   :- SubSE(c, e), e = BinApp(op, e', e''), TypeOf(c, e', bbool), TypeOf(c, e'', bbool), op : PureBoolOp, bbool = BaseType(BOOL).
	[ rule_Classes = '"error, msg: Operator expected first argument to be a boolean value"']
    TypeOf(c, e, ERROR)            :- SubSE(c, e), e = BinApp(op, e', _), TypeOf(c, e', t), op : PureBoolOp, t != BaseType(BOOL).    
	[ rule_Classes = '"error, msg: Operator expected second argument to be a boolean value"']
    TypeOf(c, e, ERROR)            :- SubSE(c, e), e = BinApp(op, _, e''), TypeOf(c, e'', t), op : PureBoolOp, t != BaseType(BOOL).    
    
    PolyRel ::= { EQ, NEQ }.
    TypeOf(c, e, BaseType(BOOL))   :- SubSE(c, e), e = BinApp(op, e', e''), TypeOf(c, e', t'), TypeOf(c, e'', t''), op : PolyRel, TypeRel(t', t'', k), k != EMPTY.
	[ rule_Classes = '"error, msg: Values cannot be compared because their types are incompatible"']
    TypeOf(c, e, ERROR)            :- SubSE(c, e), e = BinApp(op, e', e''), TypeOf(c, e', t'), TypeOf(c, e'', t''), op : PolyRel, TypeRel(t', t'', k), k = EMPTY.
    
    TypeOf(c, e, inner)            :- SubSE(c, e), e = BinApp(IDX, e', e''), TypeOf(c, e', t'), TypeOf(c, e'', t''), t' = SeqType(inner), t'' = BaseType(INT).
    TypeOf(c, e, cod)              :- SubSE(c, e), e = BinApp(IDX, e', e''), TypeOf(c, e', t'), TypeOf(c, e'', t''), t' = MapType(dom, cod), TypeRel(t'', dom, SUB).
	[ rule_Classes = '"error, msg: Indexer must be applied to a sequence or map"']
    TypeOf(c, e, ERROR)            :- SubSE(c, e), e = BinApp(IDX, e', _), TypeOf(c, e', t'), toSymbol(t') != #SeqType, toSymbol(t') != #MapType.
	[ rule_Classes = '"error, msg: Index must be an integer"']
    TypeOf(c, e, ERROR)            :- SubSE(c, e), e = BinApp(IDX, e', e''), TypeOf(c, e', t'), TypeOf(c, e'', t''), t' : SeqType, t'' != BaseType(INT).
	[ rule_Classes = '"error, msg: Index may not be in the domain of the map"']
    TypeOf(c, e, ERROR)            :- SubSE(c, e), e = BinApp(IDX, e', e''), TypeOf(c, e', t'), TypeOf(c, e'', t''), t' = MapType(dom, _), TypeRel(t'', dom, k), t'' != dom, k != SUB.
    
    TypeOf(c, e, BaseType(BOOL))   :- SubSE(c, e), e = BinApp(IN, e', e''), TypeOf(c, e', t'), TypeOf(c, e'', t''), t'' = SeqType(inner), TypeRel(t', inner, k), k != EMPTY.
    TypeOf(c, e, BaseType(BOOL))   :- SubSE(c, e), e = BinApp(IN, e', e''), TypeOf(c, e', t'), TypeOf(c, e'', t''), t'' = MapType(dom, _), TypeRel(t', dom, k), k != EMPTY.        
	[ rule_Classes = '"error, msg: Value can never be in the sequence"']
    TypeOf(c, e, ERROR)            :- SubSE(c, e), e = BinApp(IN, e', e''), TypeOf(c, e', t'), TypeOf(c, e'', t''), t'' = SeqType(inner), TypeRel(t', inner, EMPTY).
	[ rule_Classes = '"error, msg: Value can never be in the map"']
    TypeOf(c, e, ERROR)            :- SubSE(c, e), e = BinApp(IN, e', e''), TypeOf(c, e', t'), TypeOf(c, e'', t''), t'' = MapType(dom, _), TypeRel(t', dom, EMPTY).        
	[ rule_Classes = '"error, msg: "in" expects a sequence or map"']
    TypeOf(c, e, ERROR)            :- SubSE(c, e), e = BinApp(IN, _, e''),  TypeOf(c, e'', t''), toSymbol(t'') != #SeqType, toSymbol(t'') != #MapType.
    
	///// (4) Exprs produces a tuple type
	TypeOf(c, e, t) :- SubSE(c, e), e = Exprs(e', NIL), TypeOf(c, e', t'), t = TupType(t', NIL).
	TypeOf(c, e, t) :- SubSE(c, e), e = Exprs(e', e''), TypeOf(c, e', t'), TypeOf(c, e'', t''), t'' : TupType, t = TupType(t', t'').
		
	//// (5) NamedExprs produces a named tuple type.
	TypeOf(c, e, t) :- SubSE(c, e), e = NamedExprs(n', e', NIL), TypeOf(c, e', t'), t = NmdTupType(NmdTupTypeField(n', t'), NIL).
	TypeOf(c, e, t) :- SubSE(c, e), e = NamedExprs(n', e', e''), TypeOf(c, e', t'), TypeOf(c, e'', t''), t'' : NmdTupType, t = NmdTupType(NmdTupTypeField(n', t'), t'').
	
	//// (6) FunApps must refer to a defined function that has a non-NIL return type and args must be sub-types of function signature. 
	TypeOf(c, e, t)     :- SubSE(c, e), e = FunApp(n, NIL), FunDecl(n, c.owner, _, NIL, t, _), t != NIL.
	TypeOf(c, e, t)     :- SubSE(c, e), e = FunApp(n, e'), TypeOf(c, e', argt), decl is FunDecl(n, c.owner, _, _, t, _), FuncSigTupleType(decl, inpt), TypeRel(argt, inpt, SUB), t != NIL.

	[ rule_Classes = '"error, msg: function not defined"']
	TypeOf(c, e, ERROR) :- SubSE(c, e), e = FunApp(n, _), no FunDecl(n, c.owner, _, _, _, _).	
	[ rule_Classes = '"error, msg: function does not return a value"']
	TypeOf(c, e, ERROR) :- SubSE(c, e), e = FunApp(n, _), FunDecl(n, c.owner, _, _, NIL, _).
	[ rule_Classes = '"error, msg: function requires arguments"']
	TypeOf(c, e, ERROR) :- SubSE(c, e), e = FunApp(n, NIL), FunDecl(n, c.owner, _, params, _, _), params != NIL.
	[ rule_Classes = '"error, msg: function arguments have incorrect types"']
	TypeOf(c, e, ERROR) :- SubSE(c, e), e = FunApp(n, e'), TypeOf(c, e', argt), decl is FunDecl(n, c.owner, _, _, _, _), FuncSigTupleType(decl, inpt), TypeRel(argt, inpt, k), argt != inpt, k != SUB.
	
    /*************************************************************/
    /*                      Types of Statements                  */
    /*************************************************************/

	//// (1) Nullary statements
    TypeOf(c, e, NIL)              :- SubSE(c, e), e = NulStmt(SKIP).
    TypeOf(c, e, NIL)              :- SubSE(c, e), e = NulStmt(POP).

	//// (2) Return statement
    TypeOf(c, e, NIL)              :- SubSE(c, e), e = Return(NIL), c = FunDecl(_, _, _, _, NIL, _). 
    TypeOf(c, e, NIL)              :- SubSE(c, e), e = Return(NIL), c : AnonFunDecl.
    TypeOf(c, e, NIL)              :- SubSE(c, e), e = Return(e'), c = FunDecl(_, _, _, _, t, _), TypeOf(c, e', t'), TypeRel(t', t, SUB).
	[ rule_Classes = '"error, msg: function must return a value"']
    TypeOf(c, e, ERROR)            :- SubSE(c, e), e = Return(NIL), c = FunDecl(_, _, _, _, t, _), t != NIL. 
	[ rule_Classes = '"error, msg: return value has incorrect type"' ]
    TypeOf(c, e, ERROR)            :- SubSE(c, e), e = Return(e'), c = FunDecl(_, _, _, _, t, _), TypeOf(c, e', t'), TypeRel(t', t, k), t' != t, k != SUB.
	[ rule_Classes = '"error, msg: anonymous function cannot return a value"']
    TypeOf(c, e, ERROR)            :- SubSE(c, e), e = Return(t), c : AnonFunDecl, t != NIL. 

	//// (3) Non-mutating statements
    TypeOf(c, e, NIL)              :- SubSE(c, e), e = Seq(_, _).
    
    TypeOf(c, e, NIL)              :- SubSE(c, e), e = UnStmt(ASSERT, e'), TypeOf(c, e', t'), t' = BaseType(BOOL).
	[ rule_Classes = '"error, msg: "assert" expects a boolean value"']
    TypeOf(c, e, ERROR)            :- SubSE(c, e), e = UnStmt(ASSERT, e'), TypeOf(c, e', t'), t' != BaseType(BOOL).
    
    TypeOf(c, e, NIL)              :- SubSE(c, e), e = Ite(e', _, _), TypeOf(c, e', t'), t' = BaseType(BOOL).
	[ rule_Classes                                   = '"error, msg: "if (...)" expects a boolean value"']
    TypeOf(c, e, ERROR)            :- SubSE(c, e), e = Ite(e', _, _), TypeOf(c, e', t'), t' != BaseType(BOOL).
    
    TypeOf(c, e, NIL)              :- SubSE(c, e), e = While(e', _), TypeOf(c, e', t'), t' = BaseType(BOOL).
	[ rule_Classes = '"error, msg: "while (...)" expects a boolean value"']
    TypeOf(c, e, ERROR)            :- SubSE(c, e), e = While(e', _), TypeOf(c, e', t'), t' != BaseType(BOOL).
               
    TypeOf(c, e, NIL)              :- SubSE(c, e), e = Push(name), StateDecl(name, c.owner, _, _, _). 
	[ rule_Classes = '"error, msg: Undeclared state name"']
	TypeOf(c, e, ERROR)            :- SubSE(c, e), e = Push(name), no StateDecl(name, c.owner, _, _, _). 
    
    TypeOf(c, e, NIL)              :- SubSE(c, e), e = NewStmt(n, _), MachineDecl(n, _, _, _, _).   
	[ rule_Classes = '"error, msg: Undeclared machine"']
    TypeOf(c, e, ERROR)            :- SubSE(c, e), e = NewStmt(n, _), no MachineDecl(n, _, _, _, _).   
    
    TypeOf(c, e, NIL)              :- SubSE(c, e), e = Raise(e', _), TypeOf(c, e', t'), t' = BaseType(EVENT).   
	[ rule_Classes = '"error, msg: "raise" expects an event value"']
    TypeOf(c, e, ERROR)            :- SubSE(c, e), e = Raise(e', _), TypeOf(c, e', t'), t' != BaseType(EVENT).      
      
    TypeOf(c, e, NIL)              :- SubSE(c, e), e = Send(e', e'', _), TypeOf(c, e', t'), TypeOf(c, e'', t''), t' = BaseType(REAL), t'' = BaseType(EVENT).
    TypeOf(c, e, NIL)              :- SubSE(c, e), e = Send(e', e'', _), TypeOf(c, e', t'), TypeOf(c, e'', t''), t' = BaseType(MODEL), t'' = BaseType(EVENT).
	[ rule_Classes = '"error, msg: argument 2 of "send" expects an event value"']
    TypeOf(c, e, ERROR)            :- SubSE(c, e), e = Send(e', e'', _), TypeOf(c, e', t'), TypeOf(c, e'', t''), t' = BaseType(REAL), t'' != BaseType(EVENT).
	[ rule_Classes = '"error, msg: argument 2 of "send" expects an event value"']
    TypeOf(c, e, ERROR)            :- SubSE(c, e), e = Send(e', e'', _), TypeOf(c, e', t'), TypeOf(c, e'', t''), t' = BaseType(MODEL), t'' != BaseType(EVENT).
	[ rule_Classes = '"error, msg: argument 1 of "send" expects a machine value"']
    TypeOf(c, e, ERROR)            :- SubSE(c, e), e = Send(e', _, _), TypeOf(c, e', t'), t' != BaseType(REAL), t' != BaseType(MODEL).
    
    TypeOf(c, e, NIL)              :- SubSE(c, e), e = Monitor(n, e', _), MachineDecl(n, MONITOR, _, _, _), TypeOf(c, e', t'), t' = BaseType(EVENT).
	[ rule_Classes = '"error, msg: Undeclared monitor"']
    TypeOf(c, e, ERROR)            :- SubSE(c, e), e = Monitor(n, _, _), no MachineDecl(n, MONITOR, _, _, _).
	[ rule_Classes = '"error, msg: argument 2 of "monitor" expects an event value"']
    TypeOf(c, e, ERROR)            :- SubSE(c, e), e = Monitor(_, e', _), TypeOf(c, e', t'), t' != BaseType(EVENT).

	//// (4) Mutating statements		
	TypeOf(c, e, NIL)			   :- SubSE(c, e), e = BinStmt(ASSIGN, arg1, arg2), TypeOf(c, arg1, t1), TypeOf(c, arg2, t2), TypeRel(t2, t1, SUB).
	[ rule_Classes = '"error, msg: invalid assignment. right hand side is not a subtype of left hand side"']
	TypeOf(c, e , ERROR)		   :- SubSE(c, e), e = BinStmt(ASSIGN, arg1, arg2), TypeOf(c, arg1, t1), TypeOf(c, arg2, t2), TypeRel(t2, t1, k), k!= SUB, t1 != t2.
		
	TypeOf(c, e, NIL)			   :- SubSE(c, e), e = BinStmt(REMOVE, arg1, arg2), TypeOf(c, arg1, t1), TypeOf(c, arg2, t2), t1 : SeqType, t2 = BaseType(INT).
	TypeOf(c, e, NIL)			   :- SubSE(c, e), e = BinStmt(REMOVE, arg1, arg2), TypeOf(c, arg1, t1), TypeOf(c, arg2, t2), t1 = MapType(dom, cod), TypeRel(t2, dom, SUB).	
	[ rule_Classes = '"error, msg: remove must be applied to a sequence or map"']
    TypeOf(c, e, ERROR)            :- SubSE(c, e), e = BinStmt(REMOVE, e', _), TypeOf(c, e', t'), toSymbol(t') != #SeqType, toSymbol(t') != #MapType.
    [ rule_Classes = '"error, msg: index must be an integer"']
    TypeOf(c, e, ERROR)            :- SubSE(c, e), e = BinStmt(REMOVE, e', e''), TypeOf(c, e', t'), TypeOf(c, e'', t''), t' : SeqType, t'' != BaseType(INT).
	[ rule_Classes = '"error, msg: Index may not be in the domain of the map"']
    TypeOf(c, e, ERROR)            :- SubSE(c, e), e = BinStmt(REMOVE, e', e''), TypeOf(c, e', t'), TypeOf(c, e'', t''), t' = MapType(dom, _), TypeRel(t'', dom, k), t'' != dom, k != SUB.
	
	
	TypeOf(c, e, NIL)			   :- SubSE(c, e), e = BinStmt(INSERT, arg1, arg2), TypeOf(c, arg1, t1), TypeOf(c, arg2, t2), t1 = SeqType(inner), t2 = TupType(BaseType(INT), TupType(value, NIL)), TypeRel(value, inner, SUB).
	TypeOf(c, e, NIL)			   :- SubSE(c, e), e = BinStmt(INSERT, arg1, arg2), TypeOf(c, arg1, t1), TypeOf(c, arg2, t2), t1 = MapType(dom, cod), t2 = TupType(key, TupType(value, NIL)), TypeRel(value, cod, SUB), TypeRel(key, dom, SUB).	
	[ rule_Classes = '"error, msg: insert must be applied to a sequence or a map"']
    TypeOf(c, e, ERROR)            :- SubSE(c, e), e = BinStmt(INSERT, e', _), TypeOf(c, e', t'), toSymbol(t') != #SeqType, toSymbol(t') != #MapType.
	[ rule_Classes = '"error, msg: for insert right syntax is seq += (index value) or map += (key value)"']
	TypeOf(c, e, ERROR)			   :- SubSE(c, e), e = BinStmt(INSERT, _, arg2), TypeOf(c, arg2, t2), toSymbol(t2) != #TupType; 
	                                  SubSE(c, e), e = BinStmt(INSERT, _, arg2), TypeOf(c, arg2, t2), t2 : TupType, lstLength(#TupType, t2) != 2.
    [ rule_Classes = '"error, msg: key must be an integer"']
    TypeOf(c, e, ERROR)			   :- SubSE(c, e), e = BinStmt(INSERT, arg1, arg2), TypeOf(c, arg1, t1), TypeOf(c, arg2, t2), t1 = SeqType(inner), t2 = TupType(idx, TupType(value, NIL)), idx != BaseType(INT).	
    [ rule_Classes = '"error, msg: value must be a subtype of sequence type"']
    TypeOf(c, e, ERROR)			   :- SubSE(c, e), e = BinStmt(INSERT, arg1, arg2), TypeOf(c, arg1, t1), TypeOf(c, arg2, t2), t1 = SeqType(inner), t2 = TupType(idx, TupType(value, NIL)), TypeRel(value, inner, k), k != SUB, value != inner.	
	[ rule_Classes = '"error, msg: key not in the domain of the map"']
    TypeOf(c, e, ERROR)			   :- SubSE(c, e), e = BinStmt(INSERT, arg1, arg2), TypeOf(c, arg1, t1), TypeOf(c, arg2, t2), t1 = MapType(dom, cod), t2 = TupType(key, TupType(value, NIL)), TypeRel(key, dom, k), k != SUB, key != dom.	
	[ rule_Classes = '"error, msg: value not in the codomain of the map"']
    TypeOf(c, e, ERROR)			   :- SubSE(c, e), e = BinStmt(INSERT, arg1, arg2), TypeOf(c, arg1, t1), TypeOf(c, arg2, t2), t1 = MapType(dom, cod), t2 = TupType(key, TupType(value, NIL)), TypeRel(value, cod, k), k != SUB, value != cod.
	
	//// (5) Function statements
	TypeOf(c, e, NIL)   :- SubSE(c, e), e = FunStmt(n, NIL), FunDecl(n, c.owner, _, NIL, _, _).
	TypeOf(c, e, NIL)   :- SubSE(c, e), e = FunStmt(n, e'), TypeOf(c, e', argt), decl is FunDecl(n, c.owner, _, _, _, _), FuncSigTupleType(decl, inpt), TypeRel(argt, inpt, SUB).
	[ rule_Classes = '"error, msg: function not defined"']
	TypeOf(c, e, ERROR) :- SubSE(c, e), e = FunStmt(n, _), no FunDecl(n, c.owner, _, _, _, _).	
	[ rule_Classes = '"error, msg: function requires arguments"']
	TypeOf(c, e, ERROR) :- SubSE(c, e), e = FunStmt(n, NIL), FunDecl(n, c.owner, _, params, _, _), params != NIL.
	[ rule_Classes = '"error, msg: function arguments have incorrect types"']
	TypeOf(c, e, ERROR) :- SubSE(c, e), e = FunStmt(n, e'), TypeOf(c, e', argt), decl is FunDecl(n, c.owner, _, _, _, _), FuncSigTupleType(decl, inpt), TypeRel(argt, inpt, k), argt != inpt, k != SUB.

    /*************************************************************/
    /*                      Field helpers                        */
    /*************************************************************/

	TOrNTType      ::= TupType + NmdTupType.
	FieldLabel     ::= String + Natural.
    TypeOfField    ::= (tupTyp: TOrNTType, lookup: FieldLabel, fieldType: TypeExpr + { ERROR }).    
    TypeOfFieldAux ::= (tupTyp: TOrNTType, lookup: FieldLabel, fieldType: TypeExpr + { ERROR }, pos: Natural, tail: TOrNTType + { NIL }).

    TypeOfFieldAux(ttup, n, ERROR, 0, ttup)  :- SubSE(c, e), e = Field(e', n), TypeOf(c, e', ttup), ttup : TOrNTType.    
    TypeOfFieldAux(ttup, n, t, pos', tl)     :- TypeOfFieldAux(ttup, n, ERROR, pos, aux), n = pos, pos' = pos + 1, aux = TupType(t, tl).
    TypeOfFieldAux(ttup, n, t, pos', tl)     :- TypeOfFieldAux(ttup, n, ERROR, pos, aux), n = pos, pos' = pos + 1, aux = NmdTupType(NmdTupTypeField(_, t), tl).
    TypeOfFieldAux(ttup, n, t, pos', tl)     :- TypeOfFieldAux(ttup, n, ERROR, pos, aux), pos' = pos + 1, aux = NmdTupType(NmdTupTypeField(n, t), tl).

    TypeOfFieldAux(ttup, n, t, pos', tl)     :- TypeOfFieldAux(ttup, n, t, pos, aux), n != pos, pos' = pos + 1, aux = TupType(_, tl).
    TypeOfFieldAux(ttup, n, t, pos', tl)     :- TypeOfFieldAux(ttup, n, t, pos, aux), n != pos, n != fn, pos' = pos + 1, aux = NmdTupType(NmdTupTypeField(fn, _), tl).

    TypeOfField(ttup, n, ft)                 :- TypeOfFieldAux(ttup, n, ft, _, NIL).    
	TypeOfField(ttup, n, ERROR)              :- TypeOfFieldAux(ttup, n, ERROR, 0, ttup), n : String, ttup : TupType.

    /*************************************************************/
    /*                  Formal Parameter Types                   */
    /*************************************************************/
    TypeOfFormalParam    ::= (cntxt: FunDecl, name: String, type: TypeExpr + { ERROR }).
    TypeOfFormalParamAux ::= (cntxt: FunDecl, name: String, type: TypeExpr, aux: NmdTupType + { NIL }).

    TypeOfFormalParamAux(cntxt, name, type, tl) :- cntxt is FunDecl(_, _, _, params, _, _), params = NmdTupType(NmdTupTypeField(name, type), tl).  
    TypeOfFormalParamAux(cntxt, name, type, tl) :- TypeOfFormalParamAux(cntxt, _, _, aux), aux = NmdTupType(NmdTupTypeField(name, type), tl).
    
    TypeOfFormalParam(cntxt, name, type)  :- TypeOfFormalParamAux(cntxt, name, type, aux), no { aux' | TypeOfFormalParamAux(cntxt, name, _, aux'), aux != aux' }.      
	//// This error is generated as part of DupNmdSubE
    TypeOfFormalParam(cntxt, name, ERROR) :- TypeOfFormalParamAux(cntxt, name, _, aux), TypeOfFormalParamAux(cntxt, name, _, aux'), aux != aux'.

	//// The input type of a function, ignoring names.
	FuncSigTupleType    ::= (cntxt: FunDecl, type: TupType + { NIL }).
	FuncSigTupleTypeAux ::= (cntxt: FunDecl, type: TupType + { NIL }, aux: NmdTupType + { NIL }).

	FuncSigTupleTypeAux(cntxt, params, NIL) :- cntxt is FunDecl(_, _, _, params, _, _), params = NIL.
	FuncSigTupleTypeAux(cntxt, type, tl)    :- cntxt is FunDecl(_, _, _, params, _, _), params = NmdTupType(NmdTupTypeField(_, t), tl), type = TupType(t, NIL).
	FuncSigTupleTypeAux(cntxt, type, tl)    :- FuncSigTupleTypeAux(cntxt, t', aux), aux = NmdTupType(NmdTupTypeField(_, t), tl), type = TupType(t, t').
	FuncSigTupleType(cntxt, t)              :- FuncSigTupleTypeAux(cntxt, t, NIL), type = lstReverse(#TupType, t).

    /*************************************************************/
    /* Check that named tuple (types) don't reuse the same name  */
    /*************************************************************/
	NmdList       ::= NmdTupType + NamedExprs.
	NmdListOrNone ::= NmdTupType + NamedExprs + { NIL }.

	NmdSubE     ::= sub (NmdList).
	MaxNmdSubE  ::=     (NmdList).
	NmdSubNames ::=     (list: NmdList, name: String, aux: NmdListOrNone). 
	DupNmdSubE  ::=     (list: NmdList, name: String, aux1: NmdListOrNone, aux2: NmdListOrNone).

	MaxNmdSubE(e) :- NmdSubE(e), no NmdSubE(NmdTupType(_, e)), no NmdSubE(NamedExprs(_, _, e)).
	NmdSubNames(list, name, tl) :- MaxNmdSubE(list), list = NmdTupType(NmdTupTypeField(name, _), tl). 
	NmdSubNames(list, name, tl) :- MaxNmdSubE(list), list = NamedExprs(name, _, tl). 
	NmdSubNames(list, name, tl) :- NmdSubNames(list, _, aux), aux = NmdTupType(NmdTupTypeField(name, _), tl). 
	NmdSubNames(list, name, tl) :- NmdSubNames(list, _, aux), aux = NamedExprs(name, _, tl). 

    [ rule_Classes = '"error, msg: same name appears more than once in name tuple or named tuple type"']
	DupNmdSubE(list, name, tl, tl') :- NmdSubNames(list, name, tl), NmdSubNames(list, name, tl'), tl != tl'.

    /*************************************************************/
    /*                          L-values                         */
    /*************************************************************/
	LValueError    ::= (cntxt: TypingContext, stmt: BinStmt).
	BinStmtSubExpr ::= sub (cntxt: TypingContext, stmt: BinStmt, expr: Expr).
	IsLValue       ::=     (cntxt: TypingContext, expr: Expr, writesGlobal: Boolean). 		
    IsLValue(c, e, FALSE)  :- BinStmtSubExpr(c, _, e), e = Name(n), TypeOfFormalParam(c, n, _). 
    IsLValue(c, e, TRUE)   :- BinStmtSubExpr(c, _, e), e = Name(n), VarDecl(n, c.owner, t), no TypeOfFormalParam(c, n, _). 
    IsLValue(c, e, wg)     :- BinStmtSubExpr(c, _, e), e = Field(e', _), IsLValue(c, e', wg). 
    IsLValue(c, e, wg)     :- BinStmtSubExpr(c, _, e), e = BinApp(IDX, e', _), IsLValue(c, e', wg). 

    [ rule_Classes = '"error, msg: invalid LHS; must have the form LHS ::= var | LHS[expr] | LHS.name"']
	LValueError(c, e) :- SubSE(c, e), e = BinStmt(_, e', _), no IsLValue(c, e', _).

    /*************************************************************/
    /*                      Control Impurity                     */
    /*************************************************************/
    PurityError ::= (cntxt: TypingContext + StateDecl + TransDecl, expr: Typeable + String + AnonFunDecl).

	ControlImpure ::= (TypingContext).
	ControlImpure(c) :- SubSE(c, e), e : Raise.
	ControlImpure(c) :- SubSE(c, e), e : Push.
	ControlImpure(c) :- SubSE(c, e), e = NulStmt(POP).

    [ rule_Classes = '"error, msg: function may cause a change in current state; this is not allowed here"']
    PurityError(c, e) :- 
       SubSE(c, e), e = FunApp(n, _), called is FunDecl(n, c.owner, _, _, _, _), ControlImpure(called).

    [ rule_Classes = '"error, msg: function may cause a change in current state; this is not allowed here"']
    PurityError(c, e) :- 
       SubSE(c, e), e = FunStmt(n, _), called is FunDecl(n, c.owner, _, _, _, _), ControlImpure(called).

    [ rule_Classes = '"error, msg: function may cause a change in current state; this is not allowed here"']
    PurityError(c, n) :- 
	       c is StateDecl(_, owner, _, n, _), called is FunDecl(n, owner, _, _, _, _), ControlImpure(called).

    [ rule_Classes = '"error, msg: function may cause a change in current state; this is not allowed here"']
    PurityError(c, called) :- 
	       c is StateDecl(_, owner, _, called, _), called = AnonFunDecl(owner, _), ControlImpure(called).

    [ rule_Classes = '"error, msg: function may cause a change in current state; this is not allowed here"']
    PurityError(c, n) :- 
	       c is TransDecl(src, _, _, n), called is FunDecl(n, src.owner, _, _, _, _), ControlImpure(called).

    [ rule_Classes = '"error, msg: function may cause a change in current state; this is not allowed here"']
    PurityError(c, called) :- 
	       c is TransDecl(src, _, _, called), called = AnonFunDecl(src.owner, _), ControlImpure(called).

    /*************************************************************/
    /*                         Data Impurity                     */
    /*************************************************************/
	DataImpure ::= (FunDecl).

	DataImpure(c) :- SubSE(c, e), c : FunDecl, e = BinStmt(_, e', e''), IsLValue(c, e', TRUE).
	DataImpure(c) :- SubSE(c, e), e = FunApp(n, _), c : FunDecl, called is FunDecl(n, c.owner, _, _, _, _), DataImpure(called).
	DataImpure(c) :- SubSE(c, e), e = FunStmt(n, _), c : FunDecl, called is FunDecl(n, c.owner, _, _, _, _), DataImpure(called).

    [ rule_Classes = '"error, msg: this function must be pure. Data impure functions can only be called like "foo(...);" or "x = foo(...);" "']
    PurityError(c, e') :- 
       SubSE(c, e), e = New(_, e'),           e' = FunApp(n, _), called is FunDecl(n, c.owner, _, _, _, _), DataImpure(called);
       SubSE(c, e), e = UnApp(_, e'),         e' = FunApp(n, _), called is FunDecl(n, c.owner, _, _, _, _), DataImpure(called);
       SubSE(c, e), e = BinApp(_, e', _),     e' = FunApp(n, _), called is FunDecl(n, c.owner, _, _, _, _), DataImpure(called);
       SubSE(c, e), e = BinApp(_, _, e'),     e' = FunApp(n, _), called is FunDecl(n, c.owner, _, _, _, _), DataImpure(called);    
       SubSE(c, e), e = Field(e', _),         e' = FunApp(n, _), called is FunDecl(n, c.owner, _, _, _, _), DataImpure(called);
       SubSE(c, e), e = Cast(e', _),          e' = FunApp(n, _), called is FunDecl(n, c.owner, _, _, _, _), DataImpure(called);    
       SubSE(c, e), e = Exprs(e', _),         e' = FunApp(n, _), called is FunDecl(n, c.owner, _, _, _, _), DataImpure(called);              
       SubSE(c, e), e = NamedExprs(_, e', _), e' = FunApp(n, _), called is FunDecl(n, c.owner, _, _, _, _), DataImpure(called);
       SubSE(c, e), e = NewStmt(_, e'),       e' = FunApp(n, _), called is FunDecl(n, c.owner, _, _, _, _), DataImpure(called);
       SubSE(c, e), e = Raise(e', _),         e' = FunApp(n, _), called is FunDecl(n, c.owner, _, _, _, _), DataImpure(called);
       SubSE(c, e), e = Raise(_, e'),         e' = FunApp(n, _), called is FunDecl(n, c.owner, _, _, _, _), DataImpure(called);        
       SubSE(c, e), e = Send(e', _, _),       e' = FunApp(n, _), called is FunDecl(n, c.owner, _, _, _, _), DataImpure(called);
       SubSE(c, e), e = Send(_, e', _),       e' = FunApp(n, _), called is FunDecl(n, c.owner, _, _, _, _), DataImpure(called);
       SubSE(c, e), e = Send(_, _, e'),       e' = FunApp(n, _), called is FunDecl(n, c.owner, _, _, _, _), DataImpure(called);    
       SubSE(c, e), e = Monitor(_, e', _),    e' = FunApp(n, _), called is FunDecl(n, c.owner, _, _, _, _), DataImpure(called);
       SubSE(c, e), e = Monitor(_, _, e'),    e' = FunApp(n, _), called is FunDecl(n, c.owner, _, _, _, _), DataImpure(called);    
       SubSE(c, e), e = UnStmt(_, e'),        e' = FunApp(n, _), called is FunDecl(n, c.owner, _, _, _, _), DataImpure(called);
       SubSE(c, e), e = Return (e'),          e' = FunApp(n, _), called is FunDecl(n, c.owner, _, _, _, _), DataImpure(called);
       SubSE(c, e), e = While(e', _),         e' = FunApp(n, _), called is FunDecl(n, c.owner, _, _, _, _), DataImpure(called);
       SubSE(c, e), e = Ite(e', _, _),        e' = FunApp(n, _), called is FunDecl(n, c.owner, _, _, _, _), DataImpure(called);
       SubSE(c, e), e = BinStmt(_, e', _),    e' = FunApp(n, _), called is FunDecl(n, c.owner, _, _, _, _), DataImpure(called);
       SubSE(c, e), e = BinStmt(_, e', e''),  e'' = FunApp(n, _), called is FunDecl(n, c.owner, _, _, _, _), DataImpure(called), toSymbol(e') != #Name.
							                                          
    /*************************************************************/
    /*                      Type Comparability                   */
    /*************************************************************/
    //// TypeRel determines the relationship between types. 
    //// If types are not subtype related, then they can
    //// either have an empty (EMPTY) or nonempty (NONEMPTY) intersection. 
    TypeRel ::= (ta: TypeExpr + { ERROR, NIL }, 
                 tb: TypeExpr + { ERROR, NIL }, 
                 rel: { SUB, SUP, EMPTY, NONEMPTY }).
    
    //// (1) The set of all computed type expressions (plus base types).
    TypeSub ::= (TypeExpr + { NIL, ERROR }).
    
    TypeSub(NIL).
    TypeSub(ERROR).
    TypeSub(base)          :- base = BaseType(NULL).
    TypeSub(base)          :- base = BaseType(BOOL).
    TypeSub(base)          :- base = BaseType(INT).
    TypeSub(base)          :- base = BaseType(EVENT).
    TypeSub(base)          :- base = BaseType(REAL).
    TypeSub(base)          :- base = BaseType(MODEL).
    TypeSub(base)          :- base = BaseType(FOREIGN).
    TypeSub(base)          :- base = BaseType(ANY).

    TypeSub(t)             :- TypeOf(_, _, t).
	TypeSub(t)             :- TypeOfFormalParam(_, _, t).
    TypeSub(t)             :- FuncSigTupleType(_, t).
    TypeSub(t)             :- TypeSub(s), s = SeqType(t).
    TypeSub(t), TypeSub(u) :- TypeSub(s), s = MapType(t, u).
    TypeSub(t), TypeSub(u) :- TypeSub(s), s = TupType(t, u), u : TypeExpr.
    TypeSub(t), TypeSub(u) :- TypeSub(s), s = NmdTupType(f, u), t = f.type, u : TypeExpr.
        
    //// (2) Type (non-) emptiness.    
    // Commutativity rule for the (non-) emptiness 
    TypeRel(t, s, EMPTY)    :- TypeRel(s, t, EMPTY).
    TypeRel(s, t, NONEMPTY) :- TypeRel(s, t, NONEMPTY).
    
    // For convenience, the ERROR type is incomparable to all types, even itself.
    TypeRel(ERROR, t, EMPTY) :- TypeSub(t).
    
    // For convenience, the NIL type is incomparable to all types, except itself.
    TypeRel(NIL, t, EMPTY) :- TypeSub(t), t != NIL.
    
    // The NULL type has empty intersections with NonNullBase and complex types.
    NonNullBase ::= { BOOL, INT, FOREIGN }.
    ComplexType ::= TupType  + NmdTupType + SeqType + MapType.
    TypeRel(null, t, EMPTY) :- TypeSub(t), t = BaseType(kt), kt : NonNullBase, null = BaseType(NULL).
    TypeRel(null, t, EMPTY) :- TypeSub(t), t : ComplexType, null = BaseType(NULL).
        
    // NonNullBase types have empty intersections with all types, except themselves and ANY.
    TypeRel(s, t, EMPTY) :- TypeSub(s), TypeSub(t), s = BaseType(ks), ks : NonNullBase, s != t, t != BaseType(ANY).

    // NullBase types have empty intersections with all types, except themselves, ANY, and NIL.
    NullBase    ::= { EVENT, REAL, MODEL }.
    TypeRel(s, t, EMPTY)    :- TypeSub(s), TypeSub(t), s = BaseType(ks), ks : NullBase, s != t, t != BaseType(ANY), t != BaseType(NULL).
    TypeRel(s, t, NONEMPTY) :- TypeSub(s), TypeSub(t), s = BaseType(ks), ks : NullBase, t = BaseType(kt), kt : NullBase, s != t.

    // Complex types have empty intersections with all differing type kinds, except ANY.
    TypeRel(s, t, EMPTY) :- TypeSub(s), TypeSub(t), s : ComplexType, toSymbol(s) != toSymbol(t), t != BaseType(ANY).
    
    // Sequences are EMPTY or NONEMPTY if their inner types are.
    TypeRel(s, t, EMPTY)    :- TypeSub(s), TypeSub(t), s = SeqType(s'), t = SeqType(t'), TypeRel(s', t', EMPTY). 
    TypeRel(s, t, NONEMPTY) :- TypeSub(s), TypeSub(t), s = SeqType(s'), t = SeqType(t'), TypeRel(s', t', NONEMPTY). 
    
    // Maps are EMPTY or NONEMPTY if their inner types are.
    TypeRel(s, t, EMPTY)    :- TypeSub(s), TypeSub(t), s = MapType(sd, _),  t = MapType(td, _),  TypeRel(sd, td, EMPTY).
    TypeRel(s, t, EMPTY)    :- TypeSub(s), TypeSub(t), s = MapType(_, sc),  t = MapType(_, tc),  TypeRel(sc, tc, EMPTY).    
    TypeRel(s, t, NONEMPTY) :- TypeSub(s), TypeSub(t), s = MapType(sd, sc), t = MapType(td, tc), TypeRel(sd, td, NONEMPTY), TypeRel(sc, tc, NONEMPTY). 

    // Tuples and NmdTups are EMPTY if their lengths differ.
    TypeRel(s, t, EMPTY) :- TypeSub(s), TypeSub(t), s : TupType, t : TupType, lstLength(#TupType, s) != lstLength(#TupType, t).
    TypeRel(s, t, EMPTY) :- TypeSub(s), TypeSub(t), s : NmdTupType, t : NmdTupType, lstLength(#NmdTupType, s) != lstLength(#NmdTupType, t).
    
    // Tuples are EMPTY if any pair of inner types is EMPTY. 
    // Tuples are NONEMPTY if not all inners types are in identical super / sub relationships. 
    TypeRel(s, t, EMPTY) :- TypeSub(s), TypeSub(t), s = TupType(s', _), t = TupType(t', _), TypeRel(s', t', EMPTY). 
    TypeRel(s, t, EMPTY) :- TypeSub(s), TypeSub(t), s = TupType(_, s'), t = TupType(_, t'), TypeRel(s', t', EMPTY). 
    
    TypeRel(s, t, NONEMPTY) :- TypeSub(s), TypeSub(t), s = TupType(s', s''), t = TupType(t', t''), 
                               TypeRel(s', t', NONEMPTY), TypeRel(s'', t'', r), r != EMPTY.
                                                            
    TypeRel(s, t, NONEMPTY) :- TypeSub(s), TypeSub(t), s = TupType(s', s''), t = TupType(t', t''), 
                               TypeRel(s', t', r), TypeRel(s'', t'', NONEMPTY), r != EMPTY.

    TypeRel(s, t, NONEMPTY) :- TypeSub(s), TypeSub(t), s = TupType(s', s''), t = TupType(t', t''), 
                               TypeRel(s', t', SUB), TypeRel(s'', t'', SUP), s' != t', s'' != t''.
                               
    // Named Tuples are EMPTY if any pair of inner types is EMPTY or they name arguments differently. 
    // Named Tuples are NONEMPTY if not all inners types are in identical super / sub relationships. 
    TypeRel(s, t, EMPTY) :- TypeSub(s), TypeSub(t), s = NmdTupType(fs, _), t = NmdTupType(ft, _), fs.name != ft.name. 
    TypeRel(s, t, EMPTY) :- TypeSub(s), TypeSub(t), s = NmdTupType(fs, _), t = NmdTupType(ft, _), TypeRel(fs.type, ft.type, EMPTY). 
    TypeRel(s, t, EMPTY) :- TypeSub(s), TypeSub(t), s = NmdTupType(_, s'), t = NmdTupType(_, t'), TypeRel(s', t', EMPTY). 
    
    TypeRel(s, t, NONEMPTY) :- TypeSub(s), TypeSub(t), s = NmdTupType(fs, s''), t = NmdTupType(ft, t''), fs.name = ft.name, 
                               TypeRel(fs.type, ft.type, NONEMPTY), TypeRel(s'', t'', r), r != EMPTY.
                                                            
    TypeRel(s, t, NONEMPTY) :- TypeSub(s), TypeSub(t), s = NmdTupType(fs, s''), t = NmdTupType(ft, t''), fs.name = ft.name, 
                               TypeRel(fs.type, ft.type, r), TypeRel(s'', t'', NONEMPTY), r != EMPTY.

    TypeRel(s, t, NONEMPTY) :- TypeSub(s), TypeSub(t), s = NmdTupType(fs, s''), t = NmdTupType(ft, t''), fs.name = ft.name, 
                               TypeRel(fs.type, ft.type, SUB), TypeRel(s'', t'', SUP), fs.type != ft.type, s'' != t''.
                               
    //// (3) Sub-typing. 
                
    // If two types are subtype-related, then they are also supertype-related.
    TypeRel(t, s, SUP) :- TypeRel(s, t, SUB).            
                               
    // Any non-ERROR type is subtype related to itself.
    TypeRel(t, t, SUB) :- TypeSub(t), t != ERROR.
    
    // Every proper type is a sub-type of any.
    TypeRel(t, bany, SUB) :- TypeSub(t), t != ERROR, t != NIL, bany = BaseType(ANY).
    
    // For convenience, NIL is a subtype of itself
    TypeRel(NIL, NIL, SUB).
    
    // NULL is a subtype of all Nullable types.
    TypeRel(null, bany, SUB) :- null = BaseType(NULL), bany = BaseType(ANY).
    TypeRel(null, t, SUB)    :- TypeSub(t), t = BaseType(kt), kt : NullBase, null = BaseType(NULL).
    
    // Sequences are subtype related if their inner types are subtype related.
    TypeRel(s, t, SUB)    :- TypeSub(s), TypeSub(t), s = SeqType(s'), t = SeqType(t'), TypeRel(s', t', SUB). 
    
    // Maps are subtype related if their inner types are subtype related.
    TypeRel(s, t, SUB) :- TypeSub(s), TypeSub(t), s = MapType(sd, sc), t = MapType(td, tc), TypeRel(sd, td, SUB), TypeRel(sc, tc, SUB). 
    
    // Tuples are subtype related if their inner types are subtype related.
    TypeRel(s, t, SUB) :- TypeSub(s), TypeSub(t), s = TupType(s', s''), t = TupType(t', t''), TypeRel(s', t', SUB), TypeRel(s'', t'', SUB).
    
    TypeRel(s, t, SUB) :- TypeSub(s), TypeSub(t), s = NmdTupType(fs, s''), t = NmdTupType(ft, t''), fs.name = ft.name, 
                          TypeRel(fs.type, ft.type, SUB), TypeRel(s'', t'', SUB).    
 }<|MERGE_RESOLUTION|>--- conflicted
+++ resolved
@@ -160,26 +160,20 @@
 	invalidFunForEntry(s, eF) :- s is StateDecl(_, _, eF, _, _), eF : String, no FunDecl(eF, s.owner, _, _, _, _).
 	invalidFunForExit ::= (StateDecl, String).
 	[rule_Classes = '"error, msg: undefined function for exit"']
-<<<<<<< HEAD
-	invalidFunForExit(s, eF) :- s is StateDecl(_, _, _, eF, _), eF : String, no FunDecl(s.exitFun, s.owner, _, _, _, _), eF = s.exitFun.	
-=======
-	invalidFunForExit(s, eF) :- s is StateDecl(_, _, _, eF, _), eF : String, no FunDecl(eF, s.owner, _, _, _, _), eF = s.exitFun.
+	invalidFunForExit(s, eF) :- s is StateDecl(_, _, _, eF, _), eF : String, no FunDecl(eF, s.owner, _, _, _, _).
 	
 	invalidFunTypeOnEntry ::= (StateDecl).
-	[rule_Classes = '"error, msg: function should have type (void)->(*)"']
+	[rule_Classes = '"error, msg: function cannot take arguments"']
 	invalidFunTypeOnEntry(s) :- s is StateDecl(_, _, eF, _, _), eF : String , FunDecl(eF, s.owner, _, p, _, _), p != NIL.
 	
 	invalidFunTypeOnExit ::= (StateDecl).
-	[rule_Classes = '"error, msg: function should have type (void)->(*)"']
+	[rule_Classes = '"error, msg: function cannot take arguments"']
 	invalidFunTypeOnExit(s) :- s is StateDecl(_, _, _, eF, _), eF : String , FunDecl(eF, s.owner, _, p, _, _), p != NIL.
 	
 	//model only in real
 	modelFunOnlyInReal ::= (FunDecl).
 	[rule_Classes = '"error, msg: model functions can be declared only in real machines"']
 	modelFunOnlyInReal(f) :- f is FunDecl, f.owner.kind != REAL, f.kind = MODEL.
-	
-
->>>>>>> ce434b40
 }
 
 domain PStaticTyping extends PData
