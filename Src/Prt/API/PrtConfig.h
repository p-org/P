/**
* \file PrtConfig.h
* \brief Defines available runtime configurations.
* The runtime can be configured to compile on different platforms
* and with different concurrency models.

*/
#ifndef PRTCONFIG_H
#define PRTCONFIG_H

#ifdef __cplusplus
extern "C"{
#endif


#ifndef PRT_DEBUG
/**
* Expands to PrtAssert if PRT_DEBUG is defined.
*/
#define PRT_DBG_ASSERT(condition, message) 

/**
* Marks the beginning of a region of code that may allocate memory,
* but will deallocate all such memory by the end of the region.
* @see PRT_DBG_END_MEM_BALANCED_REGION
*/
#define PRT_DBG_START_MEM_BALANCED_REGION

/**
* Marks the end of a region of code that may have allocated memory,
* but must have deallocate all such memory be now. An exception is thrown
* if memory was not returned to the starting state.
* @see PRT_DBG_START_MEM_BALANCED_REGION
*/
#define PRT_DBG_END_MEM_BALANCED_REGION
#endif

/** "unsafe" string functions are used safely. Allows for portability of code between operating systems. */
#ifndef _CRT_SECURE_NO_WARNINGS
#define _CRT_SECURE_NO_WARNINGS
#endif

<<<<<<< HEAD


=======
>>>>>>> 049c5f77
#ifdef PRT_DEBUG
#ifndef _DEBUG
#define _DEBUG
#endif
#define _CRTDBG_MAP_ALLOC
#include <crtdbg.h>
#endif

#if defined(PRT_PLAT_WINUSER)	
#include "PrtWinUserConfig.h"
#elif defined(PRT_PLAT_LINUXUSER)
#include "PrtLinuxUserConfig.h"
#elif defined(PRT_PLAT_NUTTXUSER)
#include "PrtNuttxUserConfig.h"
#else
#error An invalid platform was specified (see PrtConfig.h for details)
#endif

	/** Function for Assertion will be called whenever an assertion is checked */
	typedef void(PRT_CALL_CONV * PRT_ASSERT_FUN)(PRT_INT32, PRT_CSTRING);

	/* declare the global function pointer for PrtAssert */
	extern PRT_ASSERT_FUN _PrtAssert;

	/** Function for printing string, will be invoked whenever print statement is called from the runtime */
	typedef void(PRT_CALL_CONV * PRT_PRINT_FUN)(PRT_CSTRING);

	/* declare the function to print fucntion*/
	extern PRT_PRINT_FUN PrtPrintf;

	/**
	* Creates a fresh unnamed and unlocked recursive mutex. The mutex must be unlocked by a thread as many times as it was locked.
	* @return A configuration-specific value identifying the mutex.
	* @see PrtDestroyMutex
	* @see PrtLockMutex
	* @see PrtUnlockMutex
	*/
	PRT_API PRT_RECURSIVE_MUTEX PRT_CALL_CONV PrtCreateMutex(void);

	/**
	* Allows the system to dispose of this mutex. Destroy must be called at most once per mutex, and a destroyed mutex never be used again.
	* @param[in] mutex A mutex that has been created by PrtCreateMutex.
	* @see PrtCreateMutex
	* @see PrtLockMutex
	* @see PrtUnlockMutex
	*/
	PRT_API void PRT_CALL_CONV PrtDestroyMutex(_In_ PRT_RECURSIVE_MUTEX mutex);

	/**
	* Blocks until the mutex is locked. If the locking thread already owns the mutex, then succeeds and increments the lock count.
	* @param[in] mutex The mutex to lock.
	* @see PrtUnlockMutex
	* @see PrtCreateMutex
	* @see PrtDestroyMutex
	*/
	PRT_API void PRT_CALL_CONV PrtLockMutex(_In_ PRT_RECURSIVE_MUTEX mutex);

	/**
	* Unlocks a locked mutex. Should not be called more times than the mutex has been locked.
	* @param[in] mutex The mutex to unlock.
	* @see PrtLockMutex
	* @see PrtCreateMutex
	* @see PrtDestroyMutex
	*/
	PRT_API void PRT_CALL_CONV PrtUnlockMutex(_In_ PRT_RECURSIVE_MUTEX mutex);

	/**
	* Creates a fresh unnamed semaphore. The semaphore must be released after wait succeeds.
	* @param[in] initialCount The initial number of semaphores available.
	* @param[in] maximumCount The maximum number of semaphores available.
	* @return A configuration-specific value identifying the semaphore.
	* @see PrtDestroySemaphore
	* @see PrtWaitSemaphore
	* @see PrtReleaseSemaphore
	*/
	PRT_API PRT_SEMAPHORE PRT_CALL_CONV PrtCreateSemaphore(int initialCount, int maximumCount);

	/**
	* Allows the system to dispose of this mutex. Destroy must be called at most once per mutex, and a destroyed mutex never be used again.
	* @param[in] semaphore A semaphore that has been created by PrtCreateSemaphore.
	* @see PrtCreateSemaphore
	* @see PrtWaitSemaphore
	* @see PrtReleaseSemaphore
	*/
	PRT_API void PRT_CALL_CONV PrtDestroySemaphore(_In_ PRT_SEMAPHORE semaphore);

	/**
	* Blocks until the semaphore is available.  Only one thread will be granted access per available count.
	* This is not re-entrant like Mutex is, if the same thread waits again it will block.
	* @param[in] semaphore The semaphore to wait on.
	* @param[in] maxWaitTime The maximum time to wait in milliseconds or -1 for infinite wait.
	* @return PRT_TRUE if access is granted or false if a timeout occurred.
	* @see PrtCreateSemaphore
	* @see PrtReleaseSemaphore
	* @see PrtDestroySemaphore
	*/
	PRT_API PRT_BOOLEAN PRT_CALL_CONV PrtWaitSemaphore(_In_ PRT_SEMAPHORE semaphore, _In_ long maxWaitTime);

	/**
	* Releases a semaphore, this must be called once for each time PrtWaitSemaphore succeeds.
	* This increases the count of available semaphores, allowing other threads access.
	* Any thread can call this method to increase the count, not just the thread that was granted access.
	* @param[in] semaphore The semaphore to release.
	* @return PRT_TRUE if the count is increased, or false if the maximum count has been exceeded.
	* @see PrtCreateSemaphore
	* @see PrtWaitSemaphore
	* @see PrtDestroySemaphore
	*/
	PRT_API PRT_BOOLEAN PRT_CALL_CONV PrtReleaseSemaphore(_In_ PRT_SEMAPHORE semaphore);

	/**
	* Yields the current thread.  This is only used in PrtRunProcess when the PRT_SCHEDULINGPOLICY is
	* set to Cooperative.
	* @see PRT_SCHEDULINGPOLICY
	*/
	PRT_API void PRT_CALL_CONV PrtYieldThread(void);

	/**
	* Calls system-specific implementation of malloc.
	* Fails eagerly if memory cannot be allocated.
	* @param[in] size Number of bytes to allocate.
	* @returns A pointer to a memory location
	* @see PrtFree
	*/
	PRT_API void * PRT_CALL_CONV PrtMalloc(_In_ size_t size);

	/**
	* Calls system-specific implementation of calloc.
	* Fails eagerly if memory cannot be allocated.
	* @param[in] nmemb Number of bytes to allocate per member.
	* @param[in] size Number of bytes to allocate per member.
	* @returns A pointer to a memory location
	* @see PrtFree
	*/
	PRT_API void * PRT_CALL_CONV PrtCalloc(_In_ size_t nmemb, _In_ size_t size);

	/**
	* Calls system-specific implementation of realloc.
	* Fails eagerly if memory cannot be allocated.
	* @param[in,out] ptr A pointer to a memory block to reallocate.
	* @param[in] size Number of bytes to reallocate per member.
	* @returns A pointer to a memory location or NULL if size = 0
	* @see PrtFree
	*/
	void * PRT_CALL_CONV PrtRealloc(_Inout_ void * ptr, _In_ size_t size);

	/**
	* Calls system-specific implementation of free.
	* @param[in,out] ptr A pointer to a memory block to be freed.
	* @see PrtMalloc
	* @see PrtCalloc
	* @see PrtRealloc
	*/
	PRT_API void PRT_CALL_CONV PrtFree(void * ptr);

	/** Nondeterministic Boolean choice
	* @returns A nondeterministic Boolean value.
	*/
	PRT_API PRT_BOOLEAN PRT_CALL_CONV PrtChoose();

	#ifdef PRT_NO_ASSERT
	#define PrtAssert(c,m)
	#else
	#define PrtAssert(c,m) do { int cond = c; if (!(cond)) { _PrtAssert(cond, m); } } while(0)
	#endif

	#ifdef PRT_DEBUG
		//#define PrtMalloc(size) malloc(size)
		//#define PrtCalloc(nmemb, size) calloc(nmemb, size)
	#define PRT_DBG_ASSERT(condition, message) PrtAssert((condition), (message))
	#define PRT_DBG_START_MEM_BALANCED_REGION { _CrtMemState prtDbgMemStateInitial, prtDbgMemStateFinal, prtDbgMemStateDiff; _CrtMemCheckpoint(&prtDbgMemStateInitial);
	#define PRT_DBG_END_MEM_BALANCED_REGION _CrtMemCheckpoint(&prtDbgMemStateFinal); PrtAssert(!_CrtMemDifference(&prtDbgMemStateDiff, &prtDbgMemStateInitial, &prtDbgMemStateFinal), "Memory leak"); }

	#endif
#ifdef __cplusplus
}
#endif
#endif<|MERGE_RESOLUTION|>--- conflicted
+++ resolved
@@ -40,11 +40,6 @@
 #define _CRT_SECURE_NO_WARNINGS
 #endif
 
-<<<<<<< HEAD
-
-
-=======
->>>>>>> 049c5f77
 #ifdef PRT_DEBUG
 #ifndef _DEBUG
 #define _DEBUG
