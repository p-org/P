/**
* \file PrtProgram.h
* \brief Defines the representation of P programs in C.
* A P program will be compiled into a set of constant expressions
* using these data structures.
*/
#ifndef PRTPROGRAM_H
#define PRTPROGRAM_H

#ifdef __cplusplus
extern "C"{
#endif

#include "PrtValues.h"

struct PRT_MACHINEINST; /* forward declaration */

/** A PRT_SM_FUN function is a pointer to a P function.
*   context is the current machine context.
*   Returns a non-null pointer if function has a return type. Otherwise returns C null value. Caller frees return.
*/
typedef PRT_VALUE *(PRT_CALL_CONV * PRT_SM_FUN)(_Inout_ struct PRT_MACHINEINST *context);

/** Represents a P event declaration */
typedef struct PRT_EVENTDECL
{
    PRT_VALUE value;              /**< The value representing this event in the program >*/
	PRT_STRING name;              /**< The name of this event                                                  */
	PRT_UINT32 eventMaxInstances; /**< The value of maximum instances of the event that can occur in the queue */
	PRT_TYPE   *type;	          /**< The type of the payload associated with this event                      */

	PRT_UINT32 nAnnotations;      /**< Number of annotations                                                   */
	void       **annotations;     /**< An array of annotations                                                 */
} PRT_EVENTDECL;

/** Represents a set of P events and the set packed into a bit vector */
typedef struct PRT_EVENTSETDECL
{
    PRT_UINT32 nEvents;        /**< The number of events */
    PRT_EVENTDECL **events;    /**< The array of events */
	PRT_UINT32 *packedEvents;  /**< The events packed into an array of ints */
} PRT_EVENTSETDECL;

/** Represents a P variable declaration */
typedef struct PRT_VARDECL
{
	PRT_STRING name;           /**< The name of this variable              */
	PRT_TYPE   *type;          /**< The type of this variable              */

	PRT_UINT32 nAnnotations;   /**< Number of annotations                  */
	void       **annotations;  /**< An array of annotations                */
} PRT_VARDECL;

typedef struct PRT_CASEDECL
{
	PRT_EVENTDECL *triggerEvent;
	struct PRT_FUNDECL *fun;
} PRT_CASEDECL;

typedef struct PRT_RECEIVEDECL
{
	PRT_UINT16 receiveIndex;
	PRT_EVENTSETDECL *caseSet;
	PRT_UINT32 nCases;
	PRT_CASEDECL *cases;
} PRT_RECEIVEDECL;

/** Represents a P function declaration */
typedef struct PRT_FUNDECL
{
	PRT_STRING name;             /**< name (NULL is anonymous)                                              */
	PRT_SM_FUN implementation;   /**< implementation                                                        */
	PRT_UINT32 numParameters;    /**< number of parameters (1 for anonymous functions)                      */
	PRT_UINT32 maxNumLocals;     /**< number of local variables including nested scopes                     */
	PRT_UINT32 numEnvVars;       /**< number of local variables in enclosing scopes (0 for named functions) */
	PRT_TYPE *payloadType;       /**< payload type for anonymous functions (NULL for named functions)       */
	PRT_TYPE *localsNmdTupType;  /**< type of local variables tuple (not including nested scopes)           */
	PRT_UINT32 nReceives;        /**< number of receive statements in body                                  */
	PRT_RECEIVEDECL *receives;   /**< array of receive decls in body                                        */

	PRT_UINT32 nAnnotations;     /**< number of annotations                                                 */
	void       **annotations;    /**< array of annotations                                                  */
} PRT_FUNDECL;

/** Represents a P transition declaration */
typedef struct PRT_TRANSDECL
{
	PRT_UINT32    ownerStateIndex;   /**< The index of owner state in owner machine       */
	PRT_EVENTDECL *triggerEvent;     /**< The trigger event       */
	PRT_UINT32    destStateIndex;    /**< The index of destination state in owner machine */
	PRT_FUNDECL   *transFun;         /**< The function to execute when this transition is triggered */

	PRT_UINT32    nAnnotations;      /**< Number of annotations                         */
	void          **annotations;     /**< An array of annotations                       */
} PRT_TRANSDECL;

/** Represents a P do declaration */
typedef struct PRT_DODECL
{
	PRT_UINT32      ownerStateIndex;   /**< The index of owner state in owner machine              */
	PRT_EVENTDECL   *triggerEvent;     /**< The trigger event             */
	PRT_FUNDECL     *doFun;            /**< The function to execute when this do is triggered  */

	PRT_UINT32      nAnnotations;      /**< Number of annotations                         */
	void            **annotations;     /**< An array of annotations                       */
} PRT_DODECL;

/** Represents a P state declaration */
typedef struct PRT_STATEDECL
{
	PRT_STRING         name;           /**< The name of this state                 */
	PRT_UINT32         nTransitions;   /**< The number of transitions              */
	PRT_UINT32         nDos;           /**< The number of do handlers              */
	PRT_EVENTSETDECL   *defersSet;     /**< The defers set              */
	PRT_EVENTSETDECL   *transSet;      /**< The transition trigger set */
	PRT_EVENTSETDECL   *doSet;         /**< The do trigger set                 */
	PRT_TRANSDECL      *transitions;   /**< The array of transitions                           */
	PRT_DODECL         *dos;           /**< The array of installed actions                     */
	PRT_FUNDECL        *entryFun;      /**< The entry function in owner machine       */
	PRT_FUNDECL        *exitFun;       /**< The exit function in owner machine        */

	PRT_UINT32         nAnnotations;   /**< Number of annotations                              */
	void               **annotations;  /**< An array of annotations                            */
} PRT_STATEDECL;

/** Represents a P machine declaration */
typedef struct PRT_MACHINEDECL
{
	PRT_UINT32       declIndex;         /**< The index of machine in program     */
	PRT_STRING       name;              /**< The name of this machine            */
	PRT_UINT32       nVars;             /**< The number of state variables       */
	PRT_UINT32       nStates;           /**< The number of states                */
	PRT_UINT32       nFuns;             /**< The number of functions             */

	PRT_UINT32       maxQueueSize;      /**< The max queue size                  */
	PRT_UINT32       initStateIndex;    /**< The index of initial state      */
	PRT_VARDECL      *vars;             /**< The array of variable declarations  */
	PRT_STATEDECL    *states;           /**< The array of state declarations     */
	PRT_FUNDECL      **funs;            /**< The array of fun declarations       */

	PRT_UINT32       nAnnotations;      /**< Number of annotations                              */
	void             **annotations;     /**< An array of annotations                            */
} PRT_MACHINEDECL;

/** Represents a P program declaration */
typedef struct PRT_PROGRAMDECL
{
	PRT_UINT32          nEvents;        /**< The number of events      */
	PRT_UINT32          nMachines;      /**< The number of machines    */
    PRT_UINT32          nGlobalFuns;    /**< The number of global functions */
    PRT_UINT32          nForeignTypes;  /**< The number of foreign types */
	PRT_EVENTDECL       **events;       /**< The array of events                 */
	PRT_MACHINEDECL     **machines;     /**< The array of machines               */
<<<<<<< HEAD
	PRT_FOREIGNTYPEDECL **foreignTypes; /**< The array of foreign types */
	PRT_UINT32			**linkMap;		/**< stores the link map from symbolicName -> symbolicName -> symbolicName */
	PRT_UINT32			*machineDefMap;		/**< stores the machine definition map from symbolicName -> concrete name */
=======
    PRT_FUNDECL         **globalFuns;   /**< The array of global functions */
    PRT_FOREIGNTYPEDECL **foreignTypes; /**< The array of foreign types */
	PRT_UINT32			**linkMap;		/**< The link map from renameName -> IorM -> renameName */
	PRT_UINT32			*renameMap;		/**< The rename map from renameName -> real name */
>>>>>>> b24c2e5c

	PRT_UINT32          nAnnotations;   /**< Number of annotations               */
	void                **annotations;  /**< An array of annotations             */
} PRT_PROGRAMDECL;

extern PRT_PROGRAMDECL *program;

#ifdef __cplusplus
}
#endif
#endif
<|MERGE_RESOLUTION|>--- conflicted
+++ resolved
@@ -147,20 +147,14 @@
 {
 	PRT_UINT32          nEvents;        /**< The number of events      */
 	PRT_UINT32          nMachines;      /**< The number of machines    */
-    PRT_UINT32          nGlobalFuns;    /**< The number of global functions */
-    PRT_UINT32          nForeignTypes;  /**< The number of foreign types */
+  PRT_UINT32          nGlobalFuns;    /**< The number of global functions */
+  PRT_UINT32          nForeignTypes;  /**< The number of foreign types */
 	PRT_EVENTDECL       **events;       /**< The array of events                 */
 	PRT_MACHINEDECL     **machines;     /**< The array of machines               */
-<<<<<<< HEAD
+  PRT_FUNDECL         **globalFuns;   /**< The array of global functions */
 	PRT_FOREIGNTYPEDECL **foreignTypes; /**< The array of foreign types */
 	PRT_UINT32			**linkMap;		/**< stores the link map from symbolicName -> symbolicName -> symbolicName */
 	PRT_UINT32			*machineDefMap;		/**< stores the machine definition map from symbolicName -> concrete name */
-=======
-    PRT_FUNDECL         **globalFuns;   /**< The array of global functions */
-    PRT_FOREIGNTYPEDECL **foreignTypes; /**< The array of foreign types */
-	PRT_UINT32			**linkMap;		/**< The link map from renameName -> IorM -> renameName */
-	PRT_UINT32			*renameMap;		/**< The rename map from renameName -> real name */
->>>>>>> b24c2e5c
 
 	PRT_UINT32          nAnnotations;   /**< Number of annotations               */
 	void                **annotations;  /**< An array of annotations             */
