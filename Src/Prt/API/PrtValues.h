--- conflicted
+++ resolved
@@ -23,7 +23,7 @@
 
 	/** Structure for representing a standard GUID */
 #pragma pack()
-<<<<<<< HEAD
+
 typedef struct PRT_GUID
 {
 	PRT_UINT32 data1; /**< 0 First data field (32 bits)  */
@@ -694,80 +694,7 @@
 * @returns The cloned value. Caller is responsible for freeing.
 */
 PRT_API PRT_VALUE* PRT_CALL_CONV PrtCloneValue(_In_ PRT_VALUE* value);
-=======
-	typedef struct PRT_GUID
-	{
-		PRT_UINT32 data1; /**< 0 First data field (32 bits)  */
-		PRT_UINT16 data2; /**< 0 Second data field (16 bits) */
-		PRT_UINT16 data3; /**< 0 Third data field (16 bits)  */
-		PRT_UINT64 data4; /**< 0 Fourth data field (64 bits) */
-	} PRT_GUID;
-
-	typedef enum PRT_SPECIAL_EVENT
-	{
-		PRT_SPECIAL_EVENT_NULL = 0,
-		/**< The id of the null event */
-		PRT_SPECIAL_EVENT_HALT = 1,
-		/**< The id of the halt event */
-		PRT_EVENT_USER_START = 2 /**< The first event id available to user code */
-	} PRT_SPECIAL_EVENT;
-
-	/**
-	* \enum
-	* These are the kinds of values in the P type system.
-	**/
-	typedef enum PRT_VALUE_KIND
-	{
-		PRT_VALUE_KIND_NULL = 0,
-		/**< The kind of the null value in type null */
-		PRT_VALUE_KIND_BOOL = 1,
-		/**< The kind of bool values                 */
-		PRT_VALUE_KIND_INT = 2,
-		/**< The kind of int values                  */
-		PRT_VALUE_KIND_FLOAT = 3,
-		/**< The kind of int values                  */
-		PRT_VALUE_KIND_EVENT = 4,
-		/**< The kind of event id values             */
-		PRT_VALUE_KIND_MID = 5,
-		/**< The kind of machine id values   */
-		PRT_VALUE_KIND_FOREIGN = 6,
-		/**< The kind of all foreign values          */
-		PRT_VALUE_KIND_TUPLE = 7,
-		/**< The kind of all (named) tuple values    */
-		PRT_VALUE_KIND_SEQ = 8,
-		/**< The kind of all sequence values         */
-		PRT_VALUE_KIND_MAP = 9,
-		/**< The kind of all map values              */
-		PRT_VALUE_KIND_COUNT = 10,
-		/**< The number of value kinds               */
-	} PRT_VALUE_KIND;
-
-	/** A Union type to discriminate the Prt value */
-	typedef struct PRT_VALUE
-	{
-		PRT_VALUE_KIND discriminator; /**< A value kind to discriminate the union */
-		union
-		{
-			PRT_BOOLEAN bl; /**< A boolean value            */
-			PRT_INT nt; /**< An integer value           */
-			PRT_FLOAT ft; /**< An float value           */
-			PRT_UINT32 ev; /**< An event id value          */
-			struct PRT_MACHINEID* mid; /**< A machine id value */
-			struct PRT_FOREIGNVALUE* frgn; /**< A foreign value            */
-			struct PRT_TUPVALUE* tuple; /**< A (named) tuple value      */
-			struct PRT_SEQVALUE* seq; /**< A sequence value	        */
-			struct PRT_MAPVALUE* map; /**< A map value		        */
-		} valueUnion;
-	} PRT_VALUE;
-
-	/** The id of a machine is a combination of the id of the owner process and an id unique to that process.
-	*/
-	typedef struct PRT_MACHINEID
-	{
-		PRT_GUID processId;
-		PRT_UINT32 machineId;
-	} PRT_MACHINEID;
->>>>>>> 990f527c
+
 
 	/** A tuple value is a (named) tuple represented as an array. */
 	typedef struct PRT_TUPVALUE
