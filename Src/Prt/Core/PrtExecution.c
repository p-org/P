#include "PrtExecution.h"

/* Initialize the function to default assert function */
PRT_ASSERT_FUN PrtAssert = &PrtAssertDefaultFn;

/* Initialize the function to default print fucntion*/
PRT_PRINT_FUN PrtPrintf = &PrtPrintfDefaultFn;

void PRT_CALL_CONV PrtSetGlobalVarEx(_Inout_ PRT_MACHINEINST_PRIV *context, _In_ PRT_UINT32 varIndex, _In_ PRT_VALUE *value, _In_ PRT_BOOLEAN cloneValue)
{
	PRT_DBG_ASSERT(PrtIsValidValue(value), "value is not valid");
	PRT_DBG_ASSERT(PrtIsValidValue(context->varValues[varIndex]), "Variable must contain a valid value");
	PRT_VALUE *oldValue = context->varValues[varIndex];
	context->varValues[varIndex] = cloneValue ? PrtCloneValue(value) : value;
	if (oldValue != NULL)
	{
		PrtFreeValue(oldValue);
	}
}

void PRT_CALL_CONV PrtSetGlobalVar(_Inout_ PRT_MACHINEINST_PRIV *context, _In_ PRT_UINT32 varIndex, _In_ PRT_VALUE *value)
{
	PrtSetGlobalVarEx(context, varIndex, value, PRT_TRUE);
}

void PRT_CALL_CONV PrtSetLocalVarEx(_Inout_ PRT_VALUE **locals, _In_ PRT_UINT32 varIndex, _In_ PRT_VALUE *value, _In_ PRT_BOOLEAN cloneValue)
{
	PRT_DBG_ASSERT(PrtIsValidValue(value), "value is not valid");
	PRT_DBG_ASSERT(PrtIsValidValue(locals[varIndex]), "Variable must contain a valid value");
	PRT_VALUE *oldValue = locals[varIndex];
	locals[varIndex] = cloneValue ? PrtCloneValue(value) : value;
	if (oldValue != NULL)
	{
		PrtFreeValue(oldValue);
	}
}

PRT_MACHINEINST_PRIV *
PrtMkMachinePrivate(
_Inout_  PRT_PROCESS_PRIV		*process,
_In_  PRT_UINT32				instanceOf,
_In_  PRT_VALUE					*payload
)
{
	PRT_UINT32 packSize;
	PRT_UINT32 nVars;
	PRT_UINT8 eQSize;
	PRT_MACHINEINST_PRIV *context;
	PRT_UINT32 i;

	PrtLockMutex(process->processLock);

	nVars = process->program->machines[instanceOf].nVars;
	eQSize = PRT_QUEUE_LEN_DEFAULT;

	//
	// Allocate memory for state machine context
	//
	context = (PRT_MACHINEINST_PRIV*)PrtMalloc(sizeof(PRT_MACHINEINST_PRIV));

	//
	// Add it to the array of machines in the process
	//
	PRT_UINT32 numMachines = process->numMachines;
	PRT_UINT32 machineCount = process->machineCount;
	PRT_MACHINEINST **machines = process->machines;
	if (machineCount == 0)
	{
		machines = (PRT_MACHINEINST **)PrtCalloc(1, sizeof(PRT_MACHINEINST *));
		process->machines = machines;
		process->machineCount = 1;
	}
	else if (machineCount == numMachines) {
		PRT_MACHINEINST **newMachines = (PRT_MACHINEINST **)PrtCalloc(2 * machineCount, sizeof(PRT_MACHINEINST *));
		for (PRT_UINT32 i = 0; i < machineCount; i++)
		{
			newMachines[i] = machines[i];
		}
		PrtFree(machines);
		machines = newMachines;
		process->machines = newMachines;
		process->machineCount = 2 * machineCount;
	}
	machines[numMachines] = (PRT_MACHINEINST *)context;
	process->numMachines++;

	//
	// Initialize Machine Identity
	//
	context->process = (PRT_PROCESS *)process;
	context->instanceOf = instanceOf;
	PRT_MACHINEID id;
	id.machineId = process->numMachines; // index begins with 1 since 0 is reserved
	id.processId = process->guid;
	context->id = PrtMkMachineValue(id);
	context->extContext = NULL;
	context->isModel = PRT_FALSE;

	//
	// Initialize the map used in PrtDist, map from sender to the last seqnumber received
	//
	PRT_TYPE *domType = PrtMkPrimitiveType(PRT_KIND_MACHINE);
	PRT_TYPE *codType = PrtMkPrimitiveType(PRT_KIND_INT);
	PRT_TYPE *recvMapType = PrtMkMapType(domType, codType);
	context->recvMap = PrtMkDefaultValue(recvMapType);
	PrtFreeType(domType);
	PrtFreeType(codType);
	PrtFreeType(recvMapType);

	// Initialize Machine Internal Variables
	//
	context->currentState = process->program->machines[context->instanceOf].initStateIndex;
	context->isRunning = PRT_FALSE;
	context->isHalted = PRT_FALSE;
	context->lastOperation = ReturnStatement;

	context->currentTrigger = NULL;
	context->currentPayload = PrtCloneValue(payload);

	//
	// Allocate memory for local variables and initialize them
	//
	context->varValues = NULL;
	if (nVars > 0)
	{
		context->varValues = PrtCalloc(nVars, sizeof(PRT_VALUE*));
		for (i = 0; i < nVars; i++)
		{
			context->varValues[i] = PrtMkDefaultValue(process->program->machines[instanceOf].vars[i].type);
		}
	}

	context->receive = NULL;

	//
	// Initialize various stacks
	//
	context->callStack.length = 0;
	context->funStack.length = 0;

	//
	// Initialize event queue
	//
	context->eventQueue.eventsSize = eQSize;
	context->eventQueue.events = (PRT_EVENT*)PrtCalloc(eQSize, sizeof(PRT_EVENT));
	context->eventQueue.headIndex = 0;
	context->eventQueue.tailIndex = 0;
	context->eventQueue.size = 0;

	packSize = PrtGetPackSize(context);

	//
	// Initialize Inherited Deferred Set
	//
	context->inheritedDeferredSetCompact = (PRT_UINT32*)PrtCalloc(packSize, sizeof(PRT_UINT32));

	//
	// Initialize the current deferred set
	//
	context->currentDeferredSetCompact = (PRT_UINT32*)PrtCalloc(packSize, sizeof(PRT_UINT32));

	//
	// Initialize actions
	//
	context->inheritedActionSetCompact = (PRT_UINT32*)PrtCalloc(packSize, sizeof(PRT_UINT32));
	context->currentActionSetCompact = (PRT_UINT32*)PrtCalloc(packSize, sizeof(PRT_UINT32));

	//
	//Initialize state machine lock
	//
	context->stateMachineLock = PrtCreateMutex();

	//
	//Log
	//
	PrtLog(PRT_STEP_CREATE, context);

	//
	// Allocate external context Structure
	//
	process->program->machines[context->instanceOf].extCtorFun((PRT_MACHINEINST *)context, payload);

	PrtUnlockMutex(process->processLock);

	//
	// Run the state machine
	//
	PrtLockMutex(context->stateMachineLock);
	PrtRunStateMachine(context, PRT_FALSE);

	return context;
}

PRT_VALUE *
PrtGetCurrentTrigger(
_Inout_ PRT_MACHINEINST_PRIV		*context
)
{
	return context->currentTrigger;
}

PRT_VALUE *
PrtGetCurrentPayload(
_Inout_ PRT_MACHINEINST_PRIV		*context
)
{
	return context->currentPayload;
}

void
PrtSendPrivate(
_Inout_ PRT_MACHINEINST_PRIV	*context,
_In_ PRT_VALUE					*event,
_In_ PRT_VALUE					*payload,
_In_ PRT_BOOLEAN				doTransfer
)
{
	PRT_EVENTQUEUE *queue;
	PRT_UINT32 tail;
	PRT_UINT32 eventMaxInstances;
	PRT_UINT32 maxQueueSize;
	PRT_UINT32 eventIndex;

	PrtAssert(!PrtIsSpecialEvent(event), "Enqueued event must not be null");
	PrtAssert(PrtInhabitsType(payload, PrtGetPayloadType(context, event)), "Payload must be member of event payload type");

	if (context->isHalted)
	{
		// drop the event silently
		return;
	}

	eventIndex = PrtPrimGetEvent(event);
	eventMaxInstances = context->process->program->events[eventIndex].eventMaxInstances;
	maxQueueSize = context->process->program->machines[context->instanceOf].maxQueueSize;

	PrtLockMutex(context->stateMachineLock);

	queue = &context->eventQueue;

	// check if maximum allowed instances of event are already present in queue
	if (eventMaxInstances != 0xffffffff && PrtIsEventMaxInstanceExceeded(queue, eventIndex, eventMaxInstances))
	{
		PrtUnlockMutex(context->stateMachineLock);
		PrtHandleError(PRT_STATUS_EVENT_OVERFLOW, context);
		return;
	}

	// if queue is full, resize the queue if possible
	if (queue->eventsSize == queue->size)
	{
		if (maxQueueSize != 0xffffffff && queue->size == maxQueueSize)
		{
			PrtUnlockMutex(context->stateMachineLock);
			PrtHandleError(PRT_STATUS_QUEUE_OVERFLOW, context);
			return;
		}
		PrtResizeEventQueue(context);
	}

	tail = queue->tailIndex;

	//
	// Add event to the queue
	//
	queue->events[tail].trigger = PrtCloneValue(event);
	queue->events[tail].payload = doTransfer ? payload : PrtCloneValue(payload);
	queue->size++;
	queue->tailIndex = (tail + 1) % queue->eventsSize;

	//
	//Log
	//
	PrtLog(PRT_STEP_ENQUEUE, context);
	//
	// Now try to run the machine if its not running already
	//
	if (context->isRunning)
	{
		PrtUnlockMutex(context->stateMachineLock);
	}
	else if (context->receive == NULL)
	{
		PrtRunStateMachine(context, PRT_TRUE);
	}
	else if (PrtIsEventReceivable(context, PrtPrimGetEvent(event)))
	{
		PrtRunStateMachine(context, PRT_FALSE);
	}
	else
	{
		PrtUnlockMutex(context->stateMachineLock);
	}
	return;
}

void
PrtEnqueueInOrder(
_In_ PRT_VALUE					*source,
_In_ PRT_INT64					seqNum,
_Inout_ PRT_MACHINEINST_PRIV	*context,
_In_ PRT_VALUE					*event,
_In_ PRT_VALUE					*payload
)
{
	// Check if the enqueued event is in order
	if (context->isHalted)
		return;

	PrtLockMutex(context->stateMachineLock);
	if (PrtMapExists(context->recvMap, source) && PrtMapGet(context->recvMap, source)->valueUnion.nt >= seqNum)
	{
		PrtUnlockMutex(context->stateMachineLock);
		// Drop the event
		return;
	}
	else
	{
		PrtMapUpdate(context->recvMap, source, PrtMkIntValue((PRT_INT32)seqNum));
	}
	PrtUnlockMutex(context->stateMachineLock);

	PrtSendPrivate(context, event, payload, PRT_TRUE);
}

void
PrtRaise(
_Inout_ PRT_MACHINEINST_PRIV		*context,
_In_ PRT_VALUE						*event,
_In_ PRT_VALUE						*payload
)
{
	PrtAssert(!PrtIsSpecialEvent(event), "Raised event must not be null");
	PrtAssert(PrtInhabitsType(payload, PrtGetPayloadType(context, event)), "Payload must be member of event payload type");
	context->lastOperation = RaiseStatement;
	PrtAssert(context->currentTrigger == NULL, "currentTrigger must be null");
	PrtAssert(context->currentPayload == NULL, "currentPayload must be null");
	context->currentTrigger = PrtCloneValue(event);
	context->currentPayload = PrtCloneValue(payload);
	PrtLog(PRT_STEP_RAISE, context);
}

PRT_BOOLEAN
PrtReceive(
_Inout_ PRT_MACHINEINST_PRIV	*context,
_Inout_ PRT_FUNSTACK_INFO		*funStackInfo,
_In_ PRT_UINT16					receiveIndex
)
{
	PRT_UINT32 funIndex = funStackInfo->funIndex;
	PRT_FUNDECL *funDecl = &context->process->program->machines[context->instanceOf].funs[funIndex];
	for (PRT_UINT32 i = 0; i < funDecl->nReceives; i++)
	{
		if (funDecl->receives[i].receiveIndex == receiveIndex)
		{
			context->receive = &funDecl->receives[i];
			break;
		}
	}
	PrtAssert(context->receive != NULL, "receiveIndex must correspond to a valid receive");
	funStackInfo->returnTo = receiveIndex;
	PrtLockMutex(context->stateMachineLock);
	PrtAssert(context->isRunning, "Machine must be running");
	if (PrtDequeueEvent(context, funStackInfo))
	{
		PrtUnlockMutex(context->stateMachineLock);
		return PRT_TRUE;
	}
	else
	{
		PrtPushFrame(context, funStackInfo);
		return PRT_FALSE;
	}
}

PRT_FUNSTACK_INFO *
PrtTopOfFunStack(
_In_ PRT_MACHINEINST_PRIV	*context)
{
	PrtAssert(0 < context->funStack.length, "Illegal fun stack access");
	return &context->funStack.funs[0];
}

PRT_FUNSTACK_INFO *
PrtBottomOfFunStack(
_In_ PRT_MACHINEINST_PRIV	*context)
{
	PrtAssert(0 < context->funStack.length, "Illegal fun stack access");
	return &context->funStack.funs[context->funStack.length - 1];
}

void 
PrtFreeTriggerPayload(_In_ PRT_MACHINEINST_PRIV	*context)
{
	if (context->currentTrigger != NULL)
	{
		PrtFreeValue(context->currentTrigger);
		context->currentTrigger = NULL;
	}
	if (context->currentPayload != NULL)
	{
		PrtFreeValue(context->currentPayload);
		context->currentPayload = NULL;
	}
}

void
PrtPushNewEventHandlerFrame(
	_Inout_ PRT_MACHINEINST_PRIV	*context,
	_In_ PRT_UINT32					funIndex,
	_In_ PRT_FUN_PARAM_STATUS       payloadStatus,
	_In_ PRT_VALUE					**locals
)
{
	PrtAssert(payloadStatus != PRT_FUN_PARAM_CLONE, "Incorrect payload status value");
	PRT_UINT16 length = context->funStack.length;
	PrtAssert(length < PRT_MAX_FUNSTACK_DEPTH, "Fun stack overflow");
	context->funStack.length = length + 1;
	context->funStack.funs[length].funIndex = funIndex;
	PRT_BOOLEAN freeLocals = PRT_FALSE;
	PRT_FUNDECL *funDecl = &(context->process->program->machines[context->instanceOf].funs[funIndex]);
	PRT_VALUE ***refArgs = NULL;
	if (locals == NULL && funDecl->maxNumLocals != 0)
	{
		locals = PrtCalloc(funDecl->maxNumLocals, sizeof(PRT_VALUE *));
<<<<<<< HEAD
		freeLocals = PRT_TRUE;
=======
>>>>>>> e4d57806
	}
	PRT_UINT32 count = funDecl->numEnvVars;
	if (funDecl->name == NULL)
	{
		PrtAssert(0 < count, "numEnvVars must be positive for anonymous function");
		PRT_UINT32 payloadIndex = count - 1;
		if (locals[payloadIndex] != NULL)
		{
			PrtFreeValue(locals[payloadIndex]);
		}
		locals[payloadIndex] = context->currentPayload;
		context->currentPayload = NULL;
		if (payloadStatus == PRT_FUN_PARAM_SWAP)
		{
			refArgs = PrtCalloc(1, sizeof(PRT_VALUE **));
			refArgs[0] = &context->currentPayload;
		}
		else 
		{
			if (context->currentTrigger != NULL)
			{
				PrtFreeValue(context->currentTrigger);
				context->currentTrigger = NULL;
			}
		}
	}
	else
	{
		if (payloadStatus != PRT_FUN_PARAM_SWAP)
		{
			PrtFreeTriggerPayload(context);
		}
	}
	if (funDecl->localsNmdTupType != NULL)
	{
		PRT_UINT32 size = funDecl->localsNmdTupType->typeUnion.nmTuple->arity;
		for (PRT_UINT32 i = 0; i < size; i++)
		{
			PRT_TYPE *indexType = funDecl->localsNmdTupType->typeUnion.nmTuple->fieldTypes[i];
			if (locals[count] != NULL)
			{
				PrtFreeValue(locals[count]);
			}
			locals[count] = PrtMkDefaultValue(indexType);
			count++;
		}
	}
	context->funStack.funs[length].locals = locals;
	context->funStack.funs[length].freeLocals = freeLocals;
	context->funStack.funs[length].refArgs = refArgs;
	context->funStack.funs[length].returnTo = 0xFFFF;
	context->funStack.funs[length].rcase = NULL;
}

PRT_VALUE *
PrtPushNewFrame(
	_Inout_ PRT_MACHINEINST_PRIV	*context,
	_In_ PRT_UINT32					funIndex,
	...
)
{
	PRT_UINT16 length = context->funStack.length;
	PrtAssert(length < PRT_MAX_FUNSTACK_DEPTH, "Fun stack overflow");
	context->funStack.length = length + 1;
	context->funStack.funs[length].funIndex = funIndex;
	PRT_FUNDECL *funDecl = &(context->process->program->machines[context->instanceOf].funs[funIndex]);
	PRT_VALUE **locals = NULL;
	PRT_VALUE ***refArgs = NULL;
	PRT_BOOLEAN freeLocals = PRT_FALSE;
	if (funDecl->maxNumLocals == 0)
	{
		PrtAssert(funDecl->localsNmdTupType == NULL, "Incorrect maxNumLocals value");
	}
	else
	{
<<<<<<< HEAD
		PRT_UINT32 numLocals = 0;
		if (funDecl->localsNmdTupType != NULL)
		{
			numLocals = funDecl->localsNmdTupType->typeUnion.nmTuple->arity;
		}
		locals = PrtCalloc(funDecl->maxNumLocals, sizeof(PRT_VALUE *));
		freeLocals = PRT_TRUE;
		PRT_UINT32 numParameters = funDecl->maxNumLocals - numLocals;
=======
		locals = PrtCalloc(funDecl->maxNumLocals, sizeof(PRT_VALUE *));
>>>>>>> e4d57806
		PRT_UINT32 count = 0;
		if (0 < numParameters)
		{
			refArgs = PrtCalloc(numParameters, sizeof(PRT_VALUE **));
			va_list argp;
			va_start(argp, funIndex);
			for (PRT_UINT32 i = 0; i < numParameters; i++)
			{
				PRT_FUN_PARAM_STATUS argStatus = va_arg(argp, PRT_FUN_PARAM_STATUS);
				PRT_VALUE *arg;
				PRT_VALUE **argPtr;
				switch (argStatus)
				{
				case PRT_FUN_PARAM_CLONE:
					arg = va_arg(argp, PRT_VALUE *);
					locals[count] = PrtCloneValue(arg);
					break;
				case PRT_FUN_PARAM_SWAP:
					argPtr = va_arg(argp, PRT_VALUE **);
					refArgs[count] = argPtr;
					locals[count] = *argPtr;
					*argPtr = NULL;
					break;
				case PRT_FUN_PARAM_XFER:
					argPtr = va_arg(argp, PRT_VALUE **);
					locals[count] = *argPtr;
					*argPtr = NULL;
					break;
				}
				count++;
			}
			va_end(argp);
		}
		for (PRT_UINT32 i = 0; i < numLocals; i++)
		{
			PRT_TYPE *indexType = funDecl->localsNmdTupType->typeUnion.nmTuple->fieldTypes[i];
			locals[count] = PrtMkDefaultValue(indexType);
			count++;
		}
	}
	context->funStack.funs[length].locals = locals;
	context->funStack.funs[length].freeLocals = freeLocals;
	context->funStack.funs[length].refArgs = refArgs;
	context->funStack.funs[length].returnTo = 0xFFFF;
	context->funStack.funs[length].rcase = NULL;
	return NULL;
}

void
PrtPushFrame(
_Inout_ PRT_MACHINEINST_PRIV	*context,
_In_ PRT_FUNSTACK_INFO			*funStackInfo
)
{
	PRT_UINT16 length = context->funStack.length;
	PrtAssert(length < PRT_MAX_FUNSTACK_DEPTH, "Fun stack overflow");
	context->funStack.length = length + 1;
	context->funStack.funs[length].funIndex = funStackInfo->funIndex;
	context->funStack.funs[length].locals = funStackInfo->locals;
	context->funStack.funs[length].refArgs = funStackInfo->refArgs;
	context->funStack.funs[length].freeLocals = funStackInfo->freeLocals;
	context->funStack.funs[length].returnTo = funStackInfo->returnTo;
	context->funStack.funs[length].rcase = funStackInfo->rcase;
}

void
PrtPopFrame(
_Inout_ PRT_MACHINEINST_PRIV	*context,
_Inout_ PRT_FUNSTACK_INFO *funStackInfo
)
{
	PRT_UINT16 length = context->funStack.length;
	PrtAssert(0 < length, "Fun stack underflow");
	PRT_UINT16 top = length - 1;
	funStackInfo->funIndex = context->funStack.funs[top].funIndex;
	funStackInfo->locals = context->funStack.funs[top].locals;
	funStackInfo->refArgs = context->funStack.funs[top].refArgs;
	funStackInfo->freeLocals = context->funStack.funs[top].freeLocals;
	funStackInfo->returnTo = context->funStack.funs[top].returnTo;
	funStackInfo->rcase = context->funStack.funs[top].rcase;
	context->funStack.length = top;
}

void
PrtPushState(
_Inout_ PRT_MACHINEINST_PRIV		*context,
_In_	PRT_UINT32				stateIndex
)
{
	PRT_UINT16 i;
	PRT_UINT16 packSize;
	PRT_UINT16 length;
	PRT_UINT32 *currDef;
	PRT_UINT32 *currActions;
	PRT_UINT32 *currTransitions;

	packSize = PrtGetPackSize(context);
	length = context->callStack.length;
	currDef = PrtGetDeferredPacked(context, context->currentState);
	currActions = PrtGetActionsPacked(context, context->currentState);
	currTransitions = PrtGetTransitionsPacked(context, context->currentState);

	PrtAssert(length < PRT_MAX_STATESTACK_DEPTH, "State stack overflow");

	context->callStack.stateStack[length].stateIndex = context->currentState;
	context->callStack.stateStack[length].inheritedDeferredSetCompact = PrtClonePackedSet(context->inheritedDeferredSetCompact, packSize);
	context->callStack.stateStack[length].inheritedActionSetCompact = PrtClonePackedSet(context->inheritedActionSetCompact, packSize);
	context->callStack.length = length + 1;

	// Update the defered set inherited by state-machine
	// D = (D + d) - a - e
	for (i = 0; i < packSize; ++i)
	{
		// Update the actions set inherited by state-machine
		// A = (A - d) + a - e
		context->inheritedActionSetCompact[i] &= ~currDef[i]; // A - d
		context->inheritedActionSetCompact[i] |= currActions[i]; // + a
		context->inheritedActionSetCompact[i] &= ~currTransitions[i]; // -e

		context->inheritedDeferredSetCompact[i] |= currDef[i]; // D + d
		context->inheritedDeferredSetCompact[i] &= ~currActions[i]; // - a
		context->inheritedDeferredSetCompact[i] &= ~currTransitions[i]; // - e
	}

	context->currentState = stateIndex;
	PrtLog(PRT_STEP_PUSH, context);
}

void
PrtPop(
_Inout_ PRT_MACHINEINST_PRIV		*context
)
{
	context->lastOperation = PopStatement;
	PrtAssert(context->currentTrigger == NULL, "currentTrigger must be null");
	PrtAssert(context->currentPayload == NULL, "currentPayload must be null");
	// Actual pop happens in PrtPopState; the exit function must be executed first.
}

void
PrtPopState(
_Inout_ PRT_MACHINEINST_PRIV		*context,
_In_ PRT_BOOLEAN				isPopStatement
)
{
	PRT_UINT16 i;
	PRT_UINT16 packSize;
	PRT_UINT16 length;
	PRT_STATESTACK_INFO poppedState;
	i = 0;
	packSize = PrtGetPackSize(context);
	length = context->callStack.length;

	if (length == 0)
	{
		// The stack can become empty because of either an unhandled event or en explicit pop.
		// We currently do not distinguish between the two in our logging.
		if (isPopStatement)
		{
			PrtHandleError(PRT_STATUS_EVENT_UNHANDLED, context);
		}
		else if (PrtPrimGetEvent(context->currentTrigger) == PRT_SPECIAL_EVENT_HALT)
		{
			PrtHaltMachine(context);
		}
		else
		{
			PrtHandleError(PRT_STATUS_EVENT_UNHANDLED, context);
		}
		return;
	}

	context->callStack.length = length - 1;
	poppedState = context->callStack.stateStack[length - 1];
	context->currentState = poppedState.stateIndex;

	for (i = 0; i < packSize; i++)
	{
		context->inheritedDeferredSetCompact[i] = poppedState.inheritedDeferredSetCompact[i];
		context->inheritedActionSetCompact[i] = poppedState.inheritedActionSetCompact[i];
	}
	PrtFree(poppedState.inheritedDeferredSetCompact);
	PrtFree(poppedState.inheritedActionSetCompact);

	PrtUpdateCurrentActionsSet(context);
	PrtUpdateCurrentDeferredSet(context);

	if (isPopStatement)
	{
		PrtLog(PRT_STEP_POP, context);
	}
	else
	{
		// unhandled event
		PrtLog(PRT_STEP_UNHANDLED, context);
	}
}

FORCEINLINE
void
PrtRunExitFunction(
_In_ PRT_MACHINEINST_PRIV			*context,
_In_ PRT_UINT32						transIndex
)
{
	PRT_STATEDECL *stateDecl = PrtGetCurrentStateDecl(context);
	context->lastOperation = ReturnStatement;
	PrtLog(PRT_STEP_EXIT, context);
	PRT_UINT32 exitFunIndex = context->process->program->machines[context->instanceOf].states[context->currentState].exitFunIndex;
	PrtPushNewEventHandlerFrame(context, exitFunIndex, PRT_FUN_PARAM_SWAP, NULL);
	PrtGetExitFunction(context)((PRT_MACHINEINST *)context);
	if (transIndex < stateDecl->nTransitions)
	{
		PRT_UINT32 transFunIndex = stateDecl->transitions[transIndex].transFunIndex;
		PRT_DBG_ASSERT(transFunIndex != PRT_SPECIAL_ACTION_PUSH_OR_IGN, "Must be valid function index");
		PrtPushNewEventHandlerFrame(context, transFunIndex, PRT_FUN_PARAM_SWAP, NULL);
		context->process->program->machines[context->instanceOf].funs[transFunIndex].implementation((PRT_MACHINEINST *)context);
	}
	PRT_DBG_ASSERT(context->lastOperation == ReturnStatement, "Exit function must terminate with a ReturnStatement");
}

void
PrtRunStateMachine(
_Inout_ PRT_MACHINEINST_PRIV	*context,
_In_ PRT_BOOLEAN				doDequeue
)
{
	PRT_BOOLEAN lockHeld;
	PRT_DODECL *currActionDecl;
	PRT_UINT32 eventValue;

	context->isRunning = PRT_TRUE;

	if (doDequeue)
	{
		lockHeld = PRT_TRUE;
		goto DoDequeue;
	}
	else
	{
		lockHeld = PRT_FALSE;
		PrtUnlockMutex(context->stateMachineLock);
		goto DoEntry;
	}

DoEntry:
	PrtUpdateCurrentActionsSet(context);
	PrtUpdateCurrentDeferredSet(context);

	context->lastOperation = ReturnStatement;
	if (context->funStack.length == 0)
	{
		PrtLog(PRT_STEP_ENTRY, context);
		PRT_UINT32 entryFunIndex = context->process->program->machines[context->instanceOf].states[context->currentState].entryFunIndex;
		PrtPushNewEventHandlerFrame(context, entryFunIndex, PRT_FUN_PARAM_XFER, NULL);
	}
	PRT_UINT32 funIndex = PrtBottomOfFunStack(context)->funIndex;
	context->process->program->machines[context->instanceOf].funs[funIndex].implementation((PRT_MACHINEINST *)context);
	goto CheckLastOperation;

DoAction:
	currActionDecl = PrtGetAction(context);
	PRT_UINT32 doFunIndex = currActionDecl->doFunIndex;
	context->lastOperation = ReturnStatement;
	if (doFunIndex == PRT_SPECIAL_ACTION_PUSH_OR_IGN)
	{
		PrtLog(PRT_STEP_IGNORE, context);
		PrtFreeTriggerPayload(context);
	}
	else
	{
		if (context->funStack.length == 0)
		{
			PrtLog(PRT_STEP_DO, context);
			PrtPushNewEventHandlerFrame(context, doFunIndex, PRT_FUN_PARAM_XFER, NULL);
		}
		PRT_UINT32 funIndex = PrtBottomOfFunStack(context)->funIndex;
		context->process->program->machines[context->instanceOf].funs[funIndex].implementation((PRT_MACHINEINST *)context);
	}
	goto CheckLastOperation;

CheckLastOperation:
	if (context->receive != NULL)
	{
		context->isRunning = PRT_FALSE;
		PrtUnlockMutex(context->stateMachineLock);
		return;
	}
	switch (context->lastOperation)
	{
	case PopStatement:
		PrtRunExitFunction(context, PrtGetCurrentStateDecl(context)->nTransitions);
		PrtPopState(context, PRT_TRUE);
		goto DoDequeue;
	case RaiseStatement:
		goto DoHandleEvent;
	case ReturnStatement:
		goto DoDequeue;
	default:
		PRT_DBG_ASSERT(0, "Unexpected case in switch");
		break;
	}

DoDequeue:
	if (!lockHeld)
	{
		lockHeld = PRT_TRUE;
		PrtLockMutex(context->stateMachineLock);
	}
	PrtAssert(context->receive == NULL, "Machine must not be blocked at a receive");
	if (PrtDequeueEvent(context, NULL))
	{
		lockHeld = PRT_FALSE;
		PrtUnlockMutex(context->stateMachineLock);
		goto DoHandleEvent;
	}
	else
	{
		context->isRunning = PRT_FALSE;
		PrtUnlockMutex(context->stateMachineLock);
		return;
	}

DoHandleEvent:
	PrtAssert(context->receive == NULL, "Must not be blocked at a receive");
	eventValue = PrtPrimGetEvent(context->currentTrigger);
	if (PrtIsPushTransition(context, eventValue))
	{
		PrtTakeTransition(context, eventValue);
		goto DoEntry;
	}
	else if (PrtIsTransitionPresent(context, eventValue))
	{
		PrtRunExitFunction(context, PrtFindTransition(context, eventValue));
		PrtTakeTransition(context, eventValue);
		goto DoEntry;
	}
	else if (PrtIsActionInstalled(eventValue, context->currentActionSetCompact))
	{
		goto DoAction;
	}
	else
	{
		PrtRunExitFunction(context, PrtGetCurrentStateDecl(context)->nTransitions);
		PrtPopState(context, PRT_FALSE);
		if (context->isHalted)
			return;
		goto DoHandleEvent;
	}

	PRT_DBG_ASSERT(PRT_FALSE, "Must not get here");
	return;
}

PRT_UINT32
PrtFindTransition(
_In_ PRT_MACHINEINST_PRIV		*context,
_In_ PRT_UINT32					eventIndex
)
{
	PRT_UINT32 i;
	PRT_UINT32 nTransitions;
	PRT_TRANSDECL* transTable;

	transTable = PrtGetTransitionTable(context, context->currentState, &nTransitions);

	for (i = 0; i < nTransitions; ++i)
	{
		if (transTable[i].triggerEventIndex == eventIndex)
		{
			break;
		}
	}
	return i;
}

void
PrtTakeTransition(
_Inout_ PRT_MACHINEINST_PRIV		*context,
_In_ PRT_UINT32					eventIndex
)
{
	PRT_UINT32 nTransitions;
	PRT_TRANSDECL *transTable = PrtGetTransitionTable(context, context->currentState, &nTransitions);
	PRT_UINT32 transIndex = PrtFindTransition(context, eventIndex);
	if (transTable[transIndex].transFunIndex == PRT_SPECIAL_ACTION_PUSH_OR_IGN)
	{
		PrtPushState(context, transTable[transIndex].destStateIndex);
	}
	else
	{
		context->currentState = transTable[transIndex].destStateIndex;
	}
}

void
RemoveElementFromQueue(_Inout_ PRT_MACHINEINST_PRIV *context, _In_ PRT_UINT32 i)
{
	PRT_EVENTQUEUE *queue = &context->eventQueue;
	PRT_UINT32 queueLength = queue->eventsSize;
	PRT_UINT32 head = queue->headIndex;
	
	//
	// Collapse the event queue on the removed event
	// by moving the previous elements forward.
	//
	for (; i > 0; i--) {
		PRT_INT32 index = (head + i) % queueLength;
		PRT_INT32 prev = (index - 1 + queueLength) % queueLength;
		queue->events[index] = queue->events[prev];
	}

	//
	// Adjust the queue size
	//
	queue->headIndex = (queue->headIndex + 1) % queueLength;
	queue->size--;

	PRT_DBG_ASSERT(queue->size <= queueLength, "Check Failed");
}

PRT_BOOLEAN
PrtDequeueEvent(
	_Inout_ PRT_MACHINEINST_PRIV	*context,
	_Inout_ PRT_FUNSTACK_INFO		*frame
)
{
	PRT_EVENTQUEUE *queue = &context->eventQueue;
	PRT_UINT32 queueLength = queue->eventsSize;
	PRT_UINT32 head = queue->headIndex;

	PRT_DBG_ASSERT(queue->size <= queueLength, "Check Failed");

	for (PRT_UINT32 i = 0; i < queue->size; i++) {
		PRT_UINT32 index = (head + i) % queueLength;
		PRT_EVENT e = queue->events[index];
		PRT_UINT32 triggerIndex = PrtPrimGetEvent(e.trigger);
		if (context->receive == NULL)
		{
			if (!PrtIsEventDeferred(triggerIndex, context->currentDeferredSetCompact))
			{
				PrtAssert(context->currentTrigger == NULL, "currentTrigger must be null");
				PrtAssert(context->currentPayload == NULL, "currentPayload must be null");
				context->currentTrigger = e.trigger;
				context->currentPayload = e.payload;
				RemoveElementFromQueue(context, i);
				PrtLog(PRT_STEP_DEQUEUE, context);
				return PRT_TRUE;
			}
		}
		else
		{
			if (PrtIsEventReceivable(context, triggerIndex))
			{
				PrtAssert(context->currentTrigger == NULL, "currentTrigger must be null");
				PrtAssert(context->currentPayload == NULL, "currentPayload must be null");
				context->currentTrigger = e.trigger;
				context->currentPayload = e.payload;
				RemoveElementFromQueue(context, i);
				PrtLog(PRT_STEP_DEQUEUE, context);
				for (PRT_UINT32 j = 0; j < context->receive->nCases; j++)
				{
					PRT_CASEDECL *rcase = &context->receive->cases[j];
					if (triggerIndex == rcase->triggerEventIndex)
					{
						frame->rcase = rcase;
						PrtPushNewEventHandlerFrame(context, rcase->funIndex, PRT_FUN_PARAM_XFER, frame->locals);
						break;
					}
				}
				context->receive = NULL;
				return PRT_TRUE;
			}
		}
	}

	if (context->receive == NULL)
	{
		if (PrtStateHasDefaultTransitionOrAction(context))
		{
			PrtAssert(context->currentTrigger == NULL, "currentTrigger must be null");
			PrtAssert(context->currentPayload == NULL, "currentPayload must be null");
			context->currentTrigger = PrtMkEventValue(PRT_SPECIAL_EVENT_NULL);
			context->currentPayload = PrtMkNullValue();
			return PRT_TRUE;
		}
		else
		{
			return PRT_FALSE;
		}
	}
	else
	{
		PRT_BOOLEAN hasDefaultCase = (context->process->program->eventSets[context->receive->caseSetIndex].packedEvents[0] & 0x1) == 1;
		if (hasDefaultCase)
		{
			PrtAssert(context->currentTrigger == NULL, "currentTrigger must be null");
			PrtAssert(context->currentPayload == NULL, "currentPayload must be null");
			context->currentTrigger = PrtMkEventValue(PRT_SPECIAL_EVENT_NULL);
			context->currentPayload = PrtMkNullValue();
			for (PRT_UINT32 j = 0; j < context->receive->nCases; j++)
			{
				PRT_CASEDECL *rcase = &context->receive->cases[j];
				if (PRT_SPECIAL_EVENT_NULL == rcase->triggerEventIndex)
				{
					frame->rcase = rcase;
					PrtPushNewEventHandlerFrame(context, rcase->funIndex, PRT_FUN_PARAM_XFER, frame->locals);
					break;
				}
			}
			context->receive = NULL;
			return PRT_TRUE;
		}
		else
		{
			return PRT_FALSE;
		}
	}
}

FORCEINLINE
PRT_STATEDECL *
PrtGetCurrentStateDecl(
_In_ PRT_MACHINEINST_PRIV			*context
)
{
	return &(context->process->program->machines[context->instanceOf].states[context->currentState]);
}

FORCEINLINE
PRT_TYPE*
PrtGetPayloadType(
_In_ PRT_MACHINEINST_PRIV *context,
_In_ PRT_VALUE	  *event
)
{
	return context->process->program->events[PrtPrimGetEvent(event)].type;
}

FORCEINLINE
PRT_UINT16
PrtGetPackSize(
_In_ PRT_MACHINEINST_PRIV			*context
)
{
	PRT_UINT32 nEvents = context->process->program->nEvents;
	PrtAssert(0 < nEvents, "Illegal number of events");
	PRT_UINT32 highestEventIndex = nEvents - 1;
	return 1 + (PRT_UINT16)(highestEventIndex / (sizeof(PRT_UINT32) * 8));
}

PRT_VALUE *
PrtWrapFunStmt(
_Inout_ PRT_FUNSTACK_INFO		*frame,
_In_ PRT_UINT16					funCallIndex,
_Inout_ PRT_MACHINEINST_PRIV	*context,
_In_ PRT_UINT32					funIndex
)
{
	PRT_SM_FUN fun = context->process->program->machines[context->instanceOf].funs[funIndex].implementation;
	PRT_VALUE *returnValue = fun((PRT_MACHINEINST *)context);
	PRT_UINT32 callerFunIndex = frame->funIndex;
	if (context->receive != NULL)
	{
		frame->returnTo = funCallIndex;
		PrtPushFrame(context, frame);
	}
	else
	{
		frame->returnTo = 0xFFFF;
	}
	return returnValue;
}

void
PrtFreeLocals(
	_In_ PRT_MACHINEINST_PRIV		*context,
	_Inout_ PRT_FUNSTACK_INFO		*frame
)
{
	if (frame->locals == NULL)
	{
		return;
	}

	if (!frame->freeLocals)
	{
		return;
	}

	PRT_FUNDECL *funDecl = &context->process->program->machines[context->instanceOf].funs[frame->funIndex];
	PRT_UINT32 numLocals = 0;
	if (funDecl->localsNmdTupType != NULL)
	{
		numLocals = funDecl->localsNmdTupType->typeUnion.nmTuple->arity;
	}
	PRT_UINT32 numParameters = funDecl->maxNumLocals - numLocals;
	if (frame->refArgs != NULL)
	{
		for (PRT_UINT32 i = 0; i < numParameters; i++)
		{
			if (frame->refArgs[i] != NULL)
			{
				*(frame->refArgs[i]) = frame->locals[i];
				frame->locals[i] = NULL;
			}
		}
		PrtFree(frame->refArgs);
	}
	for (PRT_UINT32 i = 0; i < funDecl->maxNumLocals; i++)
	{
		if (frame->locals[i] != NULL)
		{
			PrtFreeValue(frame->locals[i]);
		}
	}
	PrtFree(frame->locals);
}

PRT_SM_FUN
PrtGetFunction(
_In_ PRT_MACHINEINST_PRIV		*context,
_In_ PRT_UINT32 funIndex
)
{
	return context->process->program->machines[context->instanceOf].funs[funIndex].implementation;
}

FORCEINLINE
PRT_SM_FUN
PrtGetEntryFunction(
_In_ PRT_MACHINEINST_PRIV		*context
)
{
	PRT_UINT32 entryFunIndex = context->process->program->machines[context->instanceOf].states[context->currentState].entryFunIndex;
	return context->process->program->machines[context->instanceOf].funs[entryFunIndex].implementation;
}

FORCEINLINE
PRT_SM_FUN
PrtGetExitFunction(
_In_ PRT_MACHINEINST_PRIV		*context
)
{
	PRT_UINT32 exitFunIndex = context->process->program->machines[context->instanceOf].states[context->currentState].exitFunIndex;
	return context->process->program->machines[context->instanceOf].funs[exitFunIndex].implementation;
}

FORCEINLINE
PRT_DODECL*
PrtGetAction(
_In_ PRT_MACHINEINST_PRIV		*context
)
{
	PRT_UINT32 currEvent = PrtPrimGetEvent(context->currentTrigger);
	PRT_BOOLEAN isActionInstalled = PRT_FALSE;
	PRT_UINT32 ui, nActions;
	PRT_STATESTACK currStack;
	PRT_STATEDECL *stateTable;
	PRT_UINT32 topOfStackState;
	PRT_STATEDECL *stateDecl;
	PRT_DODECL *actionDecl = NULL;
	PRT_INT32 i;
	//check if action is defined for the current state
	isActionInstalled = PrtIsActionInstalled(currEvent, PrtGetActionsPacked(context, context->currentState));
	if (isActionInstalled)
	{
		//
		// get action function
		//
		stateDecl = PrtGetCurrentStateDecl(context);
		nActions = stateDecl->nDos;
		for (ui = 0; ui < nActions; ui++)
		{
			if (stateDecl->dos[ui].triggerEventIndex == currEvent)
			{
				actionDecl = &stateDecl->dos[ui];
				return actionDecl;
			}
		}
	}

	//
	// Scan the parent states
	//
	currStack = context->callStack;
	stateTable = context->process->program->machines[context->instanceOf].states;
	for (i = currStack.length - 1; i >= 0; i--)
	{
		topOfStackState = currStack.stateStack[i].stateIndex;
		isActionInstalled = PrtIsActionInstalled(currEvent, PrtGetActionsPacked(context, topOfStackState));
		if (isActionInstalled)
		{
			//
			// get action function
			//
			nActions = stateTable[topOfStackState].nDos;
			for (ui = 0; ui < nActions; ui++)
			{
				if (stateTable[topOfStackState].dos[ui].triggerEventIndex == currEvent)
				{
					actionDecl = &stateTable[topOfStackState].dos[ui];
					return actionDecl;
				}
			}
		}
	}

	PRT_DBG_ASSERT(actionDecl != NULL, "Action must not be NULL");
	return actionDecl;
}

FORCEINLINE
PRT_UINT32*
PrtGetDeferredPacked(
_In_ PRT_MACHINEINST_PRIV	*context,
_In_ PRT_UINT32				stateIndex
)
{
	PRT_EVENTSETDECL* evSets = context->process->program->eventSets;
	PRT_UINT32 evSetIndex = context->process->program->machines[context->instanceOf].states[stateIndex].defersSetIndex;
	return evSets[evSetIndex].packedEvents;
}

FORCEINLINE
PRT_UINT32*
PrtGetActionsPacked(
_In_ PRT_MACHINEINST_PRIV	*context,
_In_ PRT_UINT32				stateIndex
)
{
	PRT_EVENTSETDECL* evSets = context->process->program->eventSets;
	PRT_UINT32 evSetIndex = context->process->program->machines[context->instanceOf].states[stateIndex].doSetIndex;
	return evSets[evSetIndex].packedEvents;
}

FORCEINLINE
PRT_UINT32*
PrtGetTransitionsPacked(
_In_ PRT_MACHINEINST_PRIV	*context,
_In_ PRT_UINT32				stateIndex
)
{
	PRT_EVENTSETDECL* evSets = context->process->program->eventSets;
	PRT_UINT32 evSetIndex = context->process->program->machines[context->instanceOf].states[stateIndex].transSetIndex;
	return evSets[evSetIndex].packedEvents;
}

FORCEINLINE
PRT_TRANSDECL*
PrtGetTransitionTable(
_In_ PRT_MACHINEINST_PRIV	*context,
_In_ PRT_UINT32				stateIndex,
_Out_ PRT_UINT32			*nTransitions
)
{
	*nTransitions = context->process->program->machines[context->instanceOf].states[stateIndex].nTransitions;
	return context->process->program->machines[context->instanceOf].states[stateIndex].transitions;
}

PRT_BOOLEAN
PrtAreGuidsEqual(
_In_ PRT_GUID guid1,
_In_ PRT_GUID guid2
)
{
	return guid1.data1 == guid2.data1 && guid1.data2 == guid2.data2 && guid1.data3 == guid2.data3 && guid1.data4 == guid2.data4;
}

PRT_BOOLEAN
PrtIsEventMaxInstanceExceeded(
_In_ PRT_EVENTQUEUE			*queue,
_In_ PRT_UINT32				eventIndex,
_In_ PRT_UINT32				maxInstances
)
{
	PRT_UINT32 queueSize;
	PRT_UINT32 head;
	PRT_UINT32 tail;
	PRT_UINT16 currMaxInstance;
	PRT_BOOLEAN isMaxInstancesExceeded;

	queueSize = queue->eventsSize;
	head = queue->headIndex;
	tail = queue->tailIndex;
	currMaxInstance = 0;
	isMaxInstancesExceeded = PRT_FALSE;
	//
	// head is ahead of tail
	//
	if (head > tail)
	{
		//
		// Check from head to end of Array
		//
		while (head < queueSize)
		{
			if (PrtPrimGetEvent(queue->events[head].trigger) == eventIndex)
			{
				currMaxInstance = currMaxInstance + 1;
				head++;
			}
			else
			{
				head++;
			}
		}
		//
		// Reset Head to the start of Array
		head = 0;
	}

	//
	// Check from start of Array till head
	//
	while (head < tail)
	{
		if (PrtPrimGetEvent(queue->events[head].trigger) == eventIndex)
		{
			currMaxInstance = currMaxInstance + 1;
			head++;
		}
		else
		{
			head++;
		}
	}

	if (currMaxInstance >= maxInstances)
	{
		isMaxInstancesExceeded = PRT_TRUE;
	}

	return isMaxInstancesExceeded;
}

FORCEINLINE
PRT_BOOLEAN
PrtStateHasDefaultTransitionOrAction(
_In_ PRT_MACHINEINST_PRIV			*context
)
{
	PrtAssert(context->receive == NULL, "This function should not be called at a receive");
	PRT_STATEDECL *stateDecl = PrtGetCurrentStateDecl(context);
	PRT_BOOLEAN hasDefaultTransition = (context->process->program->eventSets[stateDecl->transSetIndex].packedEvents[0] & 0x1) == 1;
	PRT_BOOLEAN hasDefaultAction = (context->currentActionSetCompact[0] & 0x1) == 1;
	return hasDefaultTransition || hasDefaultAction;
}

FORCEINLINE
PRT_BOOLEAN
PrtIsSpecialEvent(
_In_ PRT_VALUE *event
)
{
	return (PrtIsNullValue(event) || PrtPrimGetEvent(event) == PRT_SPECIAL_EVENT_NULL);
}

FORCEINLINE
PRT_BOOLEAN
PrtIsEventReceivable(
_In_ PRT_MACHINEINST_PRIV *context,
_In_ PRT_UINT32		eventIndex
)
{
	PRT_RECEIVEDECL	*receive = context->receive;
	PrtAssert(receive != NULL, "PrtIsEventReceivable should be called only at a receive");
	PRT_EVENTSETDECL *evSets = context->process->program->eventSets;
	PRT_UINT32 *caseSet = evSets[receive->caseSetIndex].packedEvents;
	return (caseSet[eventIndex / (sizeof(PRT_UINT32) * 8)] & (1 << (eventIndex % (sizeof(PRT_UINT32) * 8)))) != 0;
}

FORCEINLINE
PRT_BOOLEAN
PrtIsEventDeferred(
_In_ PRT_UINT32		eventIndex,
_In_ PRT_UINT32*	defSet
)
{
	return (defSet[eventIndex / (sizeof(PRT_UINT32) * 8)] & (1 << (eventIndex % (sizeof(PRT_UINT32) * 8)))) != 0;
}

FORCEINLINE
PRT_BOOLEAN
PrtIsActionInstalled(
_In_ PRT_UINT32		eventIndex,
_In_ PRT_UINT32*		actionSet
)
{
	return (actionSet[eventIndex / (sizeof(PRT_UINT32) * 8)] & (1 << (eventIndex % (sizeof(PRT_UINT32) * 8)))) != 0;
}

FORCEINLINE
PRT_BOOLEAN
PrtIsTransitionPresent(
_In_ PRT_MACHINEINST_PRIV	*context,
_In_ PRT_UINT32				eventIndex
)
{
	PRT_UINT32* transitionsPacked = PrtGetTransitionsPacked(context, context->currentState);
	return (transitionsPacked[eventIndex / (sizeof(PRT_UINT32) * 8)] & (1 << (eventIndex % (sizeof(PRT_UINT32) * 8)))) != 0;
}

PRT_BOOLEAN
PrtIsPushTransition(
_In_ PRT_MACHINEINST_PRIV		*context,
_In_ PRT_UINT32					event
)
{
	PRT_UINT16 i;
	PRT_UINT32 nTransitions;
	PRT_TRANSDECL* transTable;

	transTable = PrtGetTransitionTable(context, context->currentState, &nTransitions);
	for (i = 0; i < nTransitions; ++i)
	{
		if (transTable[i].transFunIndex == PRT_SPECIAL_ACTION_PUSH_OR_IGN && transTable[i].triggerEventIndex == event)
		{
			return PRT_TRUE;
		}
	}
	return PRT_FALSE;
}

PRT_UINT32 *
PrtClonePackedSet(
_In_ PRT_UINT32 *				packedSet,
_In_ PRT_UINT32					size
)
{
	PRT_UINT32 *clone;
	PRT_UINT32 i;

	clone = (PRT_UINT32 *)PrtCalloc(size, sizeof(PRT_UINT32));
	for (i = 0; i < size; i++)
	{
		clone[i] = packedSet[i];
	}
	return clone;
}

void
PrtUpdateCurrentActionsSet(
_Inout_ PRT_MACHINEINST_PRIV			*context
)
{
	PRT_UINT16 i;
	PRT_UINT32 *currActionsPacked;
	PRT_UINT32 *currTransitionsPacked;
	PRT_UINT32 *currDefSetPacked;
	PRT_UINT16 packSize;

	packSize = PrtGetPackSize(context);
	currActionsPacked = PrtGetActionsPacked(context, context->currentState);
	currTransitionsPacked = PrtGetTransitionsPacked(context, context->currentState);
	currDefSetPacked = PrtGetDeferredPacked(context, context->currentState);
	//
	// A = (A -d) + a - e
	//
	for (i = 0; i < packSize; i++)
	{
		context->currentActionSetCompact[i] = context->inheritedActionSetCompact[i] & ~currDefSetPacked[i]; // A - d
		context->currentActionSetCompact[i] |= currActionsPacked[i];
		context->currentActionSetCompact[i] &= ~currTransitionsPacked[i];
	}
}

void
PrtUpdateCurrentDeferredSet(
_Inout_ PRT_MACHINEINST_PRIV			*context
)
{
	PRT_UINT16 i;
	PRT_UINT32 *currActionsPacked;
	PRT_UINT32 *currTransitionsPacked;
	PRT_UINT32 *currDefSetPacked;
	PRT_UINT16 packSize;

	packSize = PrtGetPackSize(context);
	currActionsPacked = PrtGetActionsPacked(context, context->currentState);
	currTransitionsPacked = PrtGetTransitionsPacked(context, context->currentState);
	currDefSetPacked = PrtGetDeferredPacked(context, context->currentState);

	//
	// D = (D + d) - a - e
	//
	for (i = 0; i < packSize; i++)
	{
		context->currentDeferredSetCompact[i] = context->inheritedDeferredSetCompact[i] | currDefSetPacked[i]; // D + d
		context->currentDeferredSetCompact[i] &= ~currActionsPacked[i]; // - a
		context->currentDeferredSetCompact[i] &= ~currTransitionsPacked[i]; // -e
	}
}

void
PrtResizeEventQueue(
_Inout_ PRT_MACHINEINST_PRIV *context
)
{
	PRT_UINT32 maxEventQueueSize = context->process->program->machines[context->instanceOf].maxQueueSize;
	PRT_UINT32 currEventQueueSize = context->eventQueue.eventsSize;
	PRT_UINT32 newQueueSize = (maxEventQueueSize != 0xffffffff && currEventQueueSize * 2 > maxEventQueueSize) ? maxEventQueueSize : currEventQueueSize * 2;
	PRT_EVENT* oldQueue = context->eventQueue.events;
	PRT_UINT32 oldHead = context->eventQueue.headIndex;
	PRT_UINT32 oldTail = context->eventQueue.tailIndex;
	PRT_EVENT *newQueue = (PRT_EVENT*)PrtCalloc(newQueueSize, sizeof(PRT_EVENT));
	PRT_UINT32 newHead = 0;
	PRT_UINT32 newTail = 0;

	//
	// Check from head to end of Array
	//
	while (oldHead < currEventQueueSize)
	{
		newQueue[newTail] = oldQueue[oldHead];
		newTail++;
		oldHead++;
	}
	//
	// Reset Head to the start of Array
	oldHead = 0;

	//
	// Check from start of Array till head
	//
	while (oldHead < oldTail)
	{
		newQueue[newTail] = oldQueue[oldHead];
		newTail++;
		oldHead++;
	}

	//Update the Queue
	context->eventQueue.events = newQueue;
	context->eventQueue.headIndex = newHead;
	context->eventQueue.size = newTail - newHead;
	context->eventQueue.tailIndex = newTail;
	context->eventQueue.eventsSize = newQueueSize;

	//Release the older Queue
	PrtFree(oldQueue);
}

void
PrtHaltMachine(
_Inout_ PRT_MACHINEINST_PRIV			*context
)
{
	PRT_DBG_ASSERT(!context->isModel, "Must be a real machine");
	PrtLog(PRT_STEP_HALT, context);
	PrtCleanupMachine(context);
	context->isHalted = PRT_TRUE;
}

void
PrtCleanupMachine(
_Inout_ PRT_MACHINEINST_PRIV			*context
)
{
	if (context->isHalted)
		return;

	if (context->eventQueue.events != NULL)
	{
		PRT_EVENT *queue = context->eventQueue.events;
		PRT_UINT32 head = context->eventQueue.headIndex;
		PRT_UINT32 tail = context->eventQueue.tailIndex;
		PRT_UINT32 count = 0;

		while (count < context->eventQueue.size && head < context->eventQueue.eventsSize)
		{
			if (queue[head].payload != NULL)
			{
				PrtFreeValue(queue[head].payload);
			}
			if (queue[head].trigger != NULL) {
				PrtFreeValue(queue[head].trigger);
			}
			head++;
			count++;
		}
		head = 0;
		while (count < context->eventQueue.size)
		{
			if (queue[head].payload != NULL)
			{
				PrtFreeValue(queue[head].payload);
			}
			if (queue[head].trigger != NULL) {
				PrtFreeValue(queue[head].trigger);
			}
			head++;
			count++;
		}

		PrtFree(context->eventQueue.events);
	}

	for (PRT_INT32 i = 0; i < context->callStack.length; i++)
	{
		PRT_STATESTACK_INFO *info = &context->callStack.stateStack[i];
		if (info->inheritedActionSetCompact != NULL)
		{
			PrtFree(info->inheritedActionSetCompact);
		}
		if (info->inheritedDeferredSetCompact != NULL)
		{
			PrtFree(info->inheritedDeferredSetCompact);
		}
	}

	for (PRT_INT32 i = 0; i < context->funStack.length; i++)
	{
		PRT_FUNSTACK_INFO *info = &context->funStack.funs[i];
		PrtFreeLocals(context, info);
	}

	if (context->currentActionSetCompact != NULL)
	{
		PrtFree(context->currentActionSetCompact);
	}

	if (context->currentDeferredSetCompact != NULL)
	{
		PrtFree(context->currentDeferredSetCompact);
	}

	if (context->inheritedActionSetCompact != NULL)
	{
		PrtFree(context->inheritedActionSetCompact);
	}

	if (context->inheritedDeferredSetCompact != NULL)
	{
		PrtFree(context->inheritedDeferredSetCompact);
	}

	if (context->varValues != NULL)
	{
		PRT_UINT32 i;
		PRT_MACHINEDECL *mdecl = &(context->process->program->machines[context->instanceOf]);

		for (i = 0; i < mdecl->nVars; i++) {
			PrtFreeValue(context->varValues[i]);
		}
		PrtFree(context->varValues);
	}

	if (context->stateMachineLock != NULL)
	{
		PrtDestroyMutex(context->stateMachineLock);
	}

	if (context->extContext != NULL)
		context->process->program->machines[context->instanceOf].extDtorFun((PRT_MACHINEINST *)context);
	PrtFreeValue(context->id);

	PrtFreeTriggerPayload(context);

	if (context->recvMap != NULL)
	{
		PrtFreeValue(context->recvMap);
	}
}

void
PrtCleanupModel(
_Inout_ PRT_MACHINEINST			*context
)
{
	if (context->extContext != NULL)
		context->process->program->modelImpls[context->instanceOf].dtorFun(context);
	PrtFreeValue(context->id);
}

void
PrtHandleError(
_In_ PRT_STATUS ex,
_In_ PRT_MACHINEINST_PRIV *context
)
{
	((PRT_PROCESS_PRIV *)context->process)->errorHandler(ex, (PRT_MACHINEINST *)context);
}

void PRT_CALL_CONV
PrtAssertDefaultFn(
_In_ PRT_INT32 condition,
_In_opt_z_ PRT_CSTRING message
)
{
	if (condition != 0)
	{
		return;
	}
	else if (message == NULL)
	{
		fprintf_s(stderr, "ASSERT");
	}
	else
	{
		fprintf_s(stderr, "ASSERT: %s", message);
	}
	exit(1);
}

void PRT_CALL_CONV
PrtPrintfDefaultFn(
_In_opt_z_ PRT_CSTRING message
)
{
	printf_s(message);
}

PRT_API void PRT_CALL_CONV
PrtUpdateAssertFn(
PRT_ASSERT_FUN assertFn
){
	PrtAssert = assertFn;
}

PRT_API void PRT_CALL_CONV
PrtUpdatePrintFn(
PRT_PRINT_FUN printFn
)
{
	PrtPrintf = printFn;
}

void
PrtLog(
_In_ PRT_STEP step,
_In_ PRT_MACHINEINST_PRIV *context
)
{
	((PRT_PROCESS_PRIV *)context->process)->logHandler(step, (PRT_MACHINEINST *)context);
}

void
PrtCheckIsLocalMachineId(
_In_ PRT_MACHINEINST *context,
_In_ PRT_VALUE *id
)
{
	if (context->process->guid.data1 == id->valueUnion.mid->processId.data1 &&
		context->process->guid.data2 == id->valueUnion.mid->processId.data2)
		return;
	PrtHandleError(PRT_STATUS_ILLEGAL_SEND, (PRT_MACHINEINST_PRIV *)context);
}<|MERGE_RESOLUTION|>--- conflicted
+++ resolved
@@ -423,10 +423,7 @@
 	if (locals == NULL && funDecl->maxNumLocals != 0)
 	{
 		locals = PrtCalloc(funDecl->maxNumLocals, sizeof(PRT_VALUE *));
-<<<<<<< HEAD
 		freeLocals = PRT_TRUE;
-=======
->>>>>>> e4d57806
 	}
 	PRT_UINT32 count = funDecl->numEnvVars;
 	if (funDecl->name == NULL)
@@ -502,7 +499,6 @@
 	}
 	else
 	{
-<<<<<<< HEAD
 		PRT_UINT32 numLocals = 0;
 		if (funDecl->localsNmdTupType != NULL)
 		{
@@ -511,9 +507,7 @@
 		locals = PrtCalloc(funDecl->maxNumLocals, sizeof(PRT_VALUE *));
 		freeLocals = PRT_TRUE;
 		PRT_UINT32 numParameters = funDecl->maxNumLocals - numLocals;
-=======
 		locals = PrtCalloc(funDecl->maxNumLocals, sizeof(PRT_VALUE *));
->>>>>>> e4d57806
 		PRT_UINT32 count = 0;
 		if (0 < numParameters)
 		{
