--- conflicted
+++ resolved
@@ -852,9 +852,8 @@
 	{
 	case PopStatement:
 		PrtRunExitFunction(context, PrtGetCurrentStateDecl(context)->nTransitions);
-		PrtPopState(context, PRT_TRUE);
+        hasMoreWork = !PrtPopState(context, PRT_TRUE);
 		context->nextOperation = DequeueOperation;
-		hasMoreWork = PRT_TRUE;
 		goto Finish;
 
 	case RaiseStatement:
@@ -912,16 +911,9 @@
 	else
 	{
 		PrtRunExitFunction(context, PrtGetCurrentStateDecl(context)->nTransitions);
-<<<<<<< HEAD
-		PrtPopState(context, PRT_FALSE);
+		hasMoreWork = !PrtPopState(context, PRT_FALSE);
 		context->nextOperation = HandleEventOperation;
-		hasMoreWork = !context->isHalted;
 		goto Finish;
-=======
-		if (PrtPopState(context, PRT_FALSE))
-			return;
-		goto DoHandleEvent;
->>>>>>> a196cf07
 	}
 
 DoReceive:
