#ifndef PRT_EXECUTION_H
#define PRT_EXECUTION_H

#include "Prt.h"

#ifdef __cplusplus
extern "C"{
#endif

//
// Max call stack size of each machine
//
#define PRT_MAX_STATESTACK_DEPTH 16 

#define PRT_MAX_FUNSTACK_DEPTH 16

#define PRT_MAX_EVENTSTACK_DEPTH 10

//
// Initial length of the event queue for each machine
//
#define PRT_QUEUE_LEN_DEFAULT 64

typedef struct PRT_PROCESS_PRIV {
	PRT_GUID				guid;
	PRT_PROGRAMDECL			*program;
	PRT_ERROR_FUN	        errorHandler;
	PRT_LOG_FUN				logHandler;
	PRT_RECURSIVE_MUTEX		processLock;
	PRT_UINT32				numMachines;
	PRT_UINT32				machineCount;
	PRT_MACHINEINST			**machines;
} PRT_PROCESS_PRIV;

typedef enum PRT_STATECONTROL
{
	//
	// Execute the entry function
	//
	PrtStateEntry,
	//
	// Execute the action corresponding to currentEvent
	//
	PrtStateAction,
	//
	// Dequeue an event
	//
	PrtDequeue
} PRT_STATECONTROL;

typedef enum PRT_LASTOPERATION
{
	ReturnStatement,
	PopStatement,
	RaiseStatement
} PRT_LASTOPERATION;

typedef struct PRT_EVENT
{
	PRT_VALUE *trigger;
	PRT_VALUE *payload;
} PRT_EVENT;

typedef struct PRT_EVENTQUEUE
{
	PRT_UINT32		 eventsSize;
	PRT_EVENT		*events;
	PRT_UINT32		 headIndex;
	PRT_UINT32		 tailIndex;
	PRT_UINT32		 size;
} PRT_EVENTQUEUE;

typedef struct PRT_STATESTACK_INFO
{
	PRT_UINT32			stateIndex;
	PRT_UINT32*			inheritedDeferredSetCompact;
	PRT_UINT32*			inheritedActionSetCompact;
} PRT_STATESTACK_INFO;

typedef struct PRT_STATESTACK
{
	PRT_STATESTACK_INFO stateStack[PRT_MAX_STATESTACK_DEPTH];
	PRT_UINT16			length;
} PRT_STATESTACK;

typedef struct PRT_FUNSTACK_INFO
{
	PRT_UINT32		funIndex;
	PRT_UINT16		currentEventIndex;
	PRT_UINT16		returnTo;
	PRT_VALUE		*parameters;
	PRT_VALUE		*locals;
	PRT_THENDECL	*then;
} PRT_FUNSTACK_INFO;

typedef struct PRT_FUNSTACK
{
	PRT_FUNSTACK_INFO	funs[PRT_MAX_FUNSTACK_DEPTH];
	PRT_UINT16			length;
} PRT_FUNSTACK;

typedef struct PRT_EVENTSTACK
{
	PRT_EVENT			events[PRT_MAX_EVENTSTACK_DEPTH];
	PRT_UINT16			length;
} PRT_EVENTSTACK;

typedef struct PRT_MACHINEINST_PRIV {
	PRT_PROCESS		    *process;
	PRT_UINT32			instanceOf;
	PRT_VALUE			*id;  
	void				*extContext;
	PRT_BOOLEAN			isModel;
	PRT_VALUE*			recvMessMap;	 /**<  Stores a map from the sender to the sequence number of the last message received from that sender*/
	PRT_VALUE			**varValues;
	PRT_RECURSIVE_MUTEX stateMachineLock;
	PRT_BOOLEAN			isRunning;
	PRT_BOOLEAN			isHalted;
	PRT_UINT32			currentState;
	PRT_RECEIVEDECL		*receive;
	PRT_THENDECL		*then;
	PRT_STATESTACK		callStack;
	PRT_FUNSTACK		funStack;
	PRT_EVENTSTACK		eventStack;
	PRT_EVENTQUEUE		eventQueue;
	PRT_LASTOPERATION	lastOperation;
	PRT_UINT32*			inheritedDeferredSetCompact;
	PRT_UINT32*			currentDeferredSetCompact;
	PRT_UINT32*			inheritedActionSetCompact;
	PRT_UINT32*			currentActionSetCompact;
} PRT_MACHINEINST_PRIV;

/** Gets an element in a (named) tuple without cloning. Only used for internal manipulation of state variables.
* @param[in] tuple A (named) tuple.
* @param[in] index A 0-based element index.
* @returns The element at index i.
*/
PRT_API PRT_VALUE * PRT_CALL_CONV PrtTupleGetNC(_In_ PRT_VALUE *tuple, _In_ PRT_UINT32 index);

/** Gets an element in a sequence without cloning. Only used for internal manipulation of state variables.
* @param[in] seq   A sequence.
* @param[in] index A 0-based index s.t. 0 <= index < size(seq).
* @returns The value at index.
*/
PRT_API PRT_VALUE * PRT_CALL_CONV PrtSeqGetNC(_In_ PRT_VALUE *seq, _In_ PRT_VALUE *index);

/** Gets a value from a map without cloning. Only used for internal manipulation of state variables.
* The key must be present the map. 
* @param[in] map A map.
* @param[in] key The key to lookup.
* @returns The value to which the key maps.
*/
PRT_API PRT_VALUE * PRT_CALL_CONV PrtMapGetNC(_In_ PRT_VALUE *map, _In_ PRT_VALUE* key);

/** Sets a global variable to variable
* @param[in,out] context The context to modify.
* @param[in] varIndex The index of the variable to modify.
* @param[in] value The value to set. (Will be cloned)
*/
PRT_API void PRT_CALL_CONV PrtSetGlobalVar(_Inout_ PRT_MACHINEINST_PRIV * context, _In_ UINT32 varIndex, _In_ PRT_VALUE * value);

/** Sets a global variable to variable
* @param[in,out] context The context to modify.
* @param[in] varIndex The index of the variable to modify.
* @param[in] value The value to set. (Will be cloned if cloneValue is PRT_TRUE)
* @param[in] cloneValue Only set to PRT_FALSE if value will be forever owned by this machine.
*/
PRT_API void PRT_CALL_CONV PrtSetGlobalVarEx(_Inout_ PRT_MACHINEINST_PRIV * context, _In_ UINT32 varIndex, _In_ PRT_VALUE * value, _In_ PRT_BOOLEAN cloneValue);

PRT_MACHINEINST_PRIV *
PrtMkMachinePrivate(
_Inout_  PRT_PROCESS_PRIV		*process,
_In_  PRT_UINT32				instanceOf,
_In_  PRT_VALUE					*payload
);

void
PrtSendPrivate(
_Inout_ PRT_MACHINEINST_PRIV		*context,
_In_ PRT_VALUE					*event,
_In_ PRT_VALUE					*payload
);

PRT_API void PRT_CALL_CONV
PrtRaise(
_Inout_ PRT_MACHINEINST_PRIV		*context,
_In_ PRT_VALUE					*event,
_In_ PRT_VALUE					*payload
);

PRT_API void PRT_CALL_CONV
PrtPush(
_Inout_ PRT_MACHINEINST_PRIV		*context,
_In_ PRT_UINT32					stateIndex
);

void
PrtPushState(
_Inout_ PRT_MACHINEINST_PRIV	*context,
_In_	PRT_UINT32			stateIndex
);

PRT_API void PRT_CALL_CONV
PrtPop(
_Inout_ PRT_MACHINEINST_PRIV		*context
);

void
PrtPopState(
_Inout_ PRT_MACHINEINST_PRIV		*context,
_In_ PRT_BOOLEAN				isPopStatement
);

FORCEINLINE
void
PrtRunExitFunction(
_In_ PRT_MACHINEINST_PRIV			*context,
_In_ PRT_UINT32						transIndex
);

PRT_UINT32
PrtFindTransition(
_In_ PRT_MACHINEINST_PRIV		*context,
_In_ PRT_UINT32					eventIndex
);

void
PrtTakeTransition(
_Inout_ PRT_MACHINEINST_PRIV		*context,
_In_ PRT_UINT32					eventIndex
);

PRT_BOOLEAN
PrtDequeueEvent(
_Inout_ PRT_MACHINEINST_PRIV	*context
);

FORCEINLINE
PRT_STATEDECL *
PrtGetCurrentStateDecl(
_In_ PRT_MACHINEINST_PRIV			*context
);

PRT_TYPE*
PrtGetPayloadType(
_In_ PRT_MACHINEINST_PRIV	*context,
_In_ PRT_VALUE				*event
);

FORCEINLINE
PRT_UINT16
PrtGetPackSize(
_In_ PRT_MACHINEINST_PRIV			*context
);

FORCEINLINE
PRT_SM_FUN
PrtGetEntryFunction(
_In_ PRT_MACHINEINST_PRIV		*context
);

FORCEINLINE
PRT_SM_FUN
PrtGetExitFunction(
_In_ PRT_MACHINEINST_PRIV		*context
);

FORCEINLINE
PRT_DODECL*
PrtGetAction(
_In_ PRT_MACHINEINST_PRIV		*context
);

FORCEINLINE
PRT_UINT32*
PrtGetDeferredPacked(
_In_ PRT_MACHINEINST_PRIV	*context,
_In_ PRT_UINT32				stateIndex
);

FORCEINLINE
PRT_UINT32*
PrtGetActionsPacked(
_In_ PRT_MACHINEINST_PRIV	*context,
_In_ PRT_UINT32				stateIndex
);

FORCEINLINE
PRT_UINT32*
PrtGetTransitionsPacked(
_In_ PRT_MACHINEINST_PRIV	*context,
_In_ PRT_UINT32				stateIndex
);

FORCEINLINE
PRT_TRANSDECL*
PrtGetTransitionTable(
_In_ PRT_MACHINEINST_PRIV	*context,
_In_ PRT_UINT32				stateIndex,
_Out_ PRT_UINT32			*nTransitions
);

PRT_BOOLEAN
PrtAreGuidsEqual(
_In_ PRT_GUID guid1,
_In_ PRT_GUID guid2
);

PRT_BOOLEAN
PrtIsEventMaxInstanceExceeded(
_In_ PRT_EVENTQUEUE			*queue,
_In_ PRT_UINT32				eventIndex,
_In_ PRT_UINT32				maxInstances
);

FORCEINLINE
PRT_BOOLEAN
PrtStateHasDefaultTransitionOrAction(
_In_ PRT_MACHINEINST_PRIV			*context
);

FORCEINLINE
PRT_BOOLEAN
PrtIsSpecialEvent(
_In_ PRT_VALUE * event
);

FORCEINLINE
PRT_BOOLEAN
PrtIsEventReceivable(
	_In_ PRT_UINT32		eventIndex,
	_In_ PRT_RECEIVEDECL	*receive
);

FORCEINLINE
PRT_BOOLEAN
PrtIsEventDeferred(
_In_ PRT_UINT32		eventIndex,
_In_ PRT_UINT32*		defSet
);

FORCEINLINE
PRT_BOOLEAN
PrtIsActionInstalled(
_In_ PRT_UINT32		eventIndex,
_In_ PRT_UINT32*	actionSet
);

FORCEINLINE
PRT_BOOLEAN
PrtIsTransitionPresent(
_In_ PRT_MACHINEINST_PRIV	*context,
_In_ PRT_UINT32				eventIndex
);

PRT_BOOLEAN
PrtIsPushTransition(
_In_ PRT_MACHINEINST_PRIV		*context,
_In_ PRT_UINT32					event
);

PRT_UINT32 *
PrtClonePackedSet(
_In_ PRT_UINT32 *				packedSet,
_In_ PRT_UINT32					size
);

void
PrtUpdateCurrentActionsSet(
_Inout_ PRT_MACHINEINST_PRIV			*context
);

void
PrtUpdateCurrentDeferredSet(
_Inout_ PRT_MACHINEINST_PRIV			*context
);

void
PrtResizeEventQueue(
_Inout_ PRT_MACHINEINST_PRIV *context
);

void
PrtHaltMachine(
_Inout_ PRT_MACHINEINST_PRIV			*context
);

void
PrtCleanupMachine(
_Inout_ PRT_MACHINEINST_PRIV			*context
);

void
PrtCleanupModel(
_Inout_ PRT_MACHINEINST			*context
);

PRT_API void
PrtHandleError(
_In_ PRT_STATUS ex,
_In_ PRT_MACHINEINST_PRIV *context
);

PRT_API void
PrtLog(
_In_ PRT_STEP step,
_In_ PRT_MACHINEINST_PRIV *context
);

void
PrtCheckIsLocalMachineId(
_In_ PRT_MACHINEINST *context,
_In_ PRT_VALUE *id
);

<<<<<<< HEAD
void
PrtPushEvent(
_Inout_ PRT_MACHINEINST_PRIV		*context,
_In_ PRT_VALUE					*event,
_In_ PRT_VALUE					*payload
);

void
PrtClearEventStack(
_Inout_ PRT_MACHINEINST_PRIV		*context
);

PRT_VALUE *
PrtGetCurrentTrigger(
_Inout_ PRT_MACHINEINST_PRIV		*context
);

PRT_VALUE *
PrtGetCurrentPayload(
	_Inout_ PRT_MACHINEINST_PRIV		*context
);

void PrtPushFun(
	_Inout_ PRT_MACHINEINST_PRIV	*context,
	_In_ PRT_UINT32					funIndex,
	_In_ PRT_VALUE					*parameters,
	_In_ PRT_VALUE					*locals,
	_In_ PRT_UINT16					returnTo
);
=======

PRT_API void
PrtRunStateMachine(
_Inout_ PRT_MACHINEINST_PRIV	    *context,
_In_ PRT_BOOLEAN				doDequeue
);


VOID CALLBACK PrtRunStateMachineWorkItem(
_Inout_     PTP_CALLBACK_INSTANCE Instance,
_Inout_opt_ PVOID                 Context,
_Inout_     PTP_WORK              Work
);

extern PTP_POOL PrtRunStateMachineThreadPool;

PRT_API void PRT_CALL_CONV PrtEnqueueWithInorder(
	_In_ PRT_VALUE* source,
	_In_ PRT_INT64 seqNum,
	_Inout_ PRT_MACHINEINST_PRIV *machine,
	_In_ PRT_VALUE *evt,
	_In_ PRT_VALUE *payload);

>>>>>>> 9101460c
#ifdef __cplusplus
}
#endif
#endif<|MERGE_RESOLUTION|>--- conflicted
+++ resolved
@@ -413,7 +413,6 @@
 _In_ PRT_VALUE *id
 );
 
-<<<<<<< HEAD
 void
 PrtPushEvent(
 _Inout_ PRT_MACHINEINST_PRIV		*context,
@@ -443,14 +442,12 @@
 	_In_ PRT_VALUE					*locals,
 	_In_ PRT_UINT16					returnTo
 );
-=======
 
 PRT_API void
 PrtRunStateMachine(
 _Inout_ PRT_MACHINEINST_PRIV	    *context,
 _In_ PRT_BOOLEAN				doDequeue
 );
-
 
 VOID CALLBACK PrtRunStateMachineWorkItem(
 _Inout_     PTP_CALLBACK_INSTANCE Instance,
@@ -467,7 +464,6 @@
 	_In_ PRT_VALUE *evt,
 	_In_ PRT_VALUE *payload);
 
->>>>>>> 9101460c
 #ifdef __cplusplus
 }
 #endif
