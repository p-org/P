--- conflicted
+++ resolved
@@ -233,7 +233,10 @@
 		{
 			return PRT_FALSE;
 		}
-<<<<<<< HEAD
+		subSeq = (PRT_SEQTYPE *)subType->typeUnion.seq;
+		supSeq = (PRT_SEQTYPE *)supType->typeUnion.seq;
+		return PrtIsSubtype(subSeq->innerType, supSeq->innerType);
+	}
 	case PRT_KIND_SET:
 	{
 		//// Both types are setss and inner types are in subtype relationship.
@@ -247,12 +250,6 @@
 		subSet = (PRT_SETTYPE *)subType->typeUnion.set;
 		supSet = (PRT_SETTYPE *)supType->typeUnion.set;
 		return PrtIsSubtype(subSet->innerType, supSet->innerType);
-=======
-
-		subSeq = (PRT_SEQTYPE *)subType->typeUnion.seq;
-		supSeq = (PRT_SEQTYPE *)supType->typeUnion.seq;
-		return PrtIsSubtype(subSeq->innerType, supSeq->innerType);
->>>>>>> 990f527c
 	}
 	case PRT_KIND_TUPLE:
 	{
@@ -328,20 +325,14 @@
 		return clone;
 	}
 	case PRT_KIND_SEQ:
-<<<<<<< HEAD
-		{
-			PRT_SEQTYPE* stype = type->typeUnion.seq;
-			return PrtMkSeqType(stype->innerType);
-		}
+	{
+		PRT_SEQTYPE* stype = type->typeUnion.seq;
+		return PrtMkSeqType(stype->innerType);
+	}
 	case PRT_KIND_SET:
 	{
 		PRT_SETTYPE* stype = type->typeUnion.set;
 		return PrtMkSetType(stype->innerType);
-=======
-	{
-		PRT_SEQTYPE* stype = type->typeUnion.seq;
-		return PrtMkSeqType(stype->innerType);
->>>>>>> 990f527c
 	}
 	case PRT_KIND_TUPLE:
 	{
@@ -405,22 +396,17 @@
 		break;
 	}
 	case PRT_KIND_SEQ:
-<<<<<<< HEAD
-		{
-			PRT_SEQTYPE* stype = type->typeUnion.seq;
-			PrtFreeType(stype->innerType);
-			type->typeKind = PRT_TYPE_KIND_CANARY;
-			PrtFree(stype);
-			PrtFree(type);
-			break;
-		}
+	{
+		PRT_SEQTYPE* stype = type->typeUnion.seq;
+		PrtFreeType(stype->innerType);
+		type->typeKind = PRT_TYPE_KIND_CANARY;
+		PrtFree(stype);
+		PrtFree(type);
+		break;
+	}
 	case PRT_KIND_SET:
 	{
 		PRT_SETTYPE* stype = type->typeUnion.set;
-=======
-	{
-		PRT_SEQTYPE* stype = type->typeUnion.seq;
->>>>>>> 990f527c
 		PrtFreeType(stype->innerType);
 		type->typeKind = PRT_TYPE_KIND_CANARY;
 		PrtFree(stype);
@@ -478,20 +464,14 @@
 			map->domType != NULL;
 	}
 	case PRT_KIND_SEQ:
-<<<<<<< HEAD
-		{
-			PRT_SEQTYPE* seq = type->typeUnion.seq;
-			return seq != NULL && seq->innerType != NULL;
-		}
+	{
+		PRT_SEQTYPE* seq = type->typeUnion.seq;
+		return seq != NULL && seq->innerType != NULL;
+	}
 	case PRT_KIND_SET:
 	{
 		PRT_SETTYPE* set = type->typeUnion.set;
 		return set != NULL && set->innerType != NULL;
-=======
-	{
-		PRT_SEQTYPE* seq = type->typeUnion.seq;
-		return seq != NULL && seq->innerType != NULL;
->>>>>>> 990f527c
 	}
 	case PRT_KIND_TUPLE:
 	{
