--- conflicted
+++ resolved
@@ -18,11 +18,7 @@
         <DebugSymbols>true</DebugSymbols>
         <DebugType>full</DebugType>
         <Optimize>false</Optimize>
-<<<<<<< HEAD
-        <OutputPath>$(DropFolder)\Binaries</OutputPath>
-=======
         <OutputPath>$(PSdkFolder)\Binaries</OutputPath>
->>>>>>> dfa7da5a
         <DefineConstants>DEBUG;TRACE</DefineConstants>
         <ErrorReport>prompt</ErrorReport>
         <WarningLevel>4</WarningLevel>
@@ -31,22 +27,14 @@
         <PlatformTarget>AnyCPU</PlatformTarget>
         <DebugType>pdbonly</DebugType>
         <Optimize>true</Optimize>
-<<<<<<< HEAD
-        <OutputPath>$(DropFolder)\Binaries</OutputPath>
-=======
         <OutputPath>$(PSdkFolder)\Binaries</OutputPath>
->>>>>>> dfa7da5a
         <DefineConstants>TRACE</DefineConstants>
         <ErrorReport>prompt</ErrorReport>
         <WarningLevel>4</WarningLevel>
     </PropertyGroup>
     <PropertyGroup Condition="'$(Configuration)|$(Platform)' == 'Debug|x64'">
         <DebugSymbols>true</DebugSymbols>
-<<<<<<< HEAD
-        <OutputPath>$(DropFolder)\Binaries</OutputPath>
-=======
         <OutputPath>$(PSdkFolder)\Binaries</OutputPath>
->>>>>>> dfa7da5a
         <DefineConstants>DEBUG;TRACE</DefineConstants>
         <DebugType>full</DebugType>
         <PlatformTarget>x64</PlatformTarget>
@@ -55,11 +43,7 @@
         <Prefer32Bit>true</Prefer32Bit>
     </PropertyGroup>
     <PropertyGroup Condition="'$(Configuration)|$(Platform)' == 'Release|x64'">
-<<<<<<< HEAD
-        <OutputPath>$(DropFolder)\Binaries</OutputPath>
-=======
         <OutputPath>$(PSdkFolder)\Binaries</OutputPath>
->>>>>>> dfa7da5a
         <DefineConstants>TRACE</DefineConstants>
         <Optimize>true</Optimize>
         <DebugType>pdbonly</DebugType>
@@ -70,11 +54,7 @@
     </PropertyGroup>
     <PropertyGroup Condition="'$(Configuration)|$(Platform)' == 'Debug|x86'">
         <DebugSymbols>true</DebugSymbols>
-<<<<<<< HEAD
-        <OutputPath>$(DropFolder)\Binaries</OutputPath>
-=======
         <OutputPath>$(PSdkFolder)\Binaries</OutputPath>
->>>>>>> dfa7da5a
         <DefineConstants>DEBUG;TRACE</DefineConstants>
         <DebugType>full</DebugType>
         <PlatformTarget>x86</PlatformTarget>
@@ -83,11 +63,7 @@
         <Prefer32Bit>true</Prefer32Bit>
     </PropertyGroup>
     <PropertyGroup Condition="'$(Configuration)|$(Platform)' == 'Release|x86'">
-<<<<<<< HEAD
-        <OutputPath>$(DropFolder)\Binaries</OutputPath>
-=======
         <OutputPath>$(PSdkFolder)\Binaries</OutputPath>
->>>>>>> dfa7da5a
         <DefineConstants>TRACE</DefineConstants>
         <Optimize>true</Optimize>
         <DebugType>pdbonly</DebugType>
