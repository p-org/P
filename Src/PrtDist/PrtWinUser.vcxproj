--- conflicted
+++ resolved
@@ -1,8 +1,4 @@
-<<<<<<< HEAD
-﻿<?xml version="1.0" encoding="utf-8"?>
-=======
 <?xml version="1.0" encoding="utf-8"?>
->>>>>>> 9fb939c2
 <Project DefaultTargets="Build" ToolsVersion="14.0" xmlns="http://schemas.microsoft.com/developer/msbuild/2003">
   <Import Project="$([MSBuild]::GetDirectoryNameOfFileAbove($(MSBuildThisFileDirectory), p.props))\p.props" />
   <ItemGroup Label="ProjectConfigurations">
@@ -24,18 +20,11 @@
     </ProjectConfiguration>
   </ItemGroup>
   <ItemGroup>
-<<<<<<< HEAD
-=======
     <ClCompile Include="..\Prt\API\PrtUser.c" />
->>>>>>> 9fb939c2
     <ClCompile Include="..\Prt\Core\Prt.c" />
     <ClCompile Include="..\Prt\Core\PrtExecution.c" />
     <ClCompile Include="..\Prt\Core\PrtTypes.c" />
     <ClCompile Include="..\Prt\Core\PrtValues.c" />
-<<<<<<< HEAD
-    <ClCompile Include="..\Prt\WinUser\PrtWinUser.c" />
-=======
->>>>>>> 9fb939c2
     <ClCompile Include="..\Prt\WinUser\PrtWinUserConfig.c" />
   </ItemGroup>
   <ItemGroup>
@@ -51,15 +40,6 @@
     <ClInclude Include="..\Prt\API\PrtTypes.h">
       <CopyToHeaders>True</CopyToHeaders>
     </ClInclude>
-<<<<<<< HEAD
-    <ClInclude Include="..\Prt\API\PrtValues.h">
-      <CopyToHeaders>True</CopyToHeaders>
-    </ClInclude>
-    <ClInclude Include="..\Prt\Core\PrtExecution.h">
-      <CopyToHeaders>True</CopyToHeaders>
-    </ClInclude>
-    <ClInclude Include="..\Prt\WinUser\PrtWinUser.h">
-=======
     <ClInclude Include="..\Prt\API\PrtUser.h">
       <CopyToHeaders>True</CopyToHeaders>
     </ClInclude>
@@ -67,7 +47,6 @@
       <CopyToHeaders>True</CopyToHeaders>
     </ClInclude>
     <ClInclude Include="..\Prt\Core\PrtExecution.h">
->>>>>>> 9fb939c2
       <CopyToHeaders>True</CopyToHeaders>
     </ClInclude>
     <ClInclude Include="..\Prt\WinUser\PrtWinUserConfig.h">
@@ -82,11 +61,7 @@
   <PropertyGroup Label="Globals">
     <ProjectGuid>{F8C72C0E-450C-4AE1-9885-31B8565C1D63}</ProjectGuid>
     <RootNamespace>PrtWinUser</RootNamespace>
-<<<<<<< HEAD
     <WindowsTargetPlatformVersion>10.0.10586.0</WindowsTargetPlatformVersion>
-=======
-    <WindowsTargetPlatformVersion>10.0.10240.0</WindowsTargetPlatformVersion>
->>>>>>> 9fb939c2
   </PropertyGroup>
   <Import Project="$(VCTargetsPath)\Microsoft.Cpp.Default.props" />
   <PropertyGroup Condition="'$(Configuration)|$(Platform)'=='Debug|Win32'" Label="Configuration">
@@ -159,20 +134,14 @@
       <PreprocessorDefinitions>PRT_STATIC;PRT_PLAT_WINUSER;PRT_DEBUG;PRT_USE_IDL;PRT_USE_THREADPOOL;%(PreprocessorDefinitions)</PreprocessorDefinitions>
       <AdditionalIncludeDirectories>../Prt/WinUser/;../Prt/Core/;../Prt/API/;$(DropFolder)/Headers/</AdditionalIncludeDirectories>
       <CompileAs>CompileAsC</CompileAs>
-<<<<<<< HEAD
       <BrowseInformation>true</BrowseInformation>
-=======
->>>>>>> 9fb939c2
     </ClCompile>
     <Link>
       <GenerateDebugInformation>true</GenerateDebugInformation>
     </Link>
-<<<<<<< HEAD
     <Bscmake>
       <PreserveSbr>true</PreserveSbr>
     </Bscmake>
-=======
->>>>>>> 9fb939c2
   </ItemDefinitionGroup>
   <ItemDefinitionGroup Condition="'$(Configuration)|$(Platform)'=='Debug|x64'">
     <ClCompile>
@@ -219,7 +188,7 @@
     </Link>
   </ItemDefinitionGroup>
   <Import Project="$(VCTargetsPath)\Microsoft.Cpp.targets" />
-  <Import Project="$([MSBuild]::GetDirectoryNameOfFileAbove($(MSBuildThisFileDirectory), p.props))\Bld\Targets\p.targets" />
+    <Import Project="$([MSBuild]::GetDirectoryNameOfFileAbove($(MSBuildThisFileDirectory), p.props))\Bld\Targets\p.targets" />
   <ImportGroup Label="ExtensionTargets">
   </ImportGroup>
 </Project>