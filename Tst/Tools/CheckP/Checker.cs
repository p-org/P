--- conflicted
+++ resolved
@@ -851,18 +851,10 @@
                     UseShellExecute = false,
                     RedirectStandardInput = true,
                     RedirectStandardOutput = true,
-<<<<<<< HEAD
-                    RedirectStandardError = true
-                };
-                startInfo.WindowStyle = ProcessWindowStyle.Hidden;
-                startInfo.Arguments = msbuildArgs;
-                startInfo.UseShellExecute = false;
-=======
                     RedirectStandardError = true,
                     WorkingDirectory = activeDirectory,
                     Arguments = msbuildArgs
                 };
->>>>>>> e4acc696
                 var buildProcess = new Process();
                 buildProcess.StartInfo = startInfo;
                 buildProcess.OutputDataReceived += (s, e) => OutputReceived(ref outString, s, e);
