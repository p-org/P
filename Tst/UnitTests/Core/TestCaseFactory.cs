--- conflicted
+++ resolved
@@ -87,11 +87,7 @@
             ICompilerTestRunner runner;
             ITestResultsValidator validator;
 
-<<<<<<< HEAD
-            var output = new Dictionary<string, CompilerOutput>{{"C", CompilerOutput.C}};
-=======
             var output = new List<CompilerOutput>{CompilerOutput.C};
->>>>>>> 05c98629
             runner = new CompileOnlyRunner(output, inputFiles.Select(x => x.FullName).ToList());
 
             // TODO: validate information about the particular kind of compiler error
