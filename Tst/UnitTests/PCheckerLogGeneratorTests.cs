using System;
using System.IO;
using System.Linq;
using Newtonsoft.Json.Linq;
using NUnit.Framework;
using PChecker;
using Plang.Options;
using UnitTests.Core;
using UnitTests.Runners;

namespace UnitTests;

[TestFixture]
[Parallelizable(ParallelScope.Children)]
public class PCheckerLogGeneratorTests
{
    [Test]
    public void TestLogGenerator()
    {
        var testLogGeneratorPath =  Path.Combine(Constants.ScratchParentDirectory, "TestLogGenerator");
        // Delete the directory if TestLogGenerator already exists from previous runs
        if (Directory.Exists(testLogGeneratorPath))
        {
            Directory.Delete(testLogGeneratorPath, recursive: true);
        }
        var tempDir = Directory.CreateDirectory(testLogGeneratorPath);
        var srcPath = new FileInfo(Path.Combine(Constants.SolutionDirectory, "Tst", "RegressionTests",
            "Feature1SMLevelDecls", "DynamicError", "bug2", "bug2.p"));
<<<<<<< HEAD
        var runner = new PCheckerRunner([srcPath]);
        var dllPath = Path.Combine(Constants.ScratchParentDirectory, "TestLogGenerator", "PChecker", "net8.0", "bug2.dll");
=======
        var dllPath = Path.Combine(Constants.ScratchParentDirectory, "TestLogGenerator", "PChecker", "net8.0", "Main.dll");
>>>>>>> 2d588156
        var expectedPath = Path.Combine(Constants.SolutionDirectory, "Tst", "CorrectLogs", "bugs2");
            
        runner.DoCompile(tempDir);
        
        var configuration = new PCheckerOptions().Parse([dllPath, "-o", tempDir.ToString()]);
        Checker.Run(configuration);

        AssertLog(tempDir+"/BugFinding", expectedPath);
    }

    private void AssertLog(string generatedDir, string expectedDir)
    {
        if (!Directory.Exists(generatedDir) || !Directory.Exists(expectedDir))
        {
            Assert.Fail("One or both directories do not exist.");
        }

        var generatedFiles = Directory.GetFiles(generatedDir).Select(Path.GetFileName).ToHashSet();
        var expectedFiles = Directory.GetFiles(expectedDir).Select(Path.GetFileName).ToHashSet();

        foreach (var fileName in expectedFiles.Intersect(generatedFiles))
        {
            string generatedFilePath = Path.Combine(generatedDir, fileName);
            string expectedFilePath = Path.Combine(expectedDir, fileName);

            if (fileName == "bug2_0_0.trace.json")
            {
                // Perform "Is JSON Included" check for this specific file
                if (!IsJsonContentIncluded(generatedFilePath, expectedFilePath))
                {
                    Assert.Fail($"Test Failed \nContent of {expectedFilePath} is not fully included in {generatedFilePath}");
                }
            }
            else if (fileName == "bug2_0_0.txt")
            {
                // Perform "Is text included" check for this specific file
                var expectedContent = File.ReadAllText(expectedFilePath);
                var generatedContent = File.ReadAllText(generatedFilePath);

                if (!generatedContent.Contains(expectedContent))
                {
                    Assert.Fail($"Test Failed \nExpected content from {expectedFilePath} not found in {generatedFilePath}");
                }
            }
            else
            {
                // Perform exact match for other files
                if (!File.ReadAllBytes(generatedFilePath).SequenceEqual(File.ReadAllBytes(expectedFilePath)))
                {
                    Assert.Fail($"Test Failed \nFiles differ: {fileName}\nGenerated File: {generatedFilePath}\nExpected File: {expectedFilePath}");
                }
            }
        }

        // Check for missing files in generatedDir
        foreach (var file in expectedFiles.Except(generatedFiles))
        {
            Assert.Fail($"Test Failed \nMissing expected file in {generatedDir}: {file}");
        }
        Console.WriteLine("Test Succeeded");
    }

    private static bool IsJsonContentIncluded(string generatedFilePath, string expectedFilePath)
    {
        var generatedJson = JToken.Parse(File.ReadAllText(generatedFilePath));
        var expectedJson = JToken.Parse(File.ReadAllText(expectedFilePath));

        return IsSubset(expectedJson, generatedJson);
    }

    private static bool IsSubset(JToken subset, JToken superset)
    {
        if (JToken.DeepEquals(subset, superset))
        {
            return true;
        }

        if (subset.Type == JTokenType.Object && superset.Type == JTokenType.Object)
        {
            var subsetObj = (JObject)subset;
            var supersetObj = (JObject)superset;

            foreach (var property in subsetObj.Properties())
            {
                if (!supersetObj.TryGetValue(property.Name, out var supersetValue) || !IsSubset(property.Value, supersetValue))
                {
                    return false;
                }
            }

            return true;
        }

        if (subset.Type == JTokenType.Array && superset.Type == JTokenType.Array)
        {
            var subsetArray = (JArray)subset;
            var supersetArray = (JArray)superset;

            foreach (var subsetItem in subsetArray)
            {
                if (!supersetArray.Any(supersetItem => IsSubset(subsetItem, supersetItem)))
                {
                    return false;
                }
            }

            return true;
        }

        return false;
    }
}<|MERGE_RESOLUTION|>--- conflicted
+++ resolved
@@ -26,12 +26,8 @@
         var tempDir = Directory.CreateDirectory(testLogGeneratorPath);
         var srcPath = new FileInfo(Path.Combine(Constants.SolutionDirectory, "Tst", "RegressionTests",
             "Feature1SMLevelDecls", "DynamicError", "bug2", "bug2.p"));
-<<<<<<< HEAD
         var runner = new PCheckerRunner([srcPath]);
         var dllPath = Path.Combine(Constants.ScratchParentDirectory, "TestLogGenerator", "PChecker", "net8.0", "bug2.dll");
-=======
-        var dllPath = Path.Combine(Constants.ScratchParentDirectory, "TestLogGenerator", "PChecker", "net8.0", "Main.dll");
->>>>>>> 2d588156
         var expectedPath = Path.Combine(Constants.SolutionDirectory, "Tst", "CorrectLogs", "bugs2");
             
         runner.DoCompile(tempDir);
