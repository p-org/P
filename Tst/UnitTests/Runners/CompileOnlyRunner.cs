﻿using System;
using System.Linq;
using System.Collections.Generic;
using System.IO;
using Plang.Compiler;
using Plang.Compiler.Backend;
using UnitTests.Core;

namespace UnitTests.Runners
{
    /// <inheritdoc />
    /// <summary>
    ///     Only run the P compiler in memory. Don't touch the disk.
    /// </summary>
    public class CompileOnlyRunner : ICompilerTestRunner
    {
<<<<<<< HEAD
        private readonly IDictionary<string, CompilerOutput> compilerOutputs;
=======
        private readonly IList<CompilerOutput> compilerOutputs;
>>>>>>> 05c98629
        private readonly IList<string> inputFiles;

        /// <summary>
        ///     Box a new compile runner
        /// </summary>
        /// <param name="compilerOutputs"></param>
        /// <param name="inputFiles">The P source files to compile</param>
<<<<<<< HEAD
        public CompileOnlyRunner(IDictionary<string, CompilerOutput> compilerOutputs, IList<string> inputFiles)
=======
        public CompileOnlyRunner(IList<CompilerOutput> compilerOutputs, IList<string> inputFiles)
>>>>>>> 05c98629
        {
            this.inputFiles = inputFiles;
            this.compilerOutputs = compilerOutputs;
        }

        /// <inheritdoc />
        /// <summary>
        ///     Run the compiler test without attempting to build the result
        /// </summary>
        /// <param name="scratchDirectory">Unused. Caller is responsible for cleanup.</param>
        /// <param name="stdout">The output produced by the P compiler</param>
        /// <param name="stderr">The error output produced by the P compiler</param>
        /// <returns>0 if compilation successful, 1 if a Translation Exception is thrown, throws a
        ///     CompilerTestException if the compiler crashes.
        /// </returns>
        public int? RunTest(DirectoryInfo scratchDirectory, out string stdout, out string stderr)
        {
            var compiler = new Compiler();
            var stdoutWriter = new StringWriter();
            var stderrWriter = new StringWriter();
            var outputStream = new TestCaseOutputStream(stdoutWriter, stderrWriter);

            var job = new CompilerConfiguration(outputStream, scratchDirectory, compilerOutputs, inputFiles, Path.GetFileNameWithoutExtension(inputFiles.First()));

            try
            {
                var exitCode = compiler.Compile(job);
                stdout = stdoutWriter.ToString().Trim();
                stderr = stderrWriter.ToString().Trim();
                return exitCode;
            }
            catch (Exception exception)
            {
                job.Output.WriteMessage(exception.Message, SeverityKind.Error);
                throw new CompilerTestException(TestCaseError.TranslationFailed, exception.Message);
            }
        }

        private class TestCaseOutputStream : ICompilerOutput
        {
            private readonly TextWriter stderr;
            private readonly TextWriter stdout;

            public TestCaseOutputStream(TextWriter stdout, TextWriter stderr)
            {
                this.stdout = stdout;
                this.stderr = stderr;
            }

            public void WriteMessage(string msg, SeverityKind severity)
            {
                switch (severity)
                {
                    case SeverityKind.Info:
                        stdout.WriteLine(msg);
                        break;

                    case SeverityKind.Warning:
                    case SeverityKind.Error:
                        stderr.WriteLine(msg);
                        break;

                    default:
                        throw new ArgumentOutOfRangeException(nameof(severity), severity, null);
                }
            }

            public void WriteFile(CompiledFile file)
            {
                var nameLength = file.FileName.Length;
                var headerWidth = Math.Max(40, nameLength + 4);
                var hdash = new string('=', headerWidth);
                stdout.WriteLine(hdash);
                var prePadding = (headerWidth - nameLength) / 2 - 1;
                var postPadding = headerWidth - prePadding - nameLength - 2;
                stdout.WriteLine($"={new string(' ', prePadding)}{file.FileName}{new string(' ', postPadding)}=");
                stdout.WriteLine(hdash);
                stdout.Write(file.Contents);
                if (!file.Contents.EndsWith(Environment.NewLine))
                {
                    stdout.WriteLine();
                }

                stdout.WriteLine(hdash);
                stdout.WriteLine();
            }

            void ICompilerOutput.WriteError(string msg)
            {
                stderr.WriteLine(msg);
            }

            void ICompilerOutput.WriteInfo(string msg)
            {
                stdout.WriteLine(msg);
            }

            void ICompilerOutput.WriteWarning(string msg)
            {
                stderr.WriteLine(msg);
            }
        }
    }
}<|MERGE_RESOLUTION|>--- conflicted
+++ resolved
@@ -14,11 +14,7 @@
     /// </summary>
     public class CompileOnlyRunner : ICompilerTestRunner
     {
-<<<<<<< HEAD
-        private readonly IDictionary<string, CompilerOutput> compilerOutputs;
-=======
         private readonly IList<CompilerOutput> compilerOutputs;
->>>>>>> 05c98629
         private readonly IList<string> inputFiles;
 
         /// <summary>
@@ -26,11 +22,7 @@
         /// </summary>
         /// <param name="compilerOutputs"></param>
         /// <param name="inputFiles">The P source files to compile</param>
-<<<<<<< HEAD
-        public CompileOnlyRunner(IDictionary<string, CompilerOutput> compilerOutputs, IList<string> inputFiles)
-=======
         public CompileOnlyRunner(IList<CompilerOutput> compilerOutputs, IList<string> inputFiles)
->>>>>>> 05c98629
         {
             this.inputFiles = inputFiles;
             this.compilerOutputs = compilerOutputs;
