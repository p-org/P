--- conflicted
+++ resolved
@@ -159,11 +159,7 @@
         {
             var compiler = new Compiler();
             var outputStream = new TestExecutionStream(scratchDirectory);
-<<<<<<< HEAD
-            var compilerConfiguration = new CompilerConfiguration(outputStream, scratchDirectory, new Dictionary<string, CompilerOutput>{{"CSharp", CompilerOutput.CSharp}}, sources.Select(x => x.FullName).ToList(), "Main", scratchDirectory);
-=======
             var compilerConfiguration = new CompilerConfiguration(outputStream, scratchDirectory, new List<CompilerOutput>{CompilerOutput.CSharp}, sources.Select(x => x.FullName).ToList(), "Main", scratchDirectory);
->>>>>>> 05c98629
             try
             {
                 return compiler.Compile(compilerConfiguration);
