﻿using System;
using System.Collections.Generic;
using System.IO;
using System.Linq;
using System.Reflection;
using Microsoft.Pc;
using Microsoft.PSharp.TestingServices;
using UnitTests.Core;

namespace UnitTests.Runners
{
    internal class PSharpRunner : ICompilerTestRunner
    {
        private static readonly string PSharpAssemblyLocation =
            Path.GetDirectoryName(typeof(TestingEngineFactory).GetTypeInfo().Assembly.Location);

        private readonly FileInfo[] nativeSources;
        private readonly FileInfo[] sources;

        public PSharpRunner(FileInfo[] sources)
        {
            this.sources = sources;
            nativeSources = new FileInfo[] { };
        }

        public PSharpRunner(FileInfo[] sources, FileInfo[] nativeSources)
        {
            this.sources = sources;
            this.nativeSources = nativeSources;
        }

        public int? RunTest(DirectoryInfo scratchDirectory, out string stdout, out string stderr)
        {
            var compiledFiles = DoCompile(scratchDirectory).ToArray();
            CreateFileWithMainFunction(scratchDirectory);

            var dependencies = new List<string> {"netstandard.dll", "System.Runtime.dll", "System.Collections.dll"};
            var psharpPath = Path.Combine(PSharpAssemblyLocation, "..", "net46", "Microsoft.PSharp.dll");
            var psharpExtensionsPath = Path.Combine(Constants.SolutionDirectory, "Bld", "Drops",
                Constants.BuildConfiguration, "AnyCPU", "Binaries", "PrtSharp.dll");
            dependencies.Add(psharpExtensionsPath);
            dependencies.Add(psharpPath);

            File.Copy(psharpExtensionsPath, Path.Combine(scratchDirectory.FullName, "PrtSharp.dll"), true);

            var args = new[] {"/t:exe"}.Concat(dependencies.Select(dep => $"/r:\"{dep}\""))
                .Concat(compiledFiles.Select(file => file.Name))
                .Append("Test.cs")
                .Concat(nativeSources.Select(file => file.FullName))
                .ToArray();

            var exitCode =
                ProcessHelper.RunWithOutput(scratchDirectory.FullName, out stdout, out stderr, FindCsc(), args);

            foreach (var compiledFile in compiledFiles)
                stdout += $"{compiledFile.Name}\n===\n{File.ReadAllText(compiledFile.FullName)}\n\n";

            if (exitCode == 0)
            {
                exitCode = RunPSharpTester(scratchDirectory.FullName,
                    Path.Combine(scratchDirectory.FullName, "Test.exe"), out var testStdout, out var testStderr);
                stdout += testStdout;
                stderr += testStderr;

                // TODO: bug P# folks to either set an exit code or print obvious indicator that can be machine-processed.
                if (testStdout.Contains("buggy schedules"))
                {
                    exitCode = 1;
                }
            }

            return exitCode;
        }

        private void CreateFileWithMainFunction(DirectoryInfo dir)
        {
            var testCode = @"
using Microsoft.PSharp;
using System;

namespace Main
{
    public class _TestRegression {
        public static void Main(string[] args)
        {
            // Optional: increases verbosity level to see the P# runtime log.
            var configuration = Configuration.Create().WithVerbosityEnabled(2);

            // Creates a new P# runtime instance, and passes an optional configuration.
            var runtime = PSharpRuntime.Create(configuration);

            // Executes the P# program.
            DefaultImpl.Execute(runtime);

            // The P# runtime executes asynchronously, so we wait
            // to not terminate the process.
            Console.WriteLine(""Press Enter to terminate..."");
        }
    }
}";
            using (var outputFile = new StreamWriter(Path.Combine(dir.FullName, "Test.cs"), false))
            {
                outputFile.WriteLine(testCode);
            }
        }

        private int RunPSharpTester(string directory, string dllPath, out string stdout, out string stderr)
        {
            // TODO: bug P# team for how to run a test w/o invoking executable
<<<<<<< HEAD
            var testerPath = Path.Combine(PSharpAssemblyLocation, "..", "net46", "PSharpTester.exe");
            return ProcessHelper.RunWithOutput(directory, out stdout, out stderr, testerPath, $"\"/test:{dllPath}\"",
                "\"/i:2000\"", "\"/sch:pct:2\"");
=======
            string testerPath = Path.Combine(PSharpAssemblyLocation, "..", "net46", "PSharpTester.exe");
            return ProcessHelper.RunWithOutput(directory, out stdout, out stderr, testerPath, $"\"/test:{dllPath}\"", $"\"/max-steps:1000\"", $"\"/i:2000\"", $"\"/sch:dfs\"");
>>>>>>> 5418db3f
        }

        private IEnumerable<FileInfo> DoCompile(DirectoryInfo scratchDirectory)
        {
            var compiler = new Compiler();
            var outputStream = new TestExecutionStream(scratchDirectory);
            var compilationJob = new CompilationJob(outputStream, CompilerOutput.PSharp, sources, "Main");
            compiler.Compile(compilationJob);
            return outputStream.OutputFiles;
        }

        private static string FindCsc()
        {
            string[] cscPaths =
            {
                @"C:\Program Files (x86)\Microsoft Visual Studio\2017\Community\MSBuild\15.0\Bin\Roslyn\csc.exe",
                @"C:\Program Files (x86)\Microsoft Visual Studio\2017\Enterprise\MSBuild\15.0\Bin\Roslyn\csc.exe",
                Environment.GetEnvironmentVariable("CSC") ?? ""
            };

            var cscPath = cscPaths.FirstOrDefault(File.Exists);
            if (cscPath == null)
                throw new CompilerTestException(TestCaseError.GeneratedSourceCompileFailed, "Could not find MSBuild");

            return cscPath;
        }
    }
}<|MERGE_RESOLUTION|>--- conflicted
+++ resolved
@@ -107,14 +107,8 @@
         private int RunPSharpTester(string directory, string dllPath, out string stdout, out string stderr)
         {
             // TODO: bug P# team for how to run a test w/o invoking executable
-<<<<<<< HEAD
-            var testerPath = Path.Combine(PSharpAssemblyLocation, "..", "net46", "PSharpTester.exe");
-            return ProcessHelper.RunWithOutput(directory, out stdout, out stderr, testerPath, $"\"/test:{dllPath}\"",
-                "\"/i:2000\"", "\"/sch:pct:2\"");
-=======
             string testerPath = Path.Combine(PSharpAssemblyLocation, "..", "net46", "PSharpTester.exe");
             return ProcessHelper.RunWithOutput(directory, out stdout, out stderr, testerPath, $"\"/test:{dllPath}\"", $"\"/max-steps:1000\"", $"\"/i:2000\"", $"\"/sch:dfs\"");
->>>>>>> 5418db3f
         }
 
         private IEnumerable<FileInfo> DoCompile(DirectoryInfo scratchDirectory)
