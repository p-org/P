--- conflicted
+++ resolved
@@ -115,18 +115,14 @@
   <ItemGroup>
     <Compile Include="CompilerTestOutputStream.cs" />
     <Compile Include="Constants.cs" />
-<<<<<<< HEAD
-    <Compile Include="CBackend\RegressionTests.cs" />
-    <Compile Include="FileHelper.cs" />
-    <Compile Include="ProcessHelper.cs" />
-=======
     <Compile Include="Properties\Settings.Designer.cs">
       <AutoGen>True</AutoGen>
       <DesignTimeSharedInput>True</DesignTimeSharedInput>
       <DependentUpon>Settings.settings</DependentUpon>
     </Compile>
-    <Compile Include="RegressionTests.cs" />
->>>>>>> c0491fdc
+    <Compile Include="CBackend\RegressionTests.cs" />
+    <Compile Include="FileHelper.cs" />
+    <Compile Include="ProcessHelper.cs" />
     <Compile Include="Properties\AssemblyInfo.cs" />
     <Compile Include="CBackend\TestCaseLoader.cs" />
     <Compile Include="CBackend\TestConfig.cs" />
@@ -153,15 +149,10 @@
   </ItemGroup>
   <ItemGroup>
     <None Include="app.config" />
-<<<<<<< HEAD
-    <None Include="packages.config">
-      <SubType>Designer</SubType>
-=======
     <None Include="packages.config" />
     <None Include="Properties\Settings.settings">
       <Generator>SettingsSingleFileGenerator</Generator>
       <LastGenOutput>Settings.Designer.cs</LastGenOutput>
->>>>>>> c0491fdc
     </None>
   </ItemGroup>
   <ItemGroup>
