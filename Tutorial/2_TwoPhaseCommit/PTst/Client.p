--- conflicted
+++ resolved
@@ -55,21 +55,10 @@
   }
 }
 
-<<<<<<< HEAD
-/*  This is an external function (implemented in C#) to randomly choose transaction values
-In P, function declarations without body are considered as foreign functions. */
-fun ChooseRandomTransaction(uniqueId: int): tTrans;
-/* Hint: Implement ChooseRandomTransaction with 3 keys and 3 values
-  fun ChooseRandomTransaction(uniqueId: int): tTrans {
-    return (key = format("{0}", choose(3)), val = choose(3), transId = uniqueId);
-  }
-*/
-=======
 fun ChooseRandomTransaction(uniqueId: int): tTrans {
   return (key = format("{0}", choose(10)), val = choose(10), transId = uniqueId);
 }
 
->>>>>>> 3fbbbc1d
 
 // two phase commit client module
 module TwoPCClient = { Client };